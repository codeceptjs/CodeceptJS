--- conflicted
+++ resolved
@@ -306,11 +306,7 @@
 
     const dir = 'website';
     if (fs.existsSync(dir)) {
-<<<<<<< HEAD
-      await exec('rm -rf ' + dir);
-=======
       await exec(`rm -rf ${dir}`);
->>>>>>> fd3601f2
     }
 
     await git((fn) => fn.clone('git@github.com:codecept-js/website.git', dir));
