<<<<<<< HEAD
## 3.0.0-beta

> [ 👌 **LEARN HOW TO UPGRADE TO CODECEPTJS 3 ➡**](https://bit.ly/codecept3Up)

* **NodeJS 12+ required**
* **BREAKING CHANGE:** Syntax for tests has changed.


```js
// Previous
Scenario('title', (I, loginPage) => {});

// Current
Scenario('title', ({ I, loginPage }) => {});
```

* **BREAKING CHANGE:** [WebDriver][Protractor][Puppeteer][Playwright][Nightmare] `grab*` functions unified:
  * `grab*From` => **returns single value** from element or throws error when no matchng elements found
  * `grab*FromAll` => returns array of values, or empty array when no matching elements
* Public API for workers introduced by @koushikmohan1996. [Customize parallel execution](https://github.com/Codeception/CodeceptJS/blob/codeceptjs-v3.0/docs/parallel.md#custom-parallel-execution) with workers by building custom scripts.

* [Playwright] Added `usePlaywrightTo` method to access Playwright API in tests directly:

```js
I.usePlaywrightTo('do something special', async ({ page }) => {
  // use page or browser objects here
});
```

* [Puppeteer] Introduced `usePuppeteerTo` method to access Puppeteer API:

```js
I.usePuppeteerTo('do something special', async ({ page, browser }) => {
  // use page or browser objects here
});
```

* [WebDriver] Introduced `useWebDriverTo` method to access webdriverio API:

```js
I.useWebDriverTo('do something special', async ({ browser }) => {
  // use browser object here
});
```

* [Protractor] Introduced `useProtractorTo` method to access protractor API
* `tryTo` plugin introduced. Allows conditional action execution:

```js
const isSeen = await tryTo(() => {
  I.see('Some text');
});
// we are not sure if cookie bar is displayed, but if so - accept cookies
tryTo(() => I.click('Accept', '.cookies'));
```
* **Possible breaking change** In semantic locators `[` char indicates CSS selector.

=======
## 2.6.4

* [Playwright] **Playwright 1.0 support** by @Georgegriff.
>>>>>>> 02ae08fa

## 2.6.3

* [stepByStepReport plugin] Fixed when using plugin with BeforeSuite. Fixes #2337 by @mirao
* [allure plugin] Fixed reporting of tests skipped by failure in before hook. Refer to #2349 & #2354. Fix by @koushikmohan1996

## 2.6.2

* [WebDriver][Puppeteer] Added `forceClick` method to emulate click event instead of using native events.
* [Playwright] Updated to 0.14
* [Puppeteer] Updated to Puppeteer v3.0
* [wdio] Fixed undefined output directory for wdio plugns. Fix By @PeterNgTr
* [Playwright] Introduced `handleDownloads` method to download file. Please note, this method has slightly different API than the same one in Puppeteer.
* [allure] Fixed undefined output directory for allure plugin on using custom runner. Fix by @charliepradeep
* [WebDriver] Fixed `waitForEnabled` fix for webdriver 6. Fix by @dsharapkou
* Workers: Fixed negative failure result if use scenario with the same names. Fix by @Vorobeyko
* [MockRequest] Updated documentation to match new helper version
* Fixed: skipped tests are not reported if a suite failed in `before`. Refer #2349 & #2354. Fix by @koushikmohan1996

## 2.6.1

* [screenshotOnFail plugin] Fixed saving screenshot of active session.
* [screenshotOnFail plugin] Fix issue #2301 when having the flag `uniqueScreenshotNames`=true results in `undefined` in screenshot file name by @PeterNgTr
* [WebDriver] Fixed `waitForElement` not applying the optional second argument to override the default timeout in webdriverio 6. Fix by @Mooksc
* [WebDriver] Updated `waitUntil` method which is used by all of the wait* functions. This updates the `waitForElement` by the same convention used to update `waitForVisible` and `waitInUrl` to be compatible with both WebDriverIO v5 & v6. See #2313 by @Mooksc

## 2.6.0

* **[Playwright] Updated to Playwright 0.12** by @Georgegriff.

Upgrade playwright to ^0.12:

```
npm i playwright@^0.12 --save
```

[Notable changes](https://github.com/microsoft/playwright/releases/tag/v0.12.0):
  * Fixed opening two browsers on start
  * `executeScript` - passed function now accepts only one argument. Pass in objects or arrays if you need multtple arguments:
```js
// Old style, does not work anymore:
I.executeScript((x, y) => x + y, x, y);
// New style, passing an object:
I.executeScript(({x, y}) => x + y, {x, y});
```
  * `click` - automatically waits for element to become clickable (visible, not animated) and waits for navigation.
  * `clickLink` - deprecated
  * `waitForClickable` - deprecated
  * `forceClick` - added
  * Added support for custom locators. See #2277
  * Introduced [device emulation](/playwright/#device-emulation):
    * globally via `emulate` config option
    * per session

**[WebDriver] Updated to webdriverio v6** by @PeterNgTr.

Read [release notes](https://webdriver.io/blog/2020/03/26/webdriverio-v6-released.html), then
upgrade webdriverio to ^6.0:

```
npm i webdriverio@^6.0 --save
```
*(webdriverio v5 support is deprecated and will be removed in CodeceptJS 3.0)*

[WebDriver] Introduced [Shadow DOM support](/shadow) by @gkushang

```js
I.click({ shadow: ['my-app', 'recipe-hello', 'button'] });
```

* **Fixed parallel execution of `run-workers` for Gherkin** scenarios by @koushikmohan1996
* [MockRequest] Updated and **moved to [standalone package](https://github.com/codecept-js/mock-request)**:
  * full support for record/replay mode for Puppeteer
  * added `mockServer` method to use flexible PollyJS API to define mocks
  * fixed stale browser screen in record mode.
* [Playwright] Added support on for `screenshotOnFail` plugin by @amonkc
* Gherkin improvement: setting different tags per examples. See #2208 by @acuper
* [TestCafe] Updated `click` to take first visible element. Fixes #2226 by @theTainted
* [Puppeteer][WebDriver] Updated `waitForClickable` method to check for element overlapping. See #2261 by @PiQx
* [Puppeteer] Dropped `puppeteer-firefox` support, as Puppeteer supports Firefox natively.
* [REST] Rrespect Content-Type header. See #2262 by @pmarshall-legacy
* [allure plugin] Fixes BeforeSuite failures in allure reports. See #2248 by @Georgegriff
* [WebDriver][Puppeteer][Playwright] A screenshot of for an active session is saved in multi-session mode. See #2253 by @ChexWarrior
* Fixed `--profile` option by @pablopaul. Profile value to be passed into `run-multiple` and `run-workers`:

```
npx codecept run-workers 2 --profile firefox
```

Value is available at `process.env.profile` (previously `process.profile`). See #2302. Fixes #1968 #1315

* [commentStep Plugin introduced](/plugins#commentstep). Allows to annotate logical parts of a test:

```js
__`Given`;
I.amOnPage('/profile')

__`When`;
I.click('Logout');

__`Then`;
I.see('You are logged out');
```

## 2.5.0

* **Experimental: [Playwright](/playwright) helper introduced**.

> [Playwright](https://github.com/microsoft/playwright/) is an alternative to Puppeteer which works very similarly to it but adds cross-browser support with Firefox and Webkit. Until v1.0 Playwright API is not stable but we introduce it to CodeceptJS so you could try it.

* [Puppeteer] Fixed basic auth support when running in multiple sessions. See #2178 by @ian-bartholomew
* [Puppeteer] Fixed `waitForText` when there is no `body` element on page (redirect). See #2181 by @Vorobeyko
* [Selenoid plugin] Fixed overriding current capabilities by adding deepMerge. Fixes #2183 by @koushikmohan1996
* Added types for `Scenario.todo` by @Vorobeyko
* Added types for Mocha by @Vorobeyko. Fixed typing conflicts with Jest
* [FileSystem] Added methods by @nitschSB
  * `waitForFile`
  * `seeFileContentsEqualReferenceFile`
* Added `--colors` option to `run` and `run-multiple` so you force colored output in dockerized environment. See #2189 by @mirao
* [WebDriver] Added `type` command to enter value without focusing on a field. See #2198 by @xMutaGenx
* Fixed `codeceptjs gt` command to respect config pattern for tests. See #2200 and #2204 by @matheo


## 2.4.3

* Hotfix for interactive pause

## 2.4.2

* **Interactive pause improvements** by @koushikmohan1996
  * allows using in page objects and variables: `pause({ loginPage, a })`
  * enables custom commands inside pause with `=>` prefix: `=> loginPage.open()`
* [Selenoid plugin](/plugins#selenoid) added by by @koushikmohan1996
  * uses Selenoid to launch browsers inside Docker containers
  * automatically **records videos** and attaches them to allure reports
  * can delete videos for successful tests
  * can automatically pull in and start Selenoid containers
  * works with WebDriver helper
* Avoid failiure report on successful retry in worker by @koushikmohan1996
* Added translation ability to Scenario, Feature and other context methods by @koushikmohan1996
  * 📢 Please help us translate context methods to your language! See [italian translation](https://github.com/Codeception/CodeceptJS/blob/master/translations/it-IT.js#L3) as an example and send [patches to vocabularies](https://github.com/Codeception/CodeceptJS/tree/master/translations).
* allurePlugin: Added `say` comments to allure reports by @PeterNgTr.
* Fixed no custom output folder created when executed with run-worker. Fix by @PeterNgTr
* [Puppeteer] Fixed error description for context element not found. See #2065. Fix by @PeterNgTr
* [WebDriver] Fixed `waitForClickable` to wait for exact number of seconds by @mirao. Resolves #2166
* Fixed setting `compilerOptions` in `jsconfig.json` file on init by @PeterNgTr
* [Filesystem] Added method by @nitschSB
  * `seeFileContentsEqualReferenceFile`
  * `waitForFile`


## 2.4.1

* [Hotfix] - Add missing lib that prevents codeceptjs from initializing.

## 2.4.0

* Improved setup wizard with `npx codecept init`:
  * **enabled [retryFailedStep](/plugins/#retryfailedstep) plugin for new setups**.
  * enabled [@codeceptjs/configure](/configuration/#common-configuration-patterns) to toggle headless/window mode via env variable
  * creates a new test on init
  * removed question on "steps file", create it by default.
* Added [pauseOnFail plugin](/plugins/#pauseonfail). *Sponsored by Paul Vincent Beigang and his book "[Practical End 2 End Testing with CodeceptJS](https://leanpub.com/codeceptjs/)"*.
* Added [`run-rerun` command](/commands/#run-rerun) to run tests multiple times to detect and fix flaky tests. By @Ilrilan and @Vorobeyko.
* Added [`Scenario.todo()` to declare tests as pending](/basics#todotest). See #2100 by @Vorobeyko
* Added support for absolute path for `output` dir. See #2049 by @elukoyanov
* Fixed error in `npx codecept init` caused by calling `console.print`. See #2071 by @Atinux.
* [Filesystem] Methods added by @aefluke:
  * `seeFileNameMatching`
  * `grabFileNames`
* [Puppeteer] Fixed grabbing attributes with hyphen by @Holorium
* [TestCafe] Fixed `grabAttributeFrom` method by @elukoyanov
* [MockRequest] Added support for [Polly config options](https://netflix.github.io/pollyjs/#/configuration?id=configuration) by @ecrmnn
* [TestCafe] Fixes exiting with zero code on failure. Fixed #2090 with #2106 by @koushikmohan1996
* [WebDriver][Puppeteer] Added basicAuth support via config. Example: `basicAuth: {username: 'username', password: 'password'}`. See #1962 by @PeterNgTr
* [WebDriver][Appium] Added `scrollIntoView` by @pablopaul
* Fixed #2118: No error stack trace for syntax error by @senthillkumar
* Added `parse()` method to data table inside Cucumber tests. Use it to obtain rows and hashes for test data. See #2082 by @Sraime

## 2.3.6

* Create better Typescript definition file through JSDoc. By @lemnis
* `run-workers` now can use glob pattern. By @Ilrilan
```js
// Example:
exports.config = {
  tests: '{./workers/base_test.workers.js,./workers/test_grep.workers.js}',
}
```
* Added new command `npx codeceptjs info` which print information about your environment and CodeceptJS configs. By @jamesgeorge007
* Fixed some typos in documantation. By @pablopaul @atomicpages @EricTendian
* Added PULL_REQUEST template.
* [Puppeteer][WebDriver] Added `waitForClickable` for waiting clickable element on page.
* [TestCafe] Added support for remote connection. By @jvdieten
* [Puppeteer] Fixed `waitForText` XPath context now works correctly. By @Heavik
* [TestCafe] Fixed `clearField` clear field now awaits TestCafe's promise. By @orihomie
* [Puppeteer] Fixed fails when executing localStorage on services pages. See #2026
* Fixed empty tags in test name. See #2038

## 2.3.5

* Set "parse-function" dependency to "5.2.11" to avoid further installation errors.

## 2.3.4

* Fixed installation error "Cannot find module '@babel/runtime/helpers/interopRequireDefault'". The issue came from `parse-function` package. Fixed by @pablopaul.
* [Puppeteer] Fixed switching to iframe without an ID by @johnyb. See #1974
* Added `--profile` option to `run-workers` by @orihomie
* Added a tag definition to `FeatureConfig` and `ScenarioConfig` by @sseliverstov

## 2.3.3

* **[customLocator plugin](#customlocator) introduced**. Adds a locator strategy for special test attributes on elements.

```js
// when data-test-id is a special test attribute
// enable and configure plugin to replace this
I.click({ css: '[data-test-id=register_button]');
// with this
I.click('$register_button');
```
* [Puppeteer][WebDriver] `pressKey` improvements by @martomo:
Changed pressKey method to resolve issues and extend functionality.
  * Did not properly recognize 'Meta' (or 'Command') as modifier key.
  * Right modifier keys did not work in WebDriver using JsonWireProtocol.
  * 'Shift' + <key> combination would not reflect actual keyboard behavior.
  * Respect sequence with multiple modifier keys passed to pressKey.
  * Added support to automatic change operation modifier key based on operating system.
* [Puppeteer][WebDriver] Added `pressKeyUp` and `pressKeyDown` to press and release modifier keys like `Control` or `Shift`. By @martomo.
* [Puppeteer][WebDriver] Added `grabElementBoundingRect` by @PeterNgTr.
* [Puppeteer] Fixed speed degradation introduced in #1306 with accessibility locators support. See #1953.
* Added `Config.addHook` to add a function that will update configuration on load.
* Started [`@codeceptjs/configure`](https://github.com/codecept-js/configure) package with a collection of common configuration patterns.
* [TestCafe] port's management removed (left on TestCafe itself) by @orihomie. Fixes #1934.
* [REST] Headers are no more declared as singleton variable. Fixes #1959
* Updated Docker image to include run tests in workers with `NUMBER_OF_WORKERS` env variable. By @PeterNgTr.

## 2.3.2

* [Puppeteer] Fixed Puppeteer 1.20 support by @davertmik
* Fixed `run-workers` to run with complex configs. See #1887 by @nitschSB
* Added `--suites` option to `run-workers` to split suites by workers (tests of the same suite goes to teh same worker). Thanks @nitschSB.
* Added a guide on [Email Testing](https://codecept.io/email).
* [retryFailedStepPlugin] Improved to ignore wait* steps and others. Also added option to ignore this plugin per test bases. See [updated documentation](https://codecept.io/plugins#retryfailedstep). By @davertmik
* Fixed using PageObjects as classes by @Vorobeyko. See #1896
* [WebDriver] Fixed opening more than one tab. See #1875 by @jplegoff. Fixes #1874
* Fixed #1891 when `I.retry()` affected retries of next steps. By @davertmik

## 2.3.1

* [MockRequest] Polly helper was renamed to MockRequest.
* [MockRequest][WebDriver] [Mocking requests](https://codecept.io/webdriver#mocking-requests) is now available in WebDriver. Thanks @radhey1851
* [Puppeteer] Ensure configured user agent and/or window size is applied to all pages. See #1862 by @martomo
* Improve handling of xpath locators with round brackets by @nitschSB. See #1870
* Use WebDriver capabilities config in wdio plugin. #1869 by @quekshuy

## 2.3.0


* **[Parallel testing by workers](https://codecept.io/parallel#parallel-execution-by-workers) introduced** by @VikalpP and @davertmik. Use `run-workers` command as faster and simpler alternative to `run-multiple`. Requires NodeJS v12

```
# run all tests in parallel using 3 workers
npx codeceptjs run-workers 3
```
* [GraphQL][GraphQLDataFactory] **Helpers for data management over GraphQL** APIs added. By @radhey1851.
  * Learn how to [use GraphQL helper](https://codecept.io/data#graphql) to access GarphQL API
  * And how to combine it with [GraphQLDataFactory](https://codecept.io/data#graphql-data-factory) to generate and persist test data.
* **Updated to use Mocha 6**. See #1802 by @elukoyanov
* Added `dry-run` command to print steps of test scenarios without running them. Fails to execute scenarios with `grab*` methods or custom code. See #1825 for more details.

```
npx codeceptjs dry-run
```

* [Appium] Optimization when clicking, searching for fields by accessibility id. See #1777 by @gagandeepsingh26
* [TestCafe] Fixed `switchTo` by @KadoBOT
* [WebDriver] Added geolocation actions by @PeterNgTr
    * `grabGeoLocation()`
    * `setGeoLocation()`
* [Polly] Check typeof arguments for mock requests by @VikalpP. Fixes #1815
* CLI improvements by @jamesgeorge007
  * `codeceptjs` command prints list of all available commands
  * added `codeceptjs -V` flag to print version information
  * warns on unknown command
* Added TypeScript files support to `run-multiple` by @z4o4z
* Fixed element position bug in locator builder. See #1829 by @AnotherAnkor
* Various TypeScript typings updates by @elukoyanov and @Vorobeyko
* Added `event.step.comment` event for all comment steps like `I.say` or gherking steps.

## 2.2.1

* [WebDriver] A [dedicated guide](https://codecept.io/webdriver) written.
* [TestCafe] A [dedicated guide](https://codecept.io/testcafe) written.
* [Puppeteer] A [chapter on mocking](https://codecept.io/puppeteer#mocking-requests) written
* [Puppeteer][Nightmare][TestCafe] Window mode is enabled by default on `codeceptjs init`.
* [TestCafe] Actions implemented by @hubidu
  * `grabPageScrollPosition`
  * `scrollPageToTop`
  * `scrollPageToBottom`
  * `scrollTo`
  * `switchTo`
* Intellisense improvements. Renamed `tsconfig.json` to `jsconfig.json` on init. Fixed autocompletion for Visual Studio Code.
* [Polly] Take configuration values from Puppeteer. Fix #1766 by @VikalpP
* [Polly] Add preconditions to check for puppeteer page availability by @VikalpP. Fixes #1767
* [WebDriver] Use filename for `uploadFile` by @VikalpP. See #1797
* [Puppeteer] Configure speed of input with `pressKeyDelay` option. By @hubidu
* Fixed recursive loading of support objects by @davertmik.
* Fixed support object definitions in steps.d.ts by @johnyb. Fixes #1795
* Fixed `Data().Scenario().injectDependencies()` is not a function by @andrerleao
* Fixed crash when using xScenario & Scenario.skip with tag by @VikalpP. Fixes #1751
* Dynamic configuration of helpers can be performed with async function. See #1786 by @cviejo
* Added TS definitions for internal objects by @Vorobeyko
* BDD improvements:
  * Fix for snippets command with a .feature file that has special characters by @asselin
  * Fix `--path` option on `gherkin:snippets` command by @asselin. See #1790
  * Added `--feature` option to `gherkin:snippets` to enable creating snippets for a subset of .feature files. See #1803 by @asselin.
* Fixed: dynamic configs not reset after test. Fixes #1776 by @cviejo.

## 2.2.0

* **EXPERIMENTAL** [**TestCafe** helper](https://codecept.io/helpers/TestCafe) introduced. TestCafe allows to run cross-browser tests it its own very fast engine. Supports all browsers including mobile. Thanks to @hubidu for implementation! Please test it and send us feedback.
* [Puppeteer] Mocking requests enabled by introducing [Polly.js helper](https://codecept.io/helpers/Polly). Thanks @VikalpP

```js
// use Polly & Puppeteer helpers
I.mockRequest('GET', '/api/users', 200);
I.mockRequest('POST', '/users', { user: { name: 'fake' }});
```

* **EXPERIMENTAL** [Puppeteer] [Firefox support](https://codecept.io/helpers/Puppeteer-firefox) introduced by @ngadiyak, see #1740
* [stepByStepReportPlugin] use md5 hash to generate reports into unique folder. Fix #1744 by @chimurai
* Interactive pause improvements:
  * print result of `grab` commands
  * print message for successful assertions
* `run-multiple` (parallel execution) improvements:
  * `bootstrapAll` must be called before creating chunks. #1741 by @Vorobeyko
  * Bugfix: If value in config has falsy value then multiple config does not overwrite original value. #1756 by @LukoyanovE
* Fixed hooks broken in 2.1.5 by @Vorobeyko
* Fix references to support objects when using Dependency Injection. Fix by @johnyb. See #1701
* Fix dynamic config applied for multiple helpers by @VikalpP #1743


## 2.1.5

* **EXPERIMENTAL** [Wix Detox support](https://github.com/Codeception/detox-helper) introduced as standalone helper. Provides a faster alternative to Appium for mobile testing.
* Saving successful commands inside interactive pause into `_output/cli-history` file. By @hubidu
* Fixed hanging error handler inside scenario. See #1721 by @haily-lgc.
* Fixed by @Vorobeyko: tests did not fail when an exception was raised in async bootstrap.
* [WebDriver] Added window control methods by @emmonspired
  * `grabAllWindowHandles` returns all window handles
  * `grabCurrentWindowHandle` returns current window handle
  * `switchToWindow` switched to window by its handle
* [Appium] Fixed using `host` as configuration by @trinhpham
* Fixed `run-multiple` command when `tests` config option is undefined (in Gherkin scenarios). By @gkushang.
* German translation introduced by @hubidu

## 2.1.4

* [WebDriver][Puppeteer][Protractor][Nightmare] A11y locator support introduced by @Holorium. Clickable elements as well as fields can be located by following attributes:
  * `aria-label`
  * `title`
  * `aria-labelledby`
* [Puppeteer] Added support for React locators.
  * New [React Guide](https://codecept.io/react) added.
* [Puppeteer] Deprecated `downloadFile`
* [Puppeteer] Introduced `handleDownloads` replacing `downloadFile`
* [puppeteerCoverage plugin] Fixed path already exists error by @seta-tuha.
* Fixed 'ERROR: ENAMETOOLONG' creating directory names in `run-multiple` with long config. By @artvinn
* [REST] Fixed url autocompletion combining base and relative paths by @LukoyanovE
* [Nightmare][Protractor] `uncheckOption` method introduced by @PeterNgTr
* [autoLogin plugin] Enable to use  without `await` by @tsuemura
* [Puppeteer] Fixed `UnhandledPromiseRejectionWarning: "Execution context was destroyed...` by @adrielcodeco
* [WebDriver] Keep browser window dimensions when starting a new session by @spiroid
* Replace Ghekrin plceholders with values in files that combine a scenerio outline and table by @medtoure18.
* Added Documentation to [locate elements in React Native](https://codecept.io/mobile-react-native-locators) apps. By @DimGun.
* Adding optional `path` parameter to `bdd:snippets` command to append snippets to a specific file. By @cthorsen31.
* Added optional `output` parameter to `def` command by @LukoyanovE.
* [Puppeteer] Added `grabDataFromPerformanceTiming` by @PeterNgTr.
* axios updated to `0.19.0` by @SteveShaffer
* TypeScript defitions updated by @LukoyanovE. Added `secret` and `inject` function.

## 2.1.3

* Fixed autoLogin plugin to inject `login` function
* Fixed using `toString()` in DataTablewhen it is defined by @tsuemura

## 2.1.2

* Fixed `inject` to load objects recursively.
* Fixed TypeScript definitions for locators by @LukoyanovE
* **EXPERIMENTAL** [WebDriver] ReactJS locators support with webdriverio v5.8+:

```js
// locating React element by name, prop, state
I.click({ react: 'component-name', props: {}, state: {} });
I.seeElement({ react: 'component-name', props: {}, state: {} });
```

## 2.1.1

* Do not retry `within` and `session` calls inside `retryFailedStep` plugin. Fix by @tsuemura

## 2.1.0

* Added global `inject()` function to require actor and page objects using dependency injection. Recommended to use in page objects, step definition files, support objects:

```js
// old way
const I = actor();
const myPage = require('../page/myPage');

// new way
const { I, myPage } = inject();
```

* Added global `secret` function to fill in sensitive data. By @RohanHart:

```js
I.fillField('password', secret('123456'));
```

* [wdioPlugin](https://codecept.io/plugins/#wdio) Added a plugin to **support webdriverio services** including *selenium-standalone*, *sauce*, *browserstack*, etc. **Sponsored by @GSasu**
* [Appium] Fixed `swipe*` methods by @PeterNgTr
* BDD Gherkin Improvements:
  * Implemented `run-multiple` for feature files.  **Sponsored by @GSasu**
  * Added `--features` and `--tests` options to `run-multiple`. **Sponsored by @GSasu**
  * Implemented `Before` and `After` hooks in [step definitions](https://codecept.io/bdd#before)
* Fixed running tests by absolute path. By @batalov.
* Enabled the adding screenshot to failed test for moch-junit-reporter by @PeterNgTr.
* [Puppeteer] Implemented `uncheckOption` and fixed behavior of `checkOption` by @aml2610
* [WebDriver] Fixed `seeTextEquals` on empty strings by @PeterNgTr
* [Puppeteer] Fixed launch with `browserWSEndpoint` config by @ngadiyak.
* [Puppeteer] Fixed switching back to main window in multi-session mode by @davertmik.
* [autoLoginPlugin] Fixed using async functions for auto login by @nitschSB

> This release was partly sponsored by @GSasu. Thanks for the support!
Do you want to improve this project? [Learn more about sponsorin CodeceptJS


## 2.0.8

* [Puppeteer] Added `downloadFile` action by @PeterNgTr.

Use it with `FileSystem` helper to test availability of a file:
```js
  const fileName = await I.downloadFile('a.file-link');
  I.amInPath('output');
  I.seeFile(fileName);
```
> Actions `amInPath` and `seeFile` are taken from [FileSystem](https://codecept.io/helpers/FileSystem) helper

* [Puppeteer] Fixed `autoLogin` plugin with Puppeteer by @davertmik
* [WebDriver] `seeInField` should throw error if element has no value attrubite. By @PeterNgTr
* [WebDriver] Fixed `seeTextEquals` passes for any string if element is empty by @PeterNgTr.
* [WebDriver] Internal refctoring to use `el.isDisplayed` to match latest webdriverio implementation. Thanks to @LukoyanovE
* [allure plugin] Add ability enable [screenshotDiff plugin](https://github.com/allure-framework/allure2/blob/master/plugins/screen-diff-plugin/README.md) by @Vorobeyko
* [Appium] Fixed `locator.stringify` call by @LukoyanovE

## 2.0.7

* [WebDriver][Protractor][Nightmare] `rightClick` method implemented (fixed) in a standard way. By @davertmik
* [WebDriver] Updated WebDriver API calls in helper. By @PeterNgTr
* [stepByStepReportPlugin] Added `screenshotsForAllureReport` config options to automatically attach screenshots to allure reports. By @PeterNgTr
* [allurePlugin] Added `addLabel` method by @Vorobeyko
* Locator Builder: fixed `withChild` and `withDescendant` to match deep nested siblings by @Vorobeyko.

## 2.0.6

* Introduced [Custom Locator Strategies](https://codecept.io/locators#custom-locators).
* Added [Visual Testing Guide](https://codecept.io/visual) by @puneet0191 and @MitkoTschimev.
* [Puppeteer] [`puppeteerCoverage`](https://codecept.io/plugins#puppeteercoverage) plugin added to collect code coverage in JS. By @dvillarama
* Make override option in `run-multiple` to respect the generated overridden config by @kinyat
* Fixed deep merge for `container.append()`. Introduced `lodash.merge()`. By @Vorobeyko
* Fixed saving screenshot on Windows by
* Fix errors on using interactive shell with Allure plugin by tsuemura
* Fixed using dynamic injections with `Scenario().injectDependencies` by @tsemura
* [WebDriver][Puppeteer][Nightmare][Protractor] Fixed url protocol detection for non-http urls by @LukoyanovE
* [WebDriver] Enabled compatibility with `stepByStepReport` by @tsuemura
* [WebDriver] Fixed `grabHTMLFrom` to return innerHTML value by @Holorium. Fixed compatibility with WebDriverIO.
* [WebDriver] `grabHTMLFrom` to return one HTML vlaue for one element matched, array if multiple elements found by @davertmik.
* [Nightmare] Added `grabHTMLFrom` by @davertmik
* Fixed `bootstrapAll` and `teardownAll` launch with path as argument by @LukoyanovE
* Fixed `bootstrapAll` and `teardownAll` calls from exported object by @LukoyanovE
* [WebDriver] Added possibility to define conditional checks interval for `waitUntil` by @LukoyanovE
* Fixed storing current data in data driven tests in a test object. By @Vorobeyko
* [WebDriver] Fixed `hostname` config option overwrite when setting a cloud provider. By @LukoyanovE
* [WebDriver] `dragSlider` method implemented by @DavertMik
* [WebDrover] Fixed `scrollTo` to use new webdriverio API by @PeterNgTr
* Added Japanese translation file by @tsemura
* Added `Locator.withDescendant()` method to find an element which contains a descendant (child, grandchild) by @Vorobeyko
* [WebDriver] Fixed configuring capabilities for Selenoid and IE by @Vorobeyko
* [WebDriver] Restore original window size when taking full size screenshot by @tsuemura
* Enabled `throws()`,` fails()`, `retry()`, `timeout()`, `config()` functions for data driven tests. By @jjm409

## 2.0.5

[Broken Release]

## 2.0.4

* [WebDriver][Protractor][Nightmare][Puppeteer] `grabAttributeFrom` returns an array when multiple elements matched. By @PeterNgTr
* [autoLogin plugin] Fixed merging users config by @nealfennimore
* [autoDelay plugin] Added WebDriver to list of supported helpers by @mattin4d
* [Appium] Fixed using locators in `waitForElement`, `waitForVisible`, `waitForInvisible`. By @eduardofinotti
* [allure plugin] Add tags to allure reports by @Vorobeyko
* [allure plugin] Add skipped tests to allure reports by @Vorobeyko
* Fixed `Logged Test name | [object Object]` when used Data().Scenario(). By @Vorobeyko
* Fixed Data().only.Scenario() to run for all datasets. By @Vorobeyko
* [WebDriver] `attachFile` to work with hidden elements. Fixed in #1460 by @tsuemura



## 2.0.3

* [**autoLogin plugin**](https://codecept.io/plugins#autologin) added. Allows to log in once and reuse browser session. When session expires - automatically logs in again. Can persist session between runs by saving cookies to file.
* Fixed `Maximum stack trace` issue in `retryFailedStep` plugin.
* Added `locate()` function into the interactive shell.
* [WebDriver] Disabled smartWait for interactive shell.
* [Appium] Updated methods to use for mobile locators
  * `waitForElement`
  * `waitForVisible`
  * `waitForInvisible`
* Helper and page object generators no longer update config automatically. Please add your page objects and helpers manually.

## 2.0.2

* [Puppeteer] Improved handling of connection with remote browser using Puppeteer by @martomo
* [WebDriver] Updated to webdriverio 5.2.2 by @martomo
* Interactive pause improvements by @davertmik
  * Disable retryFailedStep plugin in in interactive mode
  * Removes `Interface: parseInput` while in interactive pause
* [ApiDataFactory] Improvements
  * added `fetchId` config option to override id retrieval from payload
  * added `onRequest` config option to update request in realtime
  * added `returnId` config option to return ids of created items instead of items themvelves
  * added `headers` config option to override default headers.
  * added a new chapter into [DataManagement](https://codecept.io/data#api-requests-using-browser-session)
* [REST] Added `onRequest` config option


## 2.0.1

* Fixed creating project with `codecept init`.
* Fixed error while installing webdriverio@5.
* Added code beautifier for generated configs.
* [WebDriver] Updated to webdriverio 5.1.0

## 2.0.0

* [WebDriver] **Breaking Change.** Updated to webdriverio v5. New helper **WebDriver** helper introduced.

  * **Upgrade plan**:

    1. Install latest webdriverio
    ```
    npm install webdriverio@5 --save
    ```

    2. Replace `WebDriverIO` => `WebDriver` helper name in config.
    3. Read [webdriverio changelog](https://github.com/webdriverio/webdriverio/blob/master/CHANGELOG.md). If you were using webdriver API in your helpers, upgrade accordingly.
    4. We made WebDriver helper to be compatible with old API so no additional changes required.

    > If you face issues using webdriverio v5 you can still use webdriverio 4.x and WebDriverIO helper. Make sure you have `webdriverio: ^4.0` installed.

  * Known issues: `attachFile` doesn't work with proxy server.

* [Appium] **Breaking Change.** Updated to use webdriverio v5 as well. See upgrade plan ↑
* [REST] **Breaking Change.** Replaced `unirest` library with `axios`.

  * **Upgrade plan**:

    1. Refer to [axios API](https://github.com/axios/axios).
    2. If you were using `unirest` requests/responses in your tests change them to axios format.
* **Breaking Change.** Generators support in tests removed. Use `async/await` in your tests
* **Using `codecept.conf.js` as default configuration format**
* Fixed "enametoolong" error when saving screenshots for data driven tests by @PeterNgTr
* Updated NodeJS to 10 in Docker image
* [Pupeteer] Add support to use WSEndpoint. Allows to execute tests remotely. [See #1350] by @gabrielcaires (https://github.com/Codeception/CodeceptJS/pull/1350)
* In interactive shell [Enter] goes to next step. Improvement by @PeterNgTr.
* `I.say` accepts second parameter as color to print colorful comments. Improvement by @PeterNgTr.

```js
I.say('This is red', 'red'); //red is used
I.say('This is blue', 'blue'); //blue is used
I.say('This is by default'); //cyan is used
```
* Fixed allure reports for multi session testing by @PeterNgTr
* Fixed allure reports for hooks by @PeterNgTr

## 1.4.6

* [Puppeteer] `dragSlider` action added by @PeterNgTr
* [Puppeteer] Fixed opening browser in shell mode by @allenhwkim
* [Puppeteer] Fixed making screenshot on additional sessions by @PeterNgTr. Fixes #1266
* Added `--invert` option to `run-multiple` command by @LukoyanovE
* Fixed steps in Allure reports by @PeterNgTr
* Add option `output` to customize output directory in [stepByStepReport plugin](https://codecept.io/plugins/#stepbystepreport). By @fpsthirty
* Changed type definition of PageObjects to get auto completion by @rhicu
* Fixed steps output for async/arrow functions in CLI by @LukoyanovE. See #1329

## 1.4.5

* Add **require** param to main config. Allows to require Node modules before executing tests. By @LukoyanovE. For example:
    * Use `ts-node/register` to register TypeScript parser
    * Use `should` to register should-style assertions

```js
"require": ["ts-node/register", "should"]
```

* [WebDriverIO] Fix timeouts definition to be compatible with W3C drivers. By @LukoyanovE
* Fixed: exception in Before block w/ Mocha causes test not to report failure. See #1292 by @PeterNgTr
* Command `run-parallel` now accepts `--override` flag. Thanks to @ClemCB
* Fixed Allure report with Before/BeforeSuite/After/AfterSuite steps. By @PeterNgTr
* Added `RUN_MULTIPLE` env variable to [Docker config](https://codecept.io/docker/). Allows to run tests in parallel inside a container. Thanks to @PeterNgTr
* [Mochawesome] Fixed showing screenshot on failure. Fix by @PeterNgTr
* Fixed running tests filtering by tag names defined via `Scenario.tag()`

## 1.4.4

* [autoDelay plugin](https://codecept.io/plugins/#autoDelay) added. Adds tiny delay before and after an action so the page could react to actions performed.
* [Puppeteer] improvements by @luismanuel001
  * `click` no longer waits for navigation
  * `clickLink` method added. Performs a click and waits for navigation.
* Bootstrap scripts to be started only for `run` command and ignored on `list`, `def`, etc. Fix by @LukoyanovE


## 1.4.3

* Groups renamed to Tags for compatibility with BDD layer
* Test and suite objects to contain tags property which can be accessed from internal API
* Fixed adding tags for Scenario Outline in BDD
* Added `tag()` method to ScenarioConfig and FeatureConfig:

```js
Scenario('update user profile', () => {
  // test goes here
}).tag('@slow');
```

* Fixed attaching Allure screenshot on exception. Fix by @DevinWatson
* Improved type definitions for custom steps. By @Akxe
* Fixed setting `multiple.parallel.chunks` as environment variable in config. See #1238 by @ngadiyak

## 1.4.2

* Fixed setting config for plugins (inclunding setting `outputDir` for allure) by @jplegoff

## 1.4.1

* Added `plugins` option to `run-multiple`
* Minor output fixes
* Added Type Definition for Helper class by @Akxe
* Fixed extracing devault extension in generators by @Akxe

## 1.4.0

* [**Allure Reporter Integration**](https://codecept.io/reports/#allure). Full inegration with Allure Server. Get nicely looking UI for tests,including steps, nested steps, and screenshots. Thanks **Natarajan Krishnamurthy @krish** for sponsoring this feature.
* [Plugins API introduced](https://codecept.io/hooks/#plugins). Create custom plugins for CodeceptJS by hooking into event dispatcher, and using promise recorder.
* **Official [CodeceptJS plugins](https://codecept.io/plugins) added**:
    * **`stepByStepReport` - creates nicely looking report to see test execution as a slideshow**. Use this plugin to debug tests in headless environment without recording a video.
    * `allure` - Allure reporter added as plugin.
    * `screenshotOnFail` - saves screenshot on fail. Replaces similar functionality from helpers.
    * `retryFailedStep` - to rerun each failed step.
* [Puppeteer] Fix `executeAsyncScript` unexpected token by @jonathanz
* Added `override` option to `run-multiple` command by @svarlet

## 1.3.3

* Added `initGlobals()` function to API of [custom runner](https://codecept.io/hooks/#custom-runner).

## 1.3.2

* Interactve Shell improvements for `pause()`
    * Added `next` command for **step-by-step debug** when using `pause()`.
    * Use `After(pause);` in a to start interactive console after last step.
* [Puppeteer] Updated to Puppeteer 1.6.0
    * Added `waitForRequest` to wait for network request.
    * Added `waitForResponse` to wait for network response.
* Improved TypeScript definitions to support custom steps and page objects. By @xt1
* Fixed XPath detection to accept XPath which starts with `./` by @BenoitZugmeyer

## 1.3.1

* BDD-Gherkin: Fixed running async steps.
* [Puppeteer] Fixed process hanging for 30 seconds. Page loading timeout default via `getPageTimeout` set 0 seconds.
* [Puppeteer] Improved displaying client-side console messages in debug mode.
* [Puppeteer] Fixed closing sessions in `restart:false` mode for multi-session mode.
* [Protractor] Fixed `grabPopupText` to not throw error popup is not opened.
* [Protractor] Added info on using 'direct' Protractor driver to helper documentation by @xt1.
* [WebDriverIO] Added a list of all special keys to WebDriverIO helper by @davertmik and @xt1.
* Improved TypeScript definitions generator by @xt1

## 1.3.0

* **Cucumber-style BDD. Introduced [Gherkin support](https://codecept.io/bdd). Thanks to [David Vins](https://github.com/dvins) and [Omedym](https://www.omedym.com) for sponsoring this feature**.

Basic feature file:

```gherkin
Feature: Business rules
  In order to achieve my goals
  As a persona
  I want to be able to interact with a system

  Scenario: do anything in my life
    Given I need to open Google
```

Step definition:

```js
const I = actor();

Given('I need to open Google', () => {
  I.amOnPage('https://google.com');
});
```

Run it with `--features --steps` flag:

```
codeceptjs run --steps --features
```

---

* **Brekaing Chnage** `run` command now uses relative path + test name to run exactly one test file.

Previous behavior (removed):
```
codeceptjs run basic_test.js
```
Current behavior (relative path to config + a test name)

```
codeceptjs run tests/basic_test.js
```
This change allows using auto-completion when running a specific test.

---

* Nested steps output enabled for page objects.
    * to see high-level steps only run tests with `--steps` flag.
    * to see PageObjects implementation run tests with `--debug`.
* PageObjects simplified to remove `_init()` extra method. Try updated generators and see [updated guide](https://codecept.io/pageobjects/#pageobject).
* [Puppeteer] [Multiple sessions](https://codecept.io/acceptance/#multiple-sessions) enabled. Requires Puppeteer >= 1.5
* [Puppeteer] Stability improvement. Waits for for `load` event on page load. This strategy can be changed in config:
    * `waitForNavigation` config option introduced. Possible options: `load`, `domcontentloaded`, `networkidle0`, `networkidle2`. See [Puppeteer API](https://github.com/GoogleChrome/puppeteer/blob/master/docs/api.md#pagewaitfornavigationoptions)
    * `getPageTimeout` config option to set maximum navigation time in milliseconds. Default is 30 seconds.
    * `waitForNavigation` method added. Explicitly waits for navigation to be finished.
* [WebDriverIO][Protractor][Puppeteer][Nightmare] **Possible BC** `grabTextFrom` unified. Return a text for single matched element and an array of texts for multiple elements.
* [Puppeteer]Fixed `resizeWindow` by @sergejkaravajnij
* [WebDriverIO][Protractor][Puppeteer][Nightmare] `waitForFunction` added. Waits for client-side JavaScript function to return true by @GREENpoint.
* [Puppeteer] `waitUntil` deprecated in favor of `waitForFunction`.
* Added `filter` function to DataTable.
* Send non-nested array of files to custom parallel execution chunking by @mikecbrant.
* Fixed invalid output directory path for run-multiple by @mikecbrant.
* [WebDriverIO] `waitUntil` timeout accepts time in seconds (as all other wait* functions). Fix by @truesrc.
* [Nightmare] Fixed `grabNumberOfVisibleElements` to work similarly to `seeElement`. Thx to @stefanschenk and Jinbo Jinboson.
* [Protractor] Fixed alert handling error with message 'no such alert' by @truesrc.


## 1.2.1

* Fixed running `I.retry()` on multiple steps.
* Fixed parallel execution wih chunks.
* [Puppeteer] Fixed `grabNumberOfVisibleElements` to return `0` instead of throwing error if no elements are found.

## 1.2.0

* [WebDriverIO][Protractor][Multiple Sessions](https://codecept.io/acceptance/#multiple-sessions). Run several browser sessions in one test. Introduced `session` command, which opens additional browser window and closes it after a test.

```js
Scenario('run in different browsers', (I) => {
  I.amOnPage('/hello');
  I.see('Hello!');
  session('john', () => {
    I.amOnPage('/bye');
    I.dontSee('Hello');
    I.see('Bye');
  });
  I.see('Hello');
});
```

* [Parallel Execution](https://codecept.io/advanced/#parallel-execution) by @sveneisenschmidt. Run tests in parallel specifying number of chunks:

```js
"multiple": {
  "parallel": {
    // run in 2 processes
    "chunks": 2,
    // run all tests in chrome
    "browsers": ["chrome"]
  },
}
```

* [Locator Builder](https://codecept.io/locators). Write complex locators with simplest API combining CSS and XPath:

```js
// select 'Edit' link inside 2nd row of a table
locate('//table')
  .find('tr')
  .at(2)
  .find('a')
  .withText('Edit');
```

* [Dynamic configuration](https://codecept.io/advanced/#dynamic-configuration) to update helpers config per test or per suite.
* Added `event.test.finished` which fires synchronously for both failed and passed tests.
* [WebDriverIO][Protractor][Nightmare][Puppeteer] Full page screenshots on failure disabled by default. See [issue#1600. You can enabled them with `fullPageScreenshots: true`, however they may work unstable in Selenium.
* `within` blocks can return values. See [updated documentation](https://codecept.io/basics/#within).
* Removed doublt call to `_init` in helpers. Fixes issue #1036
* Added scenario and feature configuration via fluent API:

```js
Feature('checkout')
  .timeout(3000)
  .retry(2);

Scenario('user can order in firefox', (I) => {
  // see dynamic configuration
}).config({ browser: 'firefox' })
  .timeout(20000);

Scenario('this test should throw error', (I) => {
  // I.amOnPage
}).throws(new Error);
```

## 1.1.8

* Fixed generating TypeScript definitions with `codeceptjs def`.
* Added Chinese translation ("zh-CN" and "zh-TW") by @TechQuery.
* Fixed running tests from a different folder specified by `-c` option.
* [Puppeteer] Added support for hash handling in URL by @gavoja.
* [Puppeteer] Fixed setting viewport size by @gavoja. See [Puppeteer issue](https://github.com/GoogleChrome/puppeteer/issues/1183)


## 1.1.7

* Docker Image updateed. [See updated reference](https://codecept.io/docker/):
    * codeceptjs package is mounted as `/codecept` insde container
    * tests directory is expected to be mounted as `/tests`
    * `codeceptjs` global runner added (symlink to `/codecept/bin/codecept.js`)
* [Protractor] Functions added by @reubenmiller:
    * `_locateCheckable (only available from other helpers)`
    * `_locateClickable (only available from other helpers)`
    * `_locateFields (only available from other helpers)`
    * `acceptPopup`
    * `cancelPopup`
    * `dragAndDrop`
    * `grabBrowserLogs`
    * `grabCssPropertyFrom`
    * `grabHTMLFrom`
    * `grabNumberOfVisibleElements`
    * `grabPageScrollPosition (new)`
    * `rightClick`
    * `scrollPageToBottom`
    * `scrollPageToTop`
    * `scrollTo`
    * `seeAttributesOnElements`
    * `seeCssPropertiesOnElements`
    * `seeInPopup`
    * `seeNumberOfVisibleElements`
    * `switchTo`
    * `waitForEnabled`
    * `waitForValue`
    * `waitInUrl`
    * `waitNumberOfVisibleElements`
    * `waitToHide`
    * `waitUntil`
    * `waitUrlEquals`
* [Nightmare] added:
    * `grabPageScrollPosition` (new)
    * `seeNumberOfVisibleElements`
    * `waitToHide`
* [Puppeteer] added:
    * `grabPageScrollPosition` (new)
* [WebDriverIO] added"
    * `grabPageScrollPosition` (new)
* [Puppeteer] Fixed running wait* functions without setting `sec` parameter.
* [Puppeteer][Protractor] Fixed bug with I.click when using an object selector with the xpath property. By @reubenmiller
* [WebDriverIO][Protractor][Nightmare][Puppeteer] Fixed I.switchTo(0) and I.scrollTo(100, 100) api inconsistencies between helpers.
* [Protractor] Fixing bug when `seeAttributesOnElements` and `seeCssPropertiesOnElement` were incorrectly passing when the attributes/properties did not match by @reubenmiller
* [WebDriverIO] Use inbuilt dragAndDrop function (still doesn't work in Firefox). By @reubenmiller
* Support for Nightmare 3.0
* Enable glob patterns in `config.test` / `Codecept.loadTests` by @sveneisenschmidt
* Enable overriding of `config.tests` for `run-multiple` by @sveneisenschmidt


## 1.1.6

* Added support for `async I =>` functions syntax in Scenario by @APshenkin
* [WebDriverIO][Protractor][Puppeteer][Nightmare] `waitForInvisible` waits for element to hide or to be removed from page. By @reubenmiller
* [Protractor][Puppeteer][Nightmare] Added `grabCurrentUrl` function. By @reubenmiller
* [WebDriverIO] `grabBrowserUrl` deprecated in favor of `grabCurrentUrl` to unify the API.
* [Nightmare] Improved element visibility detection by @reubenmiller
* [Puppeteer] Fixing function calls when clearing the cookies and localstorage. By @reubenmiller
* [Puppeteer] Added `waitForEnabled`, `waitForValue` and `waitNumberOfVisibleElements` methods by @reubenmiller
* [WebDriverIO] Fixed `grabNumberOfVisibleElements` to return 0 when no visible elements are on page. By @michaltrunek
* Helpers API improvements (by @reubenmiller)
    * `_passed` hook runs after a test passed successfully
    * `_failed` hook runs on a failed test
* Hooks API. New events added by @reubenmiller:
    * `event.all.before` - executed before all tests
    * `event.all.after` - executed after all tests
    * `event.multiple.before` - executed before all processes in run-multiple
    * `event.multiple.after` - executed after all processes in run-multiple
* Multiple execution
* Allow `AfterSuite` and `After` test hooks to be defined after the first Scenario. By @reubenmiller
* [Nightmare] Prevent `I.amOnpage` navigation if the browser is already at the given url
* Multiple-Run: Added new `bootstrapAll` and `teardownAll` hooks to be executed before and after all processes
* `codeceptjs def` command accepts `--config` option. By @reubenmiller

## 1.1.5

* [Puppeteer] Rerun steps failed due to "Cannot find context with specified id" Error.
* Added syntax to retry a single step:

```js
// retry action once on failure
I.retry().see('Hello');

// retry action 3 times on failure
I.retry(3).see('Hello');

// retry action 3 times waiting for 0.1 second before next try
I.retry({ retries: 3, minTimeout: 100 }).see('Hello');

// retry action 3 times waiting no more than 3 seconds for last retry
I.retry({ retries: 3, maxTimeout: 3000 }).see('Hello');

// retry 2 times if error with message 'Node not visible' happens
I.retry({
  retries: 2,
  when: err => err.message === 'Node not visible'
}).seeElement('#user');
```

* `Scenario().injectDependencies` added to dynamically add objects into DI container by @Apshenkin. See [Dependency Injection section in PageObjects](https://codecept.io/pageobjects/#dependency-injection).
* Fixed using async/await functions inside `within`
* [WebDriverIO][Protractor][Puppeteer][Nightmare] **`waitUntilExists` deprecated** in favor of `waitForElement`
* [WebDriverIO][Protractor] **`waitForStalenessOf` deprecated** in favor of `waitForDetached`
* [WebDriverIO][Protractor][Puppeteer][Nightmare] `waitForDetached` added
* [Nightmare] Added `I.seeNumberOfElements()` by @pmoncadaisla
* [Nightmare] Load blank page when starting nightmare so that the .evaluate function will work if _failed/saveScreenshot is triggered by @reubenmiller
* Fixed using plain arrays for data driven tests by @reubenmiller
* [Puppeteer] Use default tab instead of opening a new tab when starting the browser by @reubenmiller
* [Puppeteer] Added `grabNumberOfTabs` function by @reubenmiller
* [Puppeteer] Add ability to set user-agent by @abidhahmed
* [Puppeteer] Add keepCookies and keepBrowserState @abidhahmed
* [Puppeteer] Clear value attribute instead of innerhtml for TEXTAREA by @reubenmiller
* [REST] fixed sending string payload by @michaltrunek
* Fixed unhandled rejection in async/await tests by @APshenkin


## 1.1.4

* Removed `yarn` call in package.json
* Fixed `console.log` in Puppeteer by @othree
* [Appium] `runOnAndroid` and `runOnIOS` can receive a function to check capabilities dynamically:

```js
I.runOnAndroid(caps => caps.platformVersion >= 7, () => {
  // run code only on Android 7+
});
```

## 1.1.3

* [Puppeteer] +25 Functions added by @reubenmiller
    * `_locateCheckable`
    * `_locateClickable`
    * `_locateFields`
    * `closeOtherTabs`
    * `dragAndDrop`
    * `grabBrowserLogs`
    * `grabCssPropertyFrom`
    * `grabHTMLFrom`
    * `grabNumberOfVisibleElements`
    * `grabSource`
    * `rightClick`
    * `scrollPageToBottom`
    * `scrollPageToTop`
    * `scrollTo`
    * `seeAttributesOnElements`
    * `seeCssPropertiesOnElements`
    * `seeInField`
    * `seeNumberOfElements`
    * `seeNumberOfVisibleElements`
    * `seeTextEquals`
    * `seeTitleEquals`
    * `switchTo`
    * `waitForInvisible`
    * `waitInUrl`
    * `waitUrlEquals`
* [Protractor] +8 functions added by @reubenmiller
    * `closeCurrentTab`
    * `grabSource`
    * `openNewTab`
    * `seeNumberOfElements`
    * `seeTextEquals`
    * `seeTitleEquals`
    * `switchToNextTab`
    * `switchToPreviousTab`
* [Nightmare] `waitForInvisible` added by @reubenmiller
* [Puppeteer] Printing console.log information in debug mode.
* [Nightmare] Integrated with `nightmare-har-plugin` by mingfang. Added `enableHAR` option. Added HAR functions:
    * `grabHAR`
    * `saveHAR`
    * `resetHAR`
* [WebDriverIO] Fixed execution stability for parallel requests with Chromedriver
* [WebDriverIO] Fixed resizeWindow when resizing to 'maximize' by @reubenmiller
* [WebDriverIO] Fixing resizing window to full screen when taking a screenshot by @reubenmiller

## 1.1.2

* [Puppeteer] Upgraded to Puppeteer 1.0
* Added `grep` option to config to set default matching pattern for tests.
* [Puppeteer] Added `acceptPopup`, `cancelPopup`, `seeInPopup` and `grabPopupText` functions by @reubenmiller
* [Puppeteer] `within` iframe and nested iframe support added by @reubenmiller
* [REST] Added support for JSON objects since payload (as a JSON) was automatically converted into "URL query" type of parameter by @Kalostrinho
* [REST] Added `resetRequestHeaders` method by @Kalostrinho
* [REST] Added `followRedirect` option and `amFollowingRequestRedirects`/`amNotFollowingRequestRedirects` methods by @Kalostrinho
* [WebDriverIO] `uncheckOption` implemented by @brunobg
* [WebDriverIO] Added `grabBrowserUrl` by @Kalostrinho
* Add ability to require helpers from node_modules by @APshenkin
* Added `--profile` option to `run-multiple` command by @jamie-beck
* Custom output name for multiple browser run by @tfiwm
* Fixed passing data to scenarios by @KennyRules

## 1.1.1

* [WebDriverIO] fixed `waitForInvisible` by @Kporal

## 1.1.0

Major update to CodeceptJS. **NodeJS v 8.9.1** is now minimal Node version required.
This brings native async-await support to CodeceptJS. It is recommended to start using await for tests instead of generators:

```js
async () => {
  I.amOnPage('/page');
  const url = await I.grabTextFrom('.nextPage');
  I.amOnPage(url);
}
```

Thanks to [@Apshenkin](https://github.com/apshenkin) for implementation. Also, most helpers were refactored to use async-await. This made our code simpler. We hope that this encourages more users to send pull requests!

We also introduced strict ESLint policies for our codebase. Thanks to [@Galkin](https://github.com/galkin) for that.

* **[Puppeteer] Helper introduced**. [Learn how to run tests headlessly with Google Chrome's Puppeteer](http://codecept.io/puppeteer/).
* [SeleniumWebdriver] Helper is deprecated, it is recommended to use Protractor with config option `angular: false` instead.
* [WebDriverIO] nested iframe support in the within block by @reubenmiller. Example:

```js
within({frame: ['#wrapperId', '[name=content]']}, () => {
  I.click('Sign in!');
  I.see('Email Address');
});
I.see('Nested Iframe test');
I.dontSee('Email Address');
});
```
* [WebDriverIO] Support for `~` locator to find elements by `aria-label`. This behavior is similar as it is in Appium and helps testing cross-platform React apps. Example:

```html
<Text accessibilityLabel="foobar">
    CodeceptJS is awesome
</Text>
```
↑ This element can be located with `~foobar` in WebDriverIO and Appium helpers. Thanks to @flyskywhy

* Allow providing arbitrary objects in config includes by @rlewan
* [REST] Prevent from mutating default headers by @alexashley. See #789
* [REST] Fixed sending empty helpers with `haveRequestHeaders` in `sendPostRequest`. By @petrisorionel
* Fixed displaying undefined args in output by @APshenkin
* Fixed NaN instead of seconds in output by @APshenkin
* Add browser name to report file for `multiple-run` by @trollr
* Mocha updated to 4.x



## 1.0.3

* [WebDriverIO][Protractor][Nightmare] method `waitUntilExists` implemented by @sabau
* Absolute path can be set for `output` dir by @APshenkin. Fix #571* Data table rows can be ignored by using `xadd`. By @APhenkin
* Added `Data(table).only.Scenario` to give ability to launch only Data tests. By @APhenkin
* Implemented `ElementNotFound` error by @BorisOsipov.
* Added TypeScript compiler / configs to check the JavaScript by @KennyRules
* [Nightmare] fix executeScript return value by @jploskonka
* [Nightmare] fixed: err.indexOf not a function when waitForText times out in nightmare by @joeypedicini92
* Fixed: Retries not working when using .only. By @APhenkin


## 1.0.2

* Introduced generators support in scenario hooks for `BeforeSuite`/`Before`/`AfterSuite`/`After`
* [ApiDataFactory] Fixed loading helper; `requireg` package included.
* Fix #485`run-multiple`: the first browser-resolution combination was be used in all configurations
* Fixed unique test names:
  * Fixed #447 tests failed silently if they have the same name as other tests.
  * Use uuid in screenshot names when `uniqueScreenshotNames: true`
* [Protractor] Fixed testing non-angular application. `amOutsideAngularApp` is executed before each step. Fixes #458* Added output for steps in hooks when they fail

## 1.0.1

* Reporters improvements:
  * Allows to execute [multiple reporters](http://codecept.io/advanced/#Multi-Reports)
  * Added [Mochawesome](http://codecept.io/helpers/Mochawesome/) helper
  * `addMochawesomeContext` method to add custom data to mochawesome reports
  * Fixed Mochawesome context for failed screenshots.
* [WebDriverIO] improved click on context to match clickable element with a text inside. Fixes #647* [Nightmare] Added `refresh` function by @awhanks
* fixed `Unhandled promise rejection (rejection id: 1): Error: Unknown wait type: pageLoad`
* support for tests with retries in html report
* be sure that change window size and timeouts completes before test
* [Nightmare] Fixed `[Wrapped Error] "codeceptjs is not defined"`; Reinjectiing client scripts to a webpage on changes.
* [Nightmare] Added more detailed error messages for `Wait*` methods
* [Nightmare] Fixed adding screenshots to Mochawesome
* [Nightmare] Fix unique screenshots names in Nightmare
* Fixed CodeceptJS work with hooks in helpers to finish codeceptJS correctly if errors appears in helpers hooks
* Create a new session for next test If selenium grid error received
* Create screenshots for failed hooks from a Feature file
* Fixed `retries` option

## 1.0

CodeceptJS hits first stable release. CodeceptJS provides a unified API for [web testing for Webdriverio](http://codecept.io/acceptance/), [Protractor](http://codecept.io/angular/), and [NightmareJS](http://codecept.io/nightmare/). Since 1.0 you can also **test mobile applications** in the similar manner with Appium.

Sample test:

```js
I.seeAppIsInstalled("io.super.app");
I.click('~startUserRegistrationCD');
I.fillField('~email of the customer', 'Nothing special'));
I.see('davert@codecept.io', '~email of the customer'));
I.clearField('~email of the customer'));
I.dontSee('Nothing special', '~email of the customer'));
```

* Read [the Mobile Testing guide](http://codecept.io/mobile).
* Discover [Appium Helper](http://codecept.io/helpers/Appium/)

---

We also introduced two new **helpers for data management**.
Using them you can easily prepare and cleanup data for your tests using public REST API.

Sample test

```js
// create a user using data factories and REST API
I.have('user', { name: 'davert', password: '123456' });
// use it to login
I.amOnPage('/login');
I.fillField('login', 'davert');
I.fillField('password', '123456');
I.click('Login');
I.see('Hello, davert');
// user will be removed after the test
```

* Read [Data Management guide](http://codecept.io/data)
* [REST Helper](http://codecept.io/helpers/REST)
* [ApiDataFactory](http://codecept.io/helpers/ApiDataFactory/)

---

Next notable feature is **[SmartWait](http://codecept.io/acceptance/#smartwait)** for WebDriverIO, Protractor, SeleniumWebdriver. When `smartwait` option is set, script will wait for extra milliseconds to locate an element before failing. This feature uses implicit waits of Selenium but turns them on only in applicable pieces. For instance, implicit waits are enabled for `seeElement` but disabled for `dontSeeElement`

* Read more about [SmartWait](http://codecept.io/acceptance/#smartwait)

##### Changelog

* Minimal NodeJS version is 6.11.1 LTS
* Use `within` command with generators.
* [Data Driven Tests](http://codecept.io/advanced/#data-driven-tests) introduced.
* Print execution time per step in `--debug` mode. #591 by @APshenkin
* [WebDriverIO][Protractor][Nightmare] Added `disableScreenshots` option to disable screenshots on fail by @Apshenkin
* [WebDriverIO][Protractor][Nightmare] Added `uniqueScreenshotNames` option to generate unique names for screenshots on failure by @Apshenkin
* [WebDriverIO][Nightmare] Fixed click on context; `click('text', '#el')` will throw exception if text is not found inside `#el`.
* [WebDriverIO][Protractor][SeleniumWebdriver] [SmartWait introduced](http://codecept.io/acceptance/#smartwait).
* [WebDriverIO][Protractor][Nightmare]Fixed `saveScreenshot` for PhantomJS, `fullPageScreenshots` option introduced by @HughZurname #549
* [Appium] helper introduced by @APshenkin
* [REST] helper introduced by @atrevino in #504
* [WebDriverIO][SeleniumWebdriver] Fixed "windowSize": "maximize" for Chrome 59+ version #560 by @APshenkin
* [Nightmare] Fixed restarting by @APshenkin #581
* [WebDriverIO] Methods added by @APshenkin:
    * [grabCssPropertyFrom](http://codecept.io/helpers/WebDriverIO/#grabcsspropertyfrom)
    * [seeTitleEquals](http://codecept.io/helpers/WebDriverIO/#seetitleequals)
    * [seeTextEquals](http://codecept.io/helpers/WebDriverIO/#seetextequals)
    * [seeCssPropertiesOnElements](http://codecept.io/helpers/WebDriverIO/#seecsspropertiesonelements)
    * [seeAttributesOnElements](http://codecept.io/helpers/WebDriverIO/#seeattributesonelements)
    * [grabNumberOfVisibleElements](http://codecept.io/helpers/WebDriverIO/#grabnumberofvisibleelements)
    * [waitInUrl](http://codecept.io/helpers/WebDriverIO/#waitinurl)
    * [waitUrlEquals](http://codecept.io/helpers/WebDriverIO/#waiturlequals)
    * [waitForValue](http://codecept.io/helpers/WebDriverIO/#waitforvalue)
    * [waitNumberOfVisibleElements](http://codecept.io/helpers/WebDriverIO/#waitnumberofvisibleelements)
    * [switchToNextTab](http://codecept.io/helpers/WebDriverIO/#switchtonexttab)
    * [switchToPreviousTab](http://codecept.io/helpers/WebDriverIO/#switchtoprevioustab)
    * [closeCurrentTab](http://codecept.io/helpers/WebDriverIO/#closecurrenttab)
    * [openNewTab](http://codecept.io/helpers/WebDriverIO/#opennewtab)
    * [refreshPage](http://codecept.io/helpers/WebDriverIO/#refreshpage)
    * [scrollPageToBottom](http://codecept.io/helpers/WebDriverIO/#scrollpagetobottom)
    * [scrollPageToTop](http://codecept.io/helpers/WebDriverIO/#scrollpagetotop)
    * [grabBrowserLogs](http://codecept.io/helpers/WebDriverIO/#grabbrowserlogs)
* Use mkdirp to create output directory. #592 by @vkramskikh
* [WebDriverIO] Fixed `seeNumberOfVisibleElements` by @BorisOsipov #574
* Lots of fixes for promise chain by @APshenkin #568
    * Fix #543- After block not properly executed if Scenario fails
    * Expected behavior in promise chains: `_beforeSuite` hooks from helpers -> `BeforeSuite` from test -> `_before` hooks from helpers -> `Before` from test - > Test steps -> `_failed` hooks from helpers (if test failed) -> `After` from test -> `_after` hooks from helpers -> `AfterSuite` from test -> `_afterSuite` hook from helpers.
    * if during test we got errors from any hook (in test or in helper) - stop complete this suite and go to another
    * if during test we got error from Selenium server - stop complete this suite and go to another
    * [WebDriverIO][Protractor] if `restart` option is false - close all tabs expect one in `_after`.
    * Complete `_after`, `_afterSuite` hooks even After/AfterSuite from test was failed
    * Don't close browser between suites, when `restart` option is false. We should start browser only one time and close it only after all tests.
    * Close tabs and clear local storage, if `keepCookies` flag is enabled
* Fix TypeError when using babel-node or ts-node on node.js 7+ #586 by @vkramskikh
* [Nightmare] fixed usage of `_locate`

Special thanks to **Andrey Pshenkin** for his work on this release and the major improvements.

## 0.6.3

* Errors are printed in non-verbose mode. Shows "Selenium not started" and other important errors.
* Allowed to set custom test options:

```js
Scenario('My scenario', { build_id: 123, type: 'slow' }, function (I)
```
those options can be accessed as `opts` property inside a `test` object. Can be used in custom listeners.

* Added `docs` directory to a package.
* [WebDriverIO][Protractor][SeleniumWebdriver] Bugfix: cleaning session when `restart: false` by @tfiwm #519
* [WebDriverIO][Protractor][Nightmare] Added second parameter to `saveScreenshot` to allow a full page screenshot. By @HughZurname
* Added suite object to `suite.before` and `suite.after` events by @implico. #496

## 0.6.2

* Added `config` object to [public API](http://codecept.io/hooks/#api)
* Extended `index.js` to include `actor` and `helpers`, so they could be required:

```js
const actor = require('codeceptjs').actor;
```

* Added [example for creating custom runner](http://codecept.io/hooks/#custom-runner) with public API.
* run command to create `output` directory if it doesn't exist
* [Protractor] fixed loading globally installed Protractor
* run-multiple command improvements:
     * create output directories for each process
     * print process ids in output

## 0.6.1

* Fixed loading hooks

## 0.6.0

Major release with extension API and parallel execution.

* **Breaking** Removed path argument from `run`. To specify path other than current directory use `--config` or `-c` option:

Instead of: `codeceptjs run tests` use:

```
# load config and run from tests directory
codeceptjs run -c tests/

# or load codecept.json from tests directory
codeceptjs run -c tests/codecept.json

# run users_test.js inside tests directory
codeceptjs run users_test.js -c tests
```

* **Command `multiple-run` added**, to execute tests in several browsers in parallel by @APshenkin and @davertmik. [See documentation](http://codecept.io/advanced/#multiple-execution).
* **Hooks API added to extend CodeceptJS** with custom listeners and plugins. [See documentation](http://codecept.io/hooks/#hooks_1).
* [Nightmare][WebDriverIO] `within` can work with iframes by @imvetri. [See documentation](http://codecept.io/acceptance/#iframes).
* [WebDriverIO][SeleniumWebdriver][Protractor] Default browser changed to `chrome`
* [Nightmare] Fixed globally locating `nightmare-upload`.
* [WebDriverIO] added `seeNumberOfVisibleElements` method by @elarouche.
* Exit with non-zero code if init throws an error by @rincedd
* New guides published:
    * [Installation](http://codecept.io/installation/)
    * [Hooks](http://codecept.io/hooks/)
    * [Advanced Usage](http://codecept.io/advanced/)
* Meta packages published:
    * [codecept-webdriverio](https://www.npmjs.com/package/codecept-webdriverio)
    * [codecept-protractor](https://www.npmjs.com/package/codecept-protractor)
    * [codecept-nightmare](https://www.npmjs.com/package/codecept-nightmare)


## 0.5.1

* [Polish translation](http://codecept.io/translation/#polish) added by @limes.
* Update process exit code so that mocha saves reports before exit by @romanovma.
* [Nightmare] fixed `getAttributeFrom` for custom attributes by @robrkerr
* [Nightmare] Fixed *UnhandledPromiseRejectionWarning error* when selecting the dropdown using `selectOption` by @robrkerr. [Se PR.
* [Protractor] fixed `pressKey` method by @romanovma

## 0.5.0

* Protractor ^5.0.0 support (while keeping ^4.0.9 compatibility)
* Fix 'fullTitle() is not a function' in exit.js by @hubidu. See #388.
* [Nightmare] Fix for `waitTimeout` by @HughZurname. See #391. Resolves #236* Dockerized CodeceptJS setup by @artiomnist. [See reference](https://github.com/Codeception/CodeceptJS/blob/master/docker/README.md)

## 0.4.16

* Fixed steps output synchronization (regression since 0.4.14).
* [WebDriverIO][Protractor][SeleniumWebdriver][Nightmare] added `keepCookies` option to keep cookies between tests with `restart: false`.
* [Protractor] added `waitForTimeout` config option to set default waiting time for all wait* functions.
* Fixed `_test` hook for helpers by @cjhille.

## 0.4.15

* Fixed regression in recorder sessions: `oldpromise is not defined`.

## 0.4.14

* `_beforeStep` and `_afterStep` hooks in helpers are synchronized. Allows to perform additional actions between steps.

Example: fail if JS error occur in custom helper using WebdriverIO:

```js
_before() {
  this.err = null;
  this.helpers['WebDriverIO'].browser.on('error', (e) => this.err = e);
}

_afterStep() {
 if (this.err) throw new Error('Browser JS error '+this.err);
}
```

Example: fail if JS error occur in custom helper using Nightmare:

```js
_before() {
  this.err = null;
  this.helpers['Nightmare'].browser.on('page', (type, message, stack) => {
    this.err = `${message} ${stack}`;
  });
}

_afterStep() {
 if (this.err) throw new Error('Browser JS error '+this.err);
}
```

* Fixed `codecept list` and `codecept def` commands.
* Added `I.say` method to print arbitrary comments.

```js
I.say('I am going to publish post');
I.say('I enter title and body');
I.say('I expect post is visible on site');
```

* [Nightmare] `restart` option added. `restart: false` allows to run all tests in a single window, disabled by default. By @nairvijays99
* [Nightmare] Fixed `resizeWindow` command.
* [Protractor][SeleniumWebdriver] added `windowSize` config option to resize window on start.
* Fixed "Scenario.skip causes 'Cannot read property retries of undefined'" by @MasterOfPoppets
* Fixed providing absolute paths for tests in config by @lennym

## 0.4.13

* Added **retries** option `Feature` and `Scenario` to rerun fragile tests:

```js
Feature('Complex JS Stuff', {retries: 3});

Scenario('Not that complex', {retries: 1}, (I) => {
  // test goes here
});
```

* Added **timeout** option `Feature` and `Scenario` to specify timeout.

```js
Feature('Complex JS Stuff', {timeout: 5000});

Scenario('Not that complex', {timeout: 1000}, (I) => {
  // test goes here
});
```

* [WebDriverIO] Added `uniqueScreenshotNames` option to set unique screenshot names for failed tests. By @APshenkin. See #299
* [WebDriverIO] `clearField` method improved to accept name/label locators and throw errors.
* [Nightmare][SeleniumWebdriver][Protractor] `clearField` method added.
* [Nightmare] Fixed `waitForElement`, and `waitForVisible` methods.
* [Nightmare] Fixed `resizeWindow` by @norisk-it
* Added italian [translation](http://codecept.io/translation/#italian).

## 0.4.12

* Bootstrap / Teardown improved with [Hooks](http://codecept.io/configuration/#hooks). Various options for setup/teardown provided.
* Added `--override` or `-o` option for runner to dynamically override configs. Valid JSON should be passed:

```
codeceptjs run -o '{ "bootstrap": "bootstrap.js"}'
codeceptjs run -o '{ "helpers": {"WebDriverIO": {"browser": "chrome"}}}'
```

* Added [regression tests](https://github.com/Codeception/CodeceptJS/tree/master/test/runner) for codeceptjs tests runner.

## 0.4.11

* Fixed regression in 0.4.10
* Added `bootstrap`/`teardown` config options to accept functions as parameters by @pscanf. See updated [config reference](http://codecept.io/configuration/) #319

## 0.4.10

* [Protractor] Protrctor 4.0.12+ support.
* Enabled async bootstrap file by @abachar. Use inside `bootstrap.js`:

```js
module.exports = function(done) {
  // async instructions
  // call done() to continue execution
  // otherwise call done('error description')
}
```

* Changed 'pending' to 'skipped' in reports by @timja-kainos. See #315

## 0.4.9

* [SeleniumWebdriver][Protractor][WebDriverIO][Nightmare] fixed `executeScript`, `executeAsyncScript` to work and return values.
* [Protractor][SeleniumWebdriver][WebDriverIO] Added `waitForInvisible` and `waitForStalenessOf` methods by @Nighthawk14.
* Added `--config` option to `codeceptjs run` to manually specify config file by @cnworks
* [Protractor] Simplified behavior of `amOutsideAngularApp` by using `ignoreSynchronization`. Fixes #278
* Set exit code to 1 when test fails at `Before`/`After` hooks. Fixes #279


## 0.4.8

* [Protractor][SeleniumWebdriver][Nightmare] added `moveCursorTo` method.
* [Protractor][SeleniumWebdriver][WebDriverIO] Added `manualStart` option to start browser manually in the beginning of test. By @cnworks. [PR#250
* Fixed `codeceptjs init` to work with nested directories and file masks.
* Fixed `codeceptjs gt` to generate test with proper file name suffix. By @Zougi.
* [Nightmare] Fixed: Error is thrown when clicking on element which can't be locate. By @davetmik
* [WebDriverIO] Fixed `attachFile` for file upload. By @giuband and @davetmik
* [WebDriverIO] Add support for timeouts in config and with `defineTimeouts` method. By @easternbloc #258 and #267 by @davetmik
* Fixed hanging of CodeceptJS when error is thrown by event dispatcher. Fix by @Zougi and @davetmik


## 0.4.7

* Improved docs for `BeforeSuite`; fixed its usage with `restart: false` option by @APshenkin.
* Added `Nightmare` to list of available helpers on `init`.
* [Nightmare] Removed double `resizeWindow` implementation.

## 0.4.6

* Added `BeforeSuite` and `AfterSuite` hooks to scenario by @APshenkin. See [updated documentation](http://codecept.io/basics/#beforesuite)

## 0.4.5

* Fixed running `codecept def` command by @jankaspar
* [Protractor][SeleniumWebdriver] Added support for special keys in `pressKey` method. Fixes #216

## 0.4.4

* Interactive shell fixed. Start it by running `codeceptjs shell`
* Added `--profile` option to `shell` command to use dynamic configuration.
* Added `--verbose` option to `shell` command for most complete output.

## 0.4.3

* [Protractor] Regression fixed to ^4.0.0 support
* Translations included into package.
* `teardown` option added to config (opposite to `bootstrap`), expects a JS file to be executed after tests stop.
* [Configuration](http://codecept.io/configuration/) can be set via JavaScript file `codecept.conf.js` instead of `codecept.json`. It should export `config` object:

```js
// inside codecept.conf.js
exports.config = {
  // contents of codecept.json
}
```
* Added `--profile` option to pass its value to `codecept.conf.js` as `process.profile` for [dynamic configuration](http://codecept.io/configuration#dynamic-configuration).
* Documentation for [StepObjects, PageFragments](http://codecept.io/pageobjects#PageFragments) updated.
* Documentation for [Configuration](http://codecept.io/configuration/) added.

## 0.4.2

* Added ability to localize tests with translation #189. Thanks to @abner
  * [Translation] ru-RU translation added.
  * [Translation] pt-BR translation added.
* [Protractor] Protractor 4.0.4 compatibility.
* [WebDriverIO][SeleniumWebdriver][Protractor] Fixed single browser session  mode for `restart: false`
* Fixed using of 3rd party reporters (xunit, mocha-junit-reporter, mochawesome). Added guide.
* Documentation for [Translation](http://codecept.io/translation/) added.
* Documentation for [Reports](http://codecept.io/reports/) added.

## 0.4.1

* Added custom steps to step definition list. See #174 by @jayS-de
* [WebDriverIO] Fixed using `waitForTimeout` option by @stephane-ruhlmann. See #178

## 0.4.0

* **[Nightmare](http://codecept.io/nightmare) Helper** added for faster web testing.
* [Protractor][SeleniumWebdriver][WebDriverIO] added `restart: false` option to reuse one browser between tests (improves speed).
* **Protractor 4.0** compatibility. Please upgrade Protractor library.
* Added `--verbose` option for `run` command to log and print global promise and events.
* Fixed errors with shutting down and cleanup.
* Fixed starting interactive shell with `codeceptjs shell`.
* Fixed handling of failures inside within block

## 0.3.5

* Introduced IDE autocompletion support for Visual Studio Code and others. Added command for generating TypeScript definitions for `I` object. Use it as

```
codeceptjs def
```

to generate steps definition file and include it into tests by reference. By @kaflan

## 0.3.4

* [Protractor] version 3.3.0 comptaibility, NPM 3 compatibility. Please update Protractor!
* allows using absolute path for helpers, output, in config and in command line. By @denis-sokolov
* Fixes 'Cannot read property '1' of null in generate.js:44' by @seethislight

## 0.3.3

**Fixed global installation**. CodeceptJS can now locate globally located modules.
CodeceptJS is also recommended for local installation.
Depending on installation type additional modules (webdriverio, protractor, ...) will be loaded either from local or from global path.

## 0.3.2

* Added `codeceptjs list` command which shows all available methods of `I` object.
* [Protractor][SeleniumWebdriver] fixed closing browser instances
* [Protractor][SeleniumWebdriver] `doubleClick` method added
* [WebDriverIO][Protractor][SeleniumWebdriver] `doubleClick` method to locate clickable elements by text, `context` option added.
* Fixed using assert in generator without yields #89

## 0.3.1

* Fixed `init` command

## 0.3.0

**Breaking Change**: webdriverio package removed from dependencies list. You will need to install it manually after the upgrade.
Starting from 0.3.0 webdriverio is not the only backend for running selenium tests, so you are free to choose between Protractor, SeleniumWebdriver, and webdriverio and install them.

* **[Protractor] helper added**. Now you can test AngularJS applications by using its official library within the unigied CodeceptJS API!
* **[SeleniumWebdriver] helper added**. You can switch to official JS bindings for Selenium.
* [WebDriverIO] **updated to webdriverio v 4.0**
* [WebDriverIO] `clearField` method added by @fabioel
* [WebDriverIO] added `dragAndDrop` by @fabioel
* [WebDriverIO] fixed `scrollTo` method by @sensone
* [WebDriverIO] fixed `windowSize: maximize` option in config
* [WebDriverIO] `seeElement` and `dontSeeElement` check element for visibility by @fabioel and @davertmik
* [WebDriverIO] `seeElementInDOM`, `dontSeeElementInDOM` added to check element exists on page.
* [WebDriverIO] fixed saving screenshots on failure. Fixes #70
* fixed `within` block doesn't end in output not #79


## 0.2.8

* [WebDriverIO] added `seeNumberOfElements` by @fabioel

## 0.2.7

* process ends with exit code 1 on error or failure #49
* fixed registereing global Helper #57
* fixed handling error in within block #50

## 0.2.6

* Fixed `done() was called multiple times`
* [WebDriverIO] added `waitToHide` method by @fabioel
* Added global `Helper` (alias `codecept_helper)`, object use for writing custom Helpers. Generator updated. Changes to #48

## 0.2.5

* Fixed issues with using yield inside a test #45 #47 #43
* Fixed generating a custom helper. Helper class is now accessible with `codecept_helper` var. Fixes #48

## 0.2.4

* Fixed accessing helpers from custom helper by @pim.

## 0.2.3

* [WebDriverIO] fixed `seeInField` to work with single value elements like: input[type=text], textareas, and multiple: select, input[type=radio], input[type=checkbox]
* [WebDriverIO] fixed `pressKey`, key modifeiers (Control, Command, Alt, Shift) are released after the action

## 0.2.2

Fixed generation of custom steps file and page objects.
Please replace `require('codeceptjs/actor')` to `actor` in your `custom_steps.js`.
Whenever you need to create `I` object (in page objects, custom steps, but not in tests) just call `actor()`;

## 0.2.0

* **within** context hook added
* `--reporter` option supported
* [WebDriverIO] added features and methods:
  - elements: `seeElement`, ...
  - popups: `acceptPopup`, `cancelPopup`, `seeInPopup`,...
  - navigation: `moveCursorTo`, `scrollTo`
  - saving screenshots on failure; `saveScreenshot`
  - cookies: `setCookie`, `seeCookie`, ...
  - source: `seeInSource`
  - form: `seeCheckboxIsChecked`, `selectOption` to support multiple selects
  - keyboard: `appendField`, `pressKey`
  - mouse: `rightClick`
* tests added
* [WebDriverIO] proxy configuration added by @petehouston
* [WebDriverIO] fixed `waitForText` method by @roadhump. Fixes #11
* Fixed creating output dir when it already exists on init by @alfirin
* Fixed loading of custom helpers<|MERGE_RESOLUTION|>--- conflicted
+++ resolved
@@ -1,4 +1,3 @@
-<<<<<<< HEAD
 ## 3.0.0-beta
 
 > [ 👌 **LEARN HOW TO UPGRADE TO CODECEPTJS 3 ➡**](https://bit.ly/codecept3Up)
@@ -56,11 +55,9 @@
 ```
 * **Possible breaking change** In semantic locators `[` char indicates CSS selector.
 
-=======
 ## 2.6.4
 
 * [Playwright] **Playwright 1.0 support** by @Georgegriff.
->>>>>>> 02ae08fa
 
 ## 2.6.3
 
