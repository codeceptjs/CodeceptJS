<<<<<<< HEAD
const { useHeadlessWhen } = require('@codeceptjs/configure');

useHeadlessWhen(process.env.HEADLESS);

=======
>>>>>>> 4a69df21
exports.config = {
  output: './output',
  helpers: {
    Puppeteer: {
      url: 'http://localhost',
      browser: 'chrome',
      restart: false,
      windowSize: '1600x1200',
      show: true,
    },
    REST: {},
  },
  include: {
    I: './custom_steps.js',
    Smth: './pages/Smth.js',
    loginPage: './pages/Login.js',
    signinFragment: './fragments/Signin.js',
  },
  mocha: {
    reporterOptions: {
      mochaFile: './output/result.xml',
    },
  },
  bootstrap: './bootstrap.js',
  teardown: null,
  hooks: [],
  gherkin: {
    features: './features/*.feature',
    steps: [
      './step_definitions/steps.js',
    ],
  },
  plugins: {
    allure: {
      enabled: false,
    },
    wdio: {
      enabled: false,
      services: [
        'selenium-standalone',
      ],
    },
    stepByStepReport: {},
    autoDelay: {
      enabled: false,
    },
    retryFailedStep: {
      enabled: true,
    },
  },
  tests: './*_test.js',
  timeout: 10000,
  multiple: {
    parallel: {
      chunks: 2,
    },
    default: {
      grep: 'signin',
      browsers: [
        'chrome',
        'firefox',
      ],
    },
  },
  name: 'tests',
};<|MERGE_RESOLUTION|>--- conflicted
+++ resolved
@@ -1,10 +1,3 @@
-<<<<<<< HEAD
-const { useHeadlessWhen } = require('@codeceptjs/configure');
-
-useHeadlessWhen(process.env.HEADLESS);
-
-=======
->>>>>>> 4a69df21
 exports.config = {
   output: './output',
   helpers: {
