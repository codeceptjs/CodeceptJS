/* eslint-disable max-classes-per-file */
import path from 'path';
import mkdirp from 'mkdirp';
import { Worker } from 'worker_threads';

import { Suite, Test } from 'mocha';
import { EventEmitter } from 'events';
import ms from 'ms';
import Codecept from './codecept.js';
import { MochaFactory } from './mochaFactory.js';
import Container from './container.js';
import { getTestRoot } from './command/utils.js';
import {
  deepClone, fileExists, isFunction, replaceValueDeep,
} from './utils.js';
import mainConfig from './config.js';
import * as output from './output.js';
import * as event from './event.js';
import recorder from './recorder.js';
import runHook from './hooks.js';
import * as WorkerStorage from './workerStorage.js';
import collection from './command/run-multiple/collection.js';

const __dirname = path.resolve('.', 'lib');
const pathToWorker = path.join(__dirname, 'command', 'workers', 'runTests.js');

const initializeCodecept = (configPath, options = {}) => {
  const codecept = new Codecept(mainConfig.load(configPath || '.'), options);
  codecept.init(getTestRoot(configPath));
  codecept.loadTests();

  return codecept;
};

const createOutputDir = (configPath) => {
  const config = mainConfig.load(configPath || '.');
  const testRoot = getTestRoot(configPath);
  const outputDir = path.isAbsolute(config.output) ? config.output : path.join(testRoot, config.output);

  if (!fileExists(outputDir)) {
    output.print(`creating output directory: ${outputDir}`);
    mkdirp.sync(outputDir);
  }
};

export function populateGroups(numberOfWorkers) {
  const groups = [];
  for (let i = 0; i < numberOfWorkers; i++) {
    groups[i] = [];
  }

  return groups;
}

const createWorker = (workerObject) => {
  const worker = new Worker(pathToWorker, {
    workerData: {
      options: simplifyObject(workerObject.options),
      tests: workerObject.tests,
      testRoot: workerObject.testRoot,
      workerIndex: workerObject.workerIndex + 1,
    },
  });
  worker.on('error', err => output.output.error(`Worker Error: ${err.stack}`));

  // @ts-ignore
  WorkerStorage.addWorker(worker);
  return worker;
};

const simplifyObject = (object) => {
  return Object.keys(object)
    .filter((k) => k.indexOf('_') !== 0)
    .filter((k) => typeof object[k] !== 'function')
    .filter((k) => typeof object[k] !== 'object')
    .reduce((obj, key) => {
      obj[key] = object[key];
      return obj;
    }, {});
};

const repackTest = (test) => {
  test = Object.assign(new Test(test.title || '', () => { }), test);
  test.parent = Object.assign(new Suite(test.parent.title), test.parent);
  return test;
};

const createWorkerObjects = (testGroups, config, testRoot, options, selectedRuns) => {
  selectedRuns = options && options.all && config.multiple ? Object.keys(config.multiple) : selectedRuns;
  if (selectedRuns === undefined || !selectedRuns.length || config.multiple === undefined) {
    return testGroups.map((tests, index) => {
      const workerObj = new WorkerObject(index);
      workerObj.addConfig(config);
      workerObj.addTests(tests);
      workerObj.setTestRoot(testRoot);
      workerObj.addOptions(options);
      return workerObj;
    });
  }
  const workersToExecute = [];

  const currentOutputFolder = config.output;
  let currentMochawesomeReportDir;
  let currentMochaJunitReporterFile;

  if (config.mocha && config.mocha.reporterOptions) {
    currentMochawesomeReportDir = config.mocha.reporterOptions?.mochawesome.options.reportDir;
    currentMochaJunitReporterFile = config.mocha.reporterOptions['mocha-junit-reporter'].options.mochaFile;
  }

  collection.createRuns(selectedRuns, config).forEach((worker) => {
    const separator = path.sep;
    const _config = { ...config };
    let workerName = worker.name.replace(':', '_');
    _config.output = `${currentOutputFolder}${separator}${workerName}`;
    if (config.mocha && config.mocha.reporterOptions) {
      _config.mocha.reporterOptions.mochawesome.options.reportDir = `${currentMochawesomeReportDir}${separator}${workerName}`;

      const _tempArray = currentMochaJunitReporterFile.split(separator);
      _tempArray.splice(_tempArray.findIndex(item => item.includes('.xml')), 0, workerName);
      _config.mocha.reporterOptions['mocha-junit-reporter'].options.mochaFile = _tempArray.join(separator);
    }
    workerName = worker.getOriginalName() || worker.getName();
    const workerConfig = worker.getConfig();
    workersToExecute.push(getOverridenConfig(workerName, workerConfig, _config));
  });
  const workers = [];
  let index = 0;
  testGroups.forEach((tests) => {
    const testWorkerArray = [];
    workersToExecute.forEach((finalConfig) => {
      const workerObj = new WorkerObject(index++);
      workerObj.addConfig(finalConfig);
      workerObj.addTests(tests);
      workerObj.setTestRoot(testRoot);
      workerObj.addOptions(options);
      testWorkerArray.push(workerObj);
    });
    workers.push(...testWorkerArray);
  });
  return workers;
};

const indexOfSmallestElement = (groups) => {
  let i = 0;
  for (let j = 1; j < groups.length; j++) {
    if (groups[j - 1].length > groups[j].length) {
      i = j;
    }
  }
  return i;
};

const convertToMochaTests = (testGroup) => {
  const group = [];
  if (testGroup instanceof Array) {
    const mocha = MochaFactory.create({}, {});
    mocha.files = testGroup;
    mocha.loadFiles();
    mocha.suite.eachTest((test) => {
      group.push(test.uid);
    });
    mocha.unloadFiles();
  }

  return group;
};

const getOverridenConfig = (workerName, workerConfig, config) => {
  // clone config
  const overriddenConfig = deepClone(config);

  // get configuration
  const browserConfig = workerConfig.browser;

  for (const key in browserConfig) {
    overriddenConfig.helpers = replaceValueDeep(overriddenConfig.helpers, key, browserConfig[key]);
  }

  // override tests configuration
  if (overriddenConfig.tests) {
    overriddenConfig.tests = workerConfig.tests;
  }

  if (overriddenConfig.gherkin && workerConfig.gherkin && workerConfig.gherkin.features) {
    overriddenConfig.gherkin.features = workerConfig.gherkin.features;
  }
  return overriddenConfig;
};

class WorkerObject {
  /**
   * @param {Number} workerIndex - Unique ID for worker
   */
  constructor(workerIndex) {
    this.workerIndex = workerIndex;
    this.options = {};
    this.tests = [];
    this.testRoot = getTestRoot();
  }

  addConfig(config) {
    const oldConfig = JSON.parse(this.options.override || '{}');
    const newConfig = {
      ...oldConfig,
      ...config,
    };
    this.options.override = JSON.stringify(newConfig);
  }

  addTestFiles(testGroup) {
    this.addTests(convertToMochaTests(testGroup));
  }

  addTests(tests) {
    this.tests = this.tests.concat(tests);
  }

  setTestRoot(path) {
    this.testRoot = getTestRoot(path);
  }

  addOptions(opts) {
    this.options = {
      ...this.options,
      ...opts,
    };
  }
}

export class Workers extends EventEmitter {
  /**
   * @param {Number} numberOfWorkers
   * @param {Object} config
   */
  constructor(numberOfWorkers, config = { by: 'test' }) {
    super();
    this.setMaxListeners(50);
    this.codecept = initializeCodecept(config.testConfig, config.options);
    this.failuresLog = [];
    this.errors = [];
    this.numberOfWorkers = 0;
    this.closedWorkers = 0;
    this.workers = [];
    this.stats = {
      passes: 0,
      failures: 0,
      tests: 0,
      pending: 0,
    };
    this.testGroups = [];

    createOutputDir(config.testConfig);
    if (numberOfWorkers) this._initWorkers(numberOfWorkers, config);
  }

  _initWorkers(numberOfWorkers, config) {
    this.splitTestsByGroups(numberOfWorkers, config);
    this.workers = createWorkerObjects(this.testGroups, this.codecept.config, config.testConfig, config.options, config.selectedRuns);
    this.numberOfWorkers = this.workers.length;
  }

  /**
   * This splits tests by groups.
   * Strategy for group split is taken from a constructor's config.by value:
   *
   * `config.by` can be:
   *
   * - `suite`
   * - `test`
   * - function(numberOfWorkers)
   *
   * This method can be overridden for a better split.
   */
  splitTestsByGroups(numberOfWorkers, config) {
    if (isFunction(config.by)) {
      const createTests = config.by;
      const testGroups = createTests(numberOfWorkers);
      if (!(testGroups instanceof Array)) {
        throw new Error('Test group should be an array');
      }
      for (const testGroup of testGroups) {
        this.testGroups.push(convertToMochaTests(testGroup));
      }
    } else if (typeof numberOfWorkers === 'number' && numberOfWorkers > 0) {
      this.testGroups = config.by === 'suite' ? this.createGroupsOfSuites(numberOfWorkers) : this.createGroupsOfTests(numberOfWorkers);
    }
  }

  /**
   * Creates a new worker
   *
   * @returns {WorkerObject}
   */
  spawn() {
    const worker = new WorkerObject(this.numberOfWorkers);
    this.workers.push(worker);
    this.numberOfWorkers += 1;
    return worker;
  }

  /**
   * @param {Number} numberOfWorkers
   */
  createGroupsOfTests(numberOfWorkers) {
    const files = this.codecept.testFiles;
    const mocha = Container.mocha();
    mocha.files = files;
    mocha.loadFiles();

    const groups = populateGroups(numberOfWorkers);
    let groupCounter = 0;

    mocha.suite.eachTest((test) => {
      const i = groupCounter % groups.length;
      if (test) {
        groups[i].push(test.uid);
        groupCounter++;
      }
    });
    return groups;
  }

  /**
   * @param {Number} numberOfWorkers
   */
  createGroupsOfSuites(numberOfWorkers) {
    const files = this.codecept.testFiles;
    const groups = populateGroups(numberOfWorkers);

    const mocha = Container.mocha();
    mocha.files = files;
    mocha.loadFiles();
    mocha.suite.suites.forEach((suite) => {
      const i = indexOfSmallestElement(groups);
      suite.tests.forEach((test) => {
        if (test) {
          groups[i].push(test.uid);
        }
      });
    });
    return groups;
  }

  /**
   * @param {Object} config
   */
  overrideConfig(config) {
    for (const worker of this.workers) {
      worker.addConfig(config);
    }
  }

  async bootstrapAll() {
    return runHook(this.codecept.config.bootstrapAll, 'bootstrapAll');
  }

  async teardownAll() {
    return runHook(this.codecept.config.teardownAll, 'teardownAll');
  }

  run() {
    this.stats.start = new Date();
    this.stats.failedHooks = 0
    recorder.startUnlessRunning();
    event.dispatcher.emit(event.workers.before);
    process.env.RUNS_WITH_WORKERS = 'true';
    recorder.add('starting workers', () => {
      for (const worker of this.workers) {
        const workerThread = createWorker(worker);
        this._listenWorkerEvents(workerThread);
      }
    });
    return new Promise(resolve => {
      this.on('end', resolve);
    });
  }

  /**
   * @returns {Array<WorkerObject>}
   */
  getWorkers() {
    return this.workers;
  }

  /**
   * @returns {Boolean}
   */
  isFailed() {
    return (this.stats.failures || this.errors.length) > 0;
  }

  _listenWorkerEvents(worker) {
    worker.on('message', (message) => {
      output.output.process(message.workerIndex);

      // deal with events that are not test cycle related
      if (!message.event) {
        return this.emit('message', message);
      }

      switch (message.event) {
        case event.all.failures:
          this.failuresLog = this.failuresLog.concat(message.data.failuresLog);
          this._appendStats(message.data.stats);
          break;
        case event.suite.before:
          this.emit(event.suite.before, repackTest(message.data));
          break;
        case event.hook.failed:
          this.emit(event.hook.failed, repackTest(message.data));
          this.errors.push(message.data.err);
          break;
        case event.test.before:
          this.emit(event.test.before, repackTest(message.data));
          break;
        case event.test.started:
          this.emit(event.test.started, repackTest(message.data));
          break;
        case event.test.failed:
          this.emit(event.test.failed, repackTest(message.data));
          break;
        case event.test.passed:
          this.emit(event.test.passed, repackTest(message.data));
          break;
        case event.test.skipped:
          this.emit(event.test.skipped, repackTest(message.data));
          break;
        case event.test.finished:
          this.emit(event.test.finished, repackTest(message.data));
          break;
        case event.test.after:
          this.emit(event.test.after, repackTest(message.data));
          break;
        case event.step.finished:
          this.emit(event.step.finished, message.data);
          break;
        case event.step.started:
          this.emit(event.step.started, message.data);
          break;
        case event.step.passed:
          this.emit(event.step.passed, message.data);
          break;
        case event.step.failed:
          this.emit(event.step.failed, message.data);
          break;
      }
    });

    worker.on('error', (err) => {
      this.errors.push(err);
    });

    worker.on('exit', () => {
      this.closedWorkers += 1;
      if (this.closedWorkers === this.numberOfWorkers) {
        this._finishRun();
      }
    });
  }

  _finishRun() {
    event.dispatcher.emit(event.workers.after);
    if (this.isFailed()) {
      process.exitCode = 1;
    } else {
      process.exitCode = 0;
    }
    // removed this.finishedTests because in all /lib only first argument (!this.isFailed()) is used)
    this.emit(event.all.result, { status: !this.isFailed(), stats: this.stats });
    this.emit('end'); // internal event
  }

  _appendStats(newStats) {
    this.stats.passes += newStats.passes;
    this.stats.failures += newStats.failures;
    this.stats.tests += newStats.tests;
    this.stats.pending += newStats.pending;
    this.stats.failedHooks += newStats.failedHooks;
  }

  printResults() {
    this.stats.end = new Date();
    this.stats.duration = this.stats.end - this.stats.start;

    // Reset process for logs in main thread
    output.output.process(null);
    output.print();

    this.failuresLog = this.failuresLog
      .filter(log => log.length && typeof log[1] === 'number')
      // mocha/lib/reporters/base.js
      .map(([format, num, title, message, stack], i) => [format, i + 1, title, message, stack]);

    if (this.failuresLog.length) {
      output.print();
      output.print('-- FAILURES:');
      this.failuresLog.forEach(log => output.print(...log));
    }

<<<<<<< HEAD
    output.result(cts.passes, this.stats.failures, this.stats.pending, ms(this.stats.duration));
=======
    output.result(this.stats.passes, this.stats.failures, this.stats.pending, ms(this.stats.duration), this.stats.failedHooks);
>>>>>>> e338b564
    process.env.RUNS_WITH_WORKERS = 'false';
  }
}<|MERGE_RESOLUTION|>--- conflicted
+++ resolved
@@ -498,11 +498,8 @@
       this.failuresLog.forEach(log => output.print(...log));
     }
 
-<<<<<<< HEAD
+    output.result(this.stats.passes, this.stats.failures, this.stats.pending, ms(this.stats.duration), this.stats.failedHooks);
     output.result(cts.passes, this.stats.failures, this.stats.pending, ms(this.stats.duration));
-=======
-    output.result(this.stats.passes, this.stats.failures, this.stats.pending, ms(this.stats.duration), this.stats.failedHooks);
->>>>>>> e338b564
     process.env.RUNS_WITH_WORKERS = 'false';
   }
 }