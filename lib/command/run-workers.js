--- conflicted
+++ resolved
@@ -24,101 +24,10 @@
     options,
   };
 
-<<<<<<< HEAD
   const numberOfWorkers = parseInt(workerCount, 10);
 
   output.print(`CodeceptJS v${require('../codecept').version()}`);
   output.print(`Running tests in ${output.styles.bold(numberOfWorkers)} workers...`);
-=======
-  const configRerun = config.rerun || {};
-  let maxReruns = configRerun.maxReruns || 1;
-  if (maxReruns > 1) {
-    maxReruns *= numberOfWorkers;
-  }
-
-  const testRoot = getTestRoot(configPath);
-
-  const codecept = new Codecept(config, options);
-  codecept.init(testRoot);
-  codecept.loadTests();
-
-  const groups = createGroupsOfTests(codecept, numberOfWorkers, options.suites);
-
-  stats.start = new Date();
-
-  output.print(`CodeceptJS v${require('../codecept').version()}`);
-  output.print(`Running tests in ${output.styles.bold(workers)} workers...`);
-  output.print();
-
-  const outputDir = path.isAbsolute(config.output) ? config.output : path.join(testRoot, config.output);
-
-  if (!fileExists(outputDir)) {
-    output.print(`creating output directory: ${outputDir}`);
-    mkdirp.sync(outputDir);
-  }
-
-  // run bootstrap all
-  runHook(config.bootstrapAll, () => {
-    const workerList = createWorkers(groups, options, testRoot);
-    workerList.forEach(worker => assignWorkerMethods(worker, groups.length));
-  }, 'bootstrapAll');
-
-  function createWorkers(groups, options, testRoot) {
-    const workers = groups.map((tests, workerIndex) => {
-      workerIndex++;
-      return new Worker(pathToWorker, {
-        workerData: {
-          options: simplifyObject(options),
-          tests,
-          testRoot,
-          workerIndex,
-        },
-      });
-    });
-
-    return workers;
-  }
-
-  function assignWorkerMethods(worker, totalWorkers) {
-    worker.on('message', (message) => {
-      output.process(message.workerIndex);
-
-      switch (message.event) {
-        case event.test.failed:
-          updateFinishedTests(repackTest(message.data), maxReruns);
-          output.test.failed(repackTest(message.data));
-          break;
-        case event.test.passed: output.test.passed(repackTest(message.data));
-          updateFinishedTests(repackTest(message.data), maxReruns);
-          break;
-        case event.suite.before: output.suite.started(message.data); break;
-        case event.all.after: appendStats(message.data); break;
-      }
-      output.process(null);
-    });
-
-    worker.on('error', (err) => {
-      errors.push(err);
-      console.error(err);
-    });
-
-    worker.on('exit', () => {
-      numberOfWorkersClosed++;
-      if (numberOfWorkersClosed >= totalWorkers) {
-        printResults();
-        runHook(config.teardownAll, () => {
-          if (hasFailures()) process.exit(1);
-          process.exit(0);
-        });
-      }
-    });
-  }
-};
-
-function printResults() {
-  stats.end = new Date();
-  stats.duration = stats.end - stats.start;
->>>>>>> 6e5125cd
   output.print();
 
   const workers = new Workers(numberOfWorkers, config);
@@ -133,60 +42,7 @@
     output.test.passed(successTest);
   });
 
-<<<<<<< HEAD
   workers.on(event.all.result, (_status, _completedTest, workerStats) => {
     workers.printResults();
   });
-=======
-function indexOfSmallestElement(groups) {
-  let i = 0;
-  for (let j = 1; j < groups.length; j++) {
-    if (groups[j - 1].length > groups[j].length) {
-      i = j;
-    }
-  }
-  return i;
-}
-
-function appendStats(newStats) {
-  stats.passes += newStats.passes;
-  stats.failures += newStats.failures;
-  stats.tests += newStats.tests;
-}
-
-function repackTest(test) {
-  test = Object.assign(new Test(test.title || '', () => { }), test);
-  test.parent = Object.assign(new Suite(test.parent.title), test.parent);
-  return test;
-}
-
-function repackSuite(suite) {
-  return Object.assign(new Suite(suite.title), suite);
-}
-
-
-function simplifyObject(object) {
-  return Object.keys(object)
-    .filter(k => k.indexOf('_') !== 0)
-    .filter(k => typeof object[k] !== 'function')
-    .filter(k => typeof object[k] !== 'object')
-    .reduce((obj, key) => {
-      obj[key] = object[key];
-      return obj;
-    }, {});
-}
-
-const updateFinishedTests = (test, maxReruns) => {
-  const { id } = test;
-  if (finishedTests[id]) {
-    const stats = { passes: 0, failures: -1, tests: 0 };
-    if (finishedTests[id].runs <= maxReruns) {
-      finishedTests[id].runs++;
-    }
-    appendStats(stats);
-  } else {
-    finishedTests[id] = test;
-    finishedTests[id].runs = 1;
-  }
->>>>>>> 6e5125cd
 };