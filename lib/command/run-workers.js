// For Node version >=10.5.0, have to use experimental flag
const { satisfyNodeVersion } = require('./utils');
const { tryOrDefault } = require('../utils');
const output = require('../output');
const event = require('../event');
const Workers = require('../workers');


module.exports = function (workerCount, options) {
  satisfyNodeVersion(
    '>=11.7.0',
    'Required minimum Node version of 11.7.0 to work with "run-workers"',
  );

  process.env.profile = options.profile;

  const { config: testConfig, override = '' } = options;
  const overrideConfigs = tryOrDefault(() => JSON.parse(override), {});
  const by = options.suites ? 'suite' : 'test';
  delete options.parent;
  const config = {
    by,
    testConfig,
    options,
  };

  const numberOfWorkers = parseInt(workerCount, 10);
<<<<<<< HEAD

  stats.start = new Date();
=======
>>>>>>> fcef0ee9

  output.print(`CodeceptJS v${require('../codecept').version()}`);
  output.print(`Running tests in ${output.styles.bold(numberOfWorkers)} workers...`);
  output.print();

  const workers = new Workers(numberOfWorkers, config);
  workers.overrideConfig(overrideConfigs);
  workers.run();

  workers.on(event.test.failed, (failedTest) => {
    output.test.failed(failedTest);
  });

  workers.on(event.test.passed, (successTest) => {
    output.test.passed(successTest);
  });

  workers.on(event.all.result, () => {
    workers.printResults();
  });
<<<<<<< HEAD
};

function printResults() {
  stats.end = new Date();
  stats.duration = stats.end - stats.start;
  output.print();
  if (stats.tests === 0 || (stats.passes && !errors.length)) {
    output.result(stats.passes, stats.failures, 0, `${stats.duration || 0 / 1000}s`);
  }
  if (stats.failures) {
    output.print();
    output.print('-- FAILURES:');
    const failedList = Object.keys(finishedTests)
      .filter(key => finishedTests[key].err)
      .map(key => finishedTests[key]);
    Base.list(failedList);
  }
}

function appendStats(newStats) {
  stats.passes += newStats.passes;
  stats.failures += newStats.failures;
  stats.tests += newStats.tests;
}

const updateFinishedTests = (test) => {
  const { id } = test;
  finishedTests[id] = test;
=======
>>>>>>> fcef0ee9
};<|MERGE_RESOLUTION|>--- conflicted
+++ resolved
@@ -25,11 +25,6 @@
   };
 
   const numberOfWorkers = parseInt(workerCount, 10);
-<<<<<<< HEAD
-
-  stats.start = new Date();
-=======
->>>>>>> fcef0ee9
 
   output.print(`CodeceptJS v${require('../codecept').version()}`);
   output.print(`Running tests in ${output.styles.bold(numberOfWorkers)} workers...`);
@@ -50,35 +45,4 @@
   workers.on(event.all.result, () => {
     workers.printResults();
   });
-<<<<<<< HEAD
-};
-
-function printResults() {
-  stats.end = new Date();
-  stats.duration = stats.end - stats.start;
-  output.print();
-  if (stats.tests === 0 || (stats.passes && !errors.length)) {
-    output.result(stats.passes, stats.failures, 0, `${stats.duration || 0 / 1000}s`);
-  }
-  if (stats.failures) {
-    output.print();
-    output.print('-- FAILURES:');
-    const failedList = Object.keys(finishedTests)
-      .filter(key => finishedTests[key].err)
-      .map(key => finishedTests[key]);
-    Base.list(failedList);
-  }
-}
-
-function appendStats(newStats) {
-  stats.passes += newStats.passes;
-  stats.failures += newStats.failures;
-  stats.tests += newStats.tests;
-}
-
-const updateFinishedTests = (test) => {
-  const { id } = test;
-  finishedTests[id] = test;
-=======
->>>>>>> fcef0ee9
 };