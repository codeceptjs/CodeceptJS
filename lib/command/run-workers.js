// For Node version >=10.5.0, have to use experimental flag
const { tryOrDefault } = require('../utils');
const output = require('../output');
const event = require('../event');
const Workers = require('../workers');

module.exports = async function (workerCount, selectedRuns, options) {
  process.env.profile = options.profile;

  const { config: testConfig, override = '' } = options;
  const overrideConfigs = tryOrDefault(() => JSON.parse(override), {});
  const by = options.suites ? 'suite' : 'test';
  delete options.parent;
  const config = {
    by,
    testConfig,
    options,
    selectedRuns,
  };

  const numberOfWorkers = parseInt(workerCount, 10);

  output.print(`CodeceptJS v${require('../codecept').version()} ${output.standWithUkraine()}`);
  output.print(`Running tests in ${output.styles.bold(numberOfWorkers)} workers...`);
  output.print();

  const workers = new Workers(numberOfWorkers, config);
  workers.overrideConfig(overrideConfigs);
  workers.on(event.test.failed, (failedTest) => {
    output.test.failed(failedTest);
  });

  workers.on(event.test.passed, (successTest) => {
    output.test.passed(successTest);
  });

  workers.on(event.all.result, () => {
    workers.printResults();
  });

  try {
    if (options.verbose) {
<<<<<<< HEAD
      global.debugMode = true;
      const getInfo = require('./info');
      await getInfo();
=======
      const { getMachineInfo } = require('./info');
      await getMachineInfo();
>>>>>>> e417dd7c
    }
    await workers.bootstrapAll();
    await workers.run();
  } catch (err) {
    output.error(err);
    process.exit(1);
  } finally {
    await workers.teardownAll();
  }
};<|MERGE_RESOLUTION|>--- conflicted
+++ resolved
@@ -40,14 +40,9 @@
 
   try {
     if (options.verbose) {
-<<<<<<< HEAD
       global.debugMode = true;
-      const getInfo = require('./info');
-      await getInfo();
-=======
       const { getMachineInfo } = require('./info');
       await getMachineInfo();
->>>>>>> e417dd7c
     }
     await workers.bootstrapAll();
     await workers.run();
