'use strict';
let getConfig = require('./utils').getConfig;
let getTestRoot = require('./utils').getTestRoot;
let fail = require('./utils').fail;
let deepMerge = require('./utils').deepMerge;
let Codecept = require('../codecept');
let Config = require('../config');
let fork = require('child_process').fork;
let output = require('../output');
const path = require('path');
const runner = path.join(__dirname, '/../../bin/codecept');
let config, childOpts = {};
const copyOptions = ['steps', 'reporter', 'verbose', 'config', 'reporter-options', 'grep', 'fgrep'];

// codeceptjs run:multiple smoke:chrome regression:firefox - will launch smoke suite in chrome and regression in
// firefox
// codeceptjs run:multiple smoke:chrome regression - will launch smoke suite in chrome and regression in firefox and
// chrome codeceptjs run:multiple all - will launch all suites codeceptjs run:multiple smoke regression'

let suiteId = 1;

module.exports = function (suites, options) {
  // registering options globally to use in config
  process.profile = options.profile;
  let configFile = options.config;
  let codecept;
  let testRoot = getTestRoot(configFile);
  config = getConfig(configFile);
  let outputFolder = config.output;
  let defaultWindowSize = searchValueInObj('windowSize', config.helpers)

  let configMultiple = config.multiple;

  if (!configMultiple) {
    fail(`Multiple suites not configured, add "multiple": { /../ } section to config`);
  }

  // copy opts to run
  Object.keys(options)
    .filter((key) => copyOptions.indexOf(key) > -1)
    .forEach((key) => childOpts[key] = options[key]);

  if (options.all) {
    suites = Object.keys(configMultiple);
  }
  if (!suites.length) {
    fail('No suites provided. Use --all option to run all configured suites');
  }

  //iterate options
  suites.forEach(function (suite) {

    // get suites
    suite = suite.split(':');

    let suiteName = suite[0];
    let browserConfig = {browser: suite[1], windowSize: suite[2]};
    let suiteConf = configMultiple[suiteName];

    if (!suiteConf) {
      throw new Error(`Suite ${suiteName} was not configured in "multiple" section of config`);
    }

    runSuite(suiteName, suiteConf, browserConfig, outputFolder, defaultWindowSize);
  });
};

function runSuite(suite, suiteConf, configuration, outputFolder, defaultWindowSize) {
  let suiteBrowsers = suiteConf.browsers.map((b) => typeof b === 'object' ? b : {browser: b})

  if (!configuration.browser) {
    // run all browsers in this suite
    suiteBrowsers.forEach((configuration) => runSuite(suite, suiteConf, configuration, outputFolder, defaultWindowSize));
    return;
  }

<<<<<<< HEAD
  if (!configuration.windowSize) {
    let isThereWindowSizes = false;
    suiteBrowsers.forEach(function (c) {
      if (typeof c === 'object' && c.browser === configuration.browser && c.windowSize) {
        isThereWindowSizes = true
        runSuite(suite, suiteConf, c, outputFolder, defaultWindowSize);
=======
  // clone config
  let overriddenConfig = Object.assign({}, config);
>>>>>>> 844f8360

      }
    });
    if (!isThereWindowSizes) {
      configuration.windowSize = defaultWindowSize
      runSuite(suite, suiteConf, configuration, outputFolder, defaultWindowSize);
    }
    return;
  }

  let overriddenConfig = config;

  for (let key in configuration) {
    if (configuration[key]) {
      overriddenConfig.helpers = replaceValue(overriddenConfig.helpers, key, configuration[key]);
    }
  }

  let outputDir = suite + JSON.stringify(browserConfig).replace(/[^\d\w]+/g, '_') + suiteId;

  // tweaking default output directories and for mochawesome
<<<<<<< HEAD
  overriddenConfig =
    replaceValue(overriddenConfig, 'output', `${outputFolder}/${suite}_${configuration.browser}_${configuration.windowSize}/`);
  overriddenConfig =
    replaceValue(overriddenConfig, 'reportDir', `${outputFolder}/${suite}_${configuration.browser}_${configuration.windowSize}/`);

  // override grep param and collect all params
  let params = ['run',
    '--child', `${suite}:${configuration.browser}:${configuration.windowSize}`,
=======
  overriddenConfig = replaceValue(overriddenConfig, 'output', path.join(config.output, outputDir));
  overriddenConfig = replaceValue(overriddenConfig, 'reportDir', path.join(config.output, outputDir));

  // override grep param and collect all params
  let params = ['run',
    '--child', `${suiteId++}.${suite}:${browser}`,
>>>>>>> 844f8360
    '--override', JSON.stringify(overriddenConfig)
  ];

  Object.keys(childOpts).forEach((key) => {
    params.push('--' + key);
    if (childOpts[key] !== true) params.push(childOpts[key]);
  });

  if (suiteConf.grep) {
    params.push('--grep');
    params.push(suiteConf.grep);
  }

  fork(runner, params, {stdio: [0, 1, 2, 'ipc']})
    .on('exit', (code) => code === 0 ? null : process.exitCode = 1)
    .on('error', (err) => process.exitCode = 1);
}


/**
 * search key in object recursive and replace value in it
 */
function replaceValue(obj, key, value) {
  if (!obj) return;
  if (obj instanceof Array) {
    for (var i in obj) {
      replaceValue(obj[i], key, value);
    }
  }
  if (obj[key]) obj[key] = value;
  if (typeof obj === "object" && obj !== null) {
    var children = Object.keys(obj);
    for (i = 0; i < children.length; i++) {
      replaceValue(obj[children[i]], key, value);
    }
  }
  return obj;
}

/**
 * search a value by key in object recursive
 */
function searchValueInObj(_for, _in) {
  var r;
  for (var p in _in) {
    if (p === _for) {
      return _in[p];
    }
    if (typeof _in[p] === 'object') {
      if ((r = searchValueInObj(_for, _in[p])) !== null) {
        return r;
      }
    }
  }
  return null;
}<|MERGE_RESOLUTION|>--- conflicted
+++ resolved
@@ -12,10 +12,10 @@
 let config, childOpts = {};
 const copyOptions = ['steps', 'reporter', 'verbose', 'config', 'reporter-options', 'grep', 'fgrep'];
 
-// codeceptjs run:multiple smoke:chrome regression:firefox - will launch smoke suite in chrome and regression in
-// firefox
-// codeceptjs run:multiple smoke:chrome regression - will launch smoke suite in chrome and regression in firefox and
-// chrome codeceptjs run:multiple all - will launch all suites codeceptjs run:multiple smoke regression'
+// codeceptjs run:multiple smoke:chrome regression:firefox - will launch smoke suite in chrome and regression in firefox
+// codeceptjs run:multiple smoke:chrome regression - will launch smoke suite in chrome and regression in firefox and chrome
+// codeceptjs run:multiple all - will launch all suites
+// codeceptjs run:multiple smoke regression'
 
 let suiteId = 1;
 
@@ -24,10 +24,9 @@
   process.profile = options.profile;
   let configFile = options.config;
   let codecept;
+
   let testRoot = getTestRoot(configFile);
   config = getConfig(configFile);
-  let outputFolder = config.output;
-  let defaultWindowSize = searchValueInObj('windowSize', config.helpers)
 
   let configMultiple = config.multiple;
 
@@ -54,75 +53,50 @@
     suite = suite.split(':');
 
     let suiteName = suite[0];
-    let browserConfig = {browser: suite[1], windowSize: suite[2]};
+    let browser = suite[1];
     let suiteConf = configMultiple[suiteName];
 
     if (!suiteConf) {
       throw new Error(`Suite ${suiteName} was not configured in "multiple" section of config`);
     }
 
-    runSuite(suiteName, suiteConf, browserConfig, outputFolder, defaultWindowSize);
+    runSuite(suiteName, suiteConf, browser);
   });
 };
 
-function runSuite(suite, suiteConf, configuration, outputFolder, defaultWindowSize) {
-  let suiteBrowsers = suiteConf.browsers.map((b) => typeof b === 'object' ? b : {browser: b})
+function runSuite(suite, suiteConf, browser) {
+  let suiteBrowsers = suiteConf.browsers.map((b) => typeof b === 'object' ? b.browser : b);
 
-  if (!configuration.browser) {
+  if (!browser) {
     // run all browsers in this suite
-    suiteBrowsers.forEach((configuration) => runSuite(suite, suiteConf, configuration, outputFolder, defaultWindowSize));
+    suiteBrowsers.forEach((b) => runSuite(suite, suiteConf, b));
     return;
   }
 
-<<<<<<< HEAD
-  if (!configuration.windowSize) {
-    let isThereWindowSizes = false;
-    suiteBrowsers.forEach(function (c) {
-      if (typeof c === 'object' && c.browser === configuration.browser && c.windowSize) {
-        isThereWindowSizes = true
-        runSuite(suite, suiteConf, c, outputFolder, defaultWindowSize);
-=======
   // clone config
   let overriddenConfig = Object.assign({}, config);
->>>>>>> 844f8360
 
-      }
-    });
-    if (!isThereWindowSizes) {
-      configuration.windowSize = defaultWindowSize
-      runSuite(suite, suiteConf, configuration, outputFolder, defaultWindowSize);
-    }
-    return;
+  if (suiteBrowsers.indexOf(browser) === -1) {
+    throw new Error(`Browser ${browser} not found in multiple suite "${suite}" config`);
   }
 
-  let overriddenConfig = config;
+  let browserConfig = suiteConf.browsers
+    .map((b) => typeof b === 'object' ? b : { browser: b })
+    .filter((b) => b.browser == browser)[0];
 
-  for (let key in configuration) {
-    if (configuration[key]) {
-      overriddenConfig.helpers = replaceValue(overriddenConfig.helpers, key, configuration[key]);
-    }
+  for (let key in browserConfig) {
+    overriddenConfig.helpers = replaceValue(overriddenConfig.helpers, key, browserConfig[key]);
   }
 
   let outputDir = suite + JSON.stringify(browserConfig).replace(/[^\d\w]+/g, '_') + suiteId;
 
   // tweaking default output directories and for mochawesome
-<<<<<<< HEAD
-  overriddenConfig =
-    replaceValue(overriddenConfig, 'output', `${outputFolder}/${suite}_${configuration.browser}_${configuration.windowSize}/`);
-  overriddenConfig =
-    replaceValue(overriddenConfig, 'reportDir', `${outputFolder}/${suite}_${configuration.browser}_${configuration.windowSize}/`);
-
-  // override grep param and collect all params
-  let params = ['run',
-    '--child', `${suite}:${configuration.browser}:${configuration.windowSize}`,
-=======
   overriddenConfig = replaceValue(overriddenConfig, 'output', path.join(config.output, outputDir));
   overriddenConfig = replaceValue(overriddenConfig, 'reportDir', path.join(config.output, outputDir));
 
   // override grep param and collect all params
   let params = ['run',
     '--child', `${suiteId++}.${suite}:${browser}`,
->>>>>>> 844f8360
     '--override', JSON.stringify(overriddenConfig)
   ];
 
@@ -143,8 +117,8 @@
 
 
 /**
- * search key in object recursive and replace value in it
- */
+* search key in object recursive and replace value in it
+*/
 function replaceValue(obj, key, value) {
   if (!obj) return;
   if (obj instanceof Array) {
@@ -160,22 +134,4 @@
     }
   }
   return obj;
-}
-
-/**
- * search a value by key in object recursive
- */
-function searchValueInObj(_for, _in) {
-  var r;
-  for (var p in _in) {
-    if (p === _for) {
-      return _in[p];
-    }
-    if (typeof _in[p] === 'object') {
-      if ((r = searchValueInObj(_for, _in[p])) !== null) {
-        return r;
-      }
-    }
-  }
-  return null;
 }