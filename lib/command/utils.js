--- conflicted
+++ resolved
@@ -47,11 +47,7 @@
     const msg = `codecept.conf.${extension} config can\'t be updated automatically`;
     console.log();
     console.log(`${output.colors.bold.red(msg)}`);
-<<<<<<< HEAD
-    console.log(`${output.colors.bold.red("Please update it manually:")}`);
-=======
     console.log(`${output.colors.bold.red('Please update it manually:')}`);
->>>>>>> 2469f249
     console.log();
     console.log(config);
     console.log();
@@ -118,8 +114,4 @@
     }
   }
   return null;
-<<<<<<< HEAD
-}
-=======
-};
->>>>>>> 2469f249
+};