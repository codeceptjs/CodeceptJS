const tty = require('tty');

if (!tty.getWindowSize) {
  // this is really old method, long removed from Node, but Mocha
  // reporters fall back on it if they cannot use `process.stdout.getWindowSize`
  // we need to polyfill it.
  tty.getWindowSize = () => [40, 80];
}

const { parentPort, workerData } = require('worker_threads');
const event = require('../../event');
const container = require('../../container');
const { getConfig } = require('../utils');
const { tryOrDefault } = require('../../utils');

// eslint-disable-next-line no-unused-vars
let stdout = '';
<<<<<<< HEAD
/* eslint-enable no-unused-vars */
=======
const stderr = '';
>>>>>>> 80826b74

// Requiring of Codecept need to be after tty.getWindowSize is available.
const Codecept = require(process.env.CODECEPT_CLASS_PATH || '../../codecept');

const {
  options, tests, testRoot, workerIndex,
} = workerData;

// hide worker output
if (!options.debug && !options.verbose) process.stdout.write = (string) => { stdout += string; return true; };

const overrideConfigs = tryOrDefault(() => JSON.parse(options.override), {});

const config = {
  ...getConfig(options.config || testRoot),
  ...overrideConfigs,
};

// Load test and run
const codecept = new Codecept(config, options);
codecept.init(testRoot);
codecept.loadTests();
const mocha = container.mocha();
filterTests();
if (mocha.suite.total()) {
  runTests();
}

async function runTests() {
  try {
    await codecept.bootstrap();
  } catch (err) {
    throw new Error(`Error while running bootstrap file :${err}`);
  }
  listenToParentThread();
  initializeListeners();
  disablePause();
  try {
    await codecept.run();
  } finally {
    await codecept.teardown();
  }
}

function filterTests() {
  const files = codecept.testFiles;
  mocha.files = files;
  mocha.loadFiles();

  for (const suite of mocha.suite.suites) {
    suite.tests = suite.tests.filter(test => tests.indexOf(test.id) >= 0);
  }
}

function initializeListeners() {
  function simplifyTest(test, err = null) {
    test = { ...test };

    if (test.start && !test.duration) {
      const end = new Date();
      test.duration = end - test.start;
    }

    if (test.err) {
      err = {
        stack: test.err.stack,
        uncaught: test.err.uncaught,
        message: test.err.message,
        actual: test.err.actual,
        expected: test.err.expected,
      };
      test.status = 'failed';
    }
    const parent = {};
    if (test.parent) {
      parent.title = test.parent.title;
    }

    return {
      id: test.id,
      workerIndex,
      retries: test._retries,
      title: test.title,
      status: test.status,
      duration: test.duration || 0,
      err,
      parent,
    };
  }

  collectStats();
  // suite
  event.dispatcher.on(event.suite.before, suite => sendToParentThread({ event: event.suite.before, workerIndex, data: simplifyTest(suite) }));
  event.dispatcher.on(event.suite.after, suite => sendToParentThread({ event: event.suite.after, workerIndex, data: simplifyTest(suite) }));

  // calculate duration
  event.dispatcher.on(event.test.started, test => test.start = new Date());

  // tests
  event.dispatcher.on(event.test.before, test => sendToParentThread({ event: event.test.before, workerIndex, data: simplifyTest(test) }));
  event.dispatcher.on(event.test.after, test => sendToParentThread({ event: event.test.after, workerIndex, data: simplifyTest(test) }));
  event.dispatcher.on(event.test.finished, test => sendToParentThread({ event: event.test.finished, workerIndex, data: simplifyTest(test) }));
  event.dispatcher.on(event.test.failed, test => sendToParentThread({ event: event.test.failed, workerIndex, data: simplifyTest(test) }));
  event.dispatcher.on(event.test.passed, test => sendToParentThread({ event: event.test.passed, workerIndex, data: simplifyTest(test) }));
  event.dispatcher.on(event.test.started, test => sendToParentThread({ event: event.test.started, workerIndex, data: simplifyTest(test) }));
  event.dispatcher.on(event.test.skipped, test => sendToParentThread({ event: event.test.skipped, workerIndex, data: simplifyTest(test) }));

  event.dispatcher.on(event.hook.failed, (test, err) => sendToParentThread({ event: event.hook.failed, workerIndex, data: simplifyTest(test, err) }));
  event.dispatcher.on(event.hook.passed, (test, err) => sendToParentThread({ event: event.hook.passed, workerIndex, data: simplifyTest(test, err) }));

  // all
  event.dispatcher.once(event.all.result, () => parentPort.close());
}

function disablePause() {
  global.pause = () => {};
}

function collectStats() {
  const stats = {
    passes: 0,
    failures: 0,
    skipped: 0,
    tests: 0,
    pending: 0,
  };
  event.dispatcher.on(event.test.skipped, () => {
    stats.skipped++;
  });
  event.dispatcher.on(event.test.passed, () => {
    stats.passes++;
  });
  event.dispatcher.on(event.test.failed, () => {
    stats.failures++;
  });
  event.dispatcher.on(event.test.skipped, () => {
    stats.pending++;
  });
  event.dispatcher.on(event.test.finished, () => {
    stats.tests++;
  });
  event.dispatcher.once(event.all.after, () => {
    sendToParentThread({ event: event.all.after, data: stats });
  });
}

function sendToParentThread(data) {
  parentPort.postMessage(data);
}

function listenToParentThread() {
  parentPort.on('message', (eventData) => {
    container.append({ support: eventData.data });
  });
}<|MERGE_RESOLUTION|>--- conflicted
+++ resolved
@@ -15,11 +15,8 @@
 
 // eslint-disable-next-line no-unused-vars
 let stdout = '';
-<<<<<<< HEAD
 /* eslint-enable no-unused-vars */
-=======
 const stderr = '';
->>>>>>> 80826b74
 
 // Requiring of Codecept need to be after tty.getWindowSize is available.
 const Codecept = require(process.env.CODECEPT_CLASS_PATH || '../../codecept');
