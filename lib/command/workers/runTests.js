const tty = require('tty');

if (!tty.getWindowSize) {
  // this is really old method, long removed from Node, but Mocha
  // reporters fall back on it if they cannot use `process.stdout.getWindowSize`
  // we need to polyfill it.
  tty.getWindowSize = () => [40, 80];
}

const { parentPort, workerData } = require('worker_threads');
const event = require('../../event');
const container = require('../../container');
<<<<<<< HEAD
const { getConfig } = require('../utils');
/* eslint-disable no-unused-vars */
=======
const { getConfig, getTestRoot } = require('../utils');
const { tryOrDefault } = require('../../utils');

>>>>>>> 46facb1c
let stdout = '';
/* eslint-enable no-unused-vars */

// Requiring of Codecept need to be after tty.getWindowSize is available.
const Codecept = require(process.env.CODECEPT_CLASS_PATH || '../../codecept');

const {
  options, tests, testRoot, workerIndex,
} = workerData;

// hide worker output
if (!options.debug && !options.verbose) process.stdout.write = (string) => { stdout += string; return true; };


const overrideConfigs = tryOrDefault(() => JSON.parse(options.override), {});

const config = {
  ...getConfig(options.config || testRoot),
  ...overrideConfigs,
};

// Load test and run
const codecept = new Codecept(config, options);
codecept.init(testRoot);
codecept.loadTests();
const mocha = container.mocha();
filterTests();
if (mocha.suite.total()) {
  codecept.runBootstrap((err) => {
    if (err) throw new Error(`Error while running bootstrap file :${err}`);
    listenToParentThread();
    initializeListeners();
    disablePause();
    codecept.run();
  });
}

function filterTests() {
  const files = codecept.testFiles;
  mocha.files = files;
  mocha.loadFiles();

  for (const suite of mocha.suite.suites) {
    suite.tests = suite.tests.filter(test => tests.indexOf(test.id) >= 0);
  }
}

function initializeListeners() {
  function simplifyTest(test, err = null) {
    if (test.start && !test.duration) {
      const end = new Date();
      test.duration = end - test.start;
    }

    if (test.err) {
      err = {
        stack: test.err.stack,
        uncaught: test.err.uncaught,
        message: test.err.message,
        actual: test.err.actual,
        expected: test.err.expected,
      };
    }
    const parent = {};
    if (test.parent) {
      parent.title = test.parent.title;
    }

    return {
      id: test.id,
      workerIndex,
      title: test.title,
      status: test.status,
      duration: test.duration || 0,
      err,
      parent,
    };
  }

  collectStats();
  // suite
  event.dispatcher.on(event.suite.before, suite => sendToParentThread({ event: event.suite.before, workerIndex, data: simplifyTest(suite) }));
  event.dispatcher.on(event.suite.after, suite => sendToParentThread({ event: event.suite.after, workerIndex, data: simplifyTest(suite) }));

  // calculate duration
  event.dispatcher.on(event.test.started, test => test.start = new Date());

  // tests
  event.dispatcher.on(event.test.before, test => sendToParentThread({ event: event.test.before, workerIndex, data: simplifyTest(test) }));
  event.dispatcher.on(event.test.after, test => sendToParentThread({ event: event.test.after, workerIndex, data: simplifyTest(test) }));
  event.dispatcher.on(event.test.finished, test => sendToParentThread({ event: event.test.finished, workerIndex, data: simplifyTest(test) }));
  event.dispatcher.on(event.test.failed, test => sendToParentThread({ event: event.test.failed, workerIndex, data: simplifyTest(test) }));
  event.dispatcher.on(event.test.passed, test => sendToParentThread({ event: event.test.passed, workerIndex, data: simplifyTest(test) }));
  event.dispatcher.on(event.test.started, test => sendToParentThread({ event: event.test.started, workerIndex, data: simplifyTest(test) }));

  event.dispatcher.on(event.hook.failed, (test, err) => sendToParentThread({ event: event.hook.failed, workerIndex, data: simplifyTest(test, err) }));
  event.dispatcher.on(event.hook.passed, (test, err) => sendToParentThread({ event: event.hook.passed, workerIndex, data: simplifyTest(test, err) }));


  // all
  event.dispatcher.once(event.all.result, () => parentPort.close());
}

function disablePause() {
  global.pause = () => {};
}

function collectStats() {
  const stats = {
    passes: 0,
    failures: 0,
    tests: 0,
  };
  event.dispatcher.on(event.test.passed, () => {
    stats.passes++;
  });
  event.dispatcher.on(event.test.failed, () => {
    stats.failures++;
  });
  event.dispatcher.on(event.test.finished, () => {
    stats.tests++;
  });
  event.dispatcher.once(event.all.after, () => {
    sendToParentThread({ event: event.all.after, data: stats });
  });
}

function sendToParentThread(data) {
  parentPort.postMessage(data);
}

function listenToParentThread() {
  parentPort.on('message', (eventData) => {
    container.append({ support: eventData.data });
  });
}<|MERGE_RESOLUTION|>--- conflicted
+++ resolved
@@ -10,14 +10,9 @@
 const { parentPort, workerData } = require('worker_threads');
 const event = require('../../event');
 const container = require('../../container');
-<<<<<<< HEAD
-const { getConfig } = require('../utils');
-/* eslint-disable no-unused-vars */
-=======
 const { getConfig, getTestRoot } = require('../utils');
 const { tryOrDefault } = require('../../utils');
 
->>>>>>> 46facb1c
 let stdout = '';
 /* eslint-enable no-unused-vars */
 
