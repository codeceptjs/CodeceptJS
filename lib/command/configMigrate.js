const colors = require('chalk');
const fs = require('fs');
const inquirer = require('inquirer');
const mkdirp = require('mkdirp');
const path = require('path');
const util = require('util');

<<<<<<< HEAD
const { print, success, error } = require('../output');
=======
const print = require('../output').print;
const success = require('../output').success;
const error = require('../output').error;
>>>>>>> 42dcca10
const { fileExists } = require('../utils');
const { getTestRoot } = require('./utils');

module.exports = function (initPath) {
  const testsPath = getTestRoot(initPath);

  print();
  print(`  Welcome to ${colors.magenta.bold('CodeceptJS')} configuration migration tool`);
  print(`  It will help you switch from ${colors.cyan.bold('.json')} to ${colors.magenta.bold('.js')} config format at ease`);
  print();


  if (!path) {
    print('No config file is specified.');
    print(`Test root is assumed to be ${colors.yellow.bold(testsPath)}`);
    print('----------------------------------');
  } else {
    print(`Migrating ${colors.magenta.bold('.js')} config to ${colors.bold(testsPath)}`);
  }

  if (!fileExists(testsPath)) {
    print(`Directory ${testsPath} does not exist, creating...`);
    mkdirp.sync(testsPath);
  }

  const configFile = path.join(testsPath, 'codecept.conf.js');
  if (fileExists(configFile)) {
    error(`Config is already created at ${configFile}`);
    return;
  }


  inquirer.prompt([{
    name: 'configFile',
    type: 'confirm',
    message: `Would you like to switch from ${colors.cyan.bold('.json')} to ${colors.magenta.bold('.js')} config format?`,
    default: true,
  },
  {
    name: 'delete',
    type: 'confirm',
    message: `Would you like to delete ${colors.cyan.bold('.json')} config format afterwards?`,
    default: true,
  },
  ]).then((result) => {
    if (result.configFile) {
      const jsonConfigFile = path.join(testsPath, 'codecept.json');
      const config = JSON.parse(fs.readFileSync(jsonConfigFile, 'utf8'));
      config.name = testsPath.split(path.sep).pop();

      const finish = () => {
        fs.writeFileSync(configFile, `exports.config = ${util.inspect(config, false, 4, false)}`, 'utf-8');
        success(`Config is successfully migrated at ${configFile}`);

        if (result.delete) {
          if (fileExists(jsonConfigFile)) {
            fs.unlinkSync(jsonConfigFile);
            success('JSON config file is deleted!');
          }
        }
      };
      finish();
    }
  });
};<|MERGE_RESOLUTION|>--- conflicted
+++ resolved
@@ -5,13 +5,7 @@
 const path = require('path');
 const util = require('util');
 
-<<<<<<< HEAD
 const { print, success, error } = require('../output');
-=======
-const print = require('../output').print;
-const success = require('../output').success;
-const error = require('../output').error;
->>>>>>> 42dcca10
 const { fileExists } = require('../utils');
 const { getTestRoot } = require('./utils');
 
