const getConfig = require('./utils').getConfig;
const getTestRoot = require('./utils').getTestRoot;
const Codecept = require('../codecept');
const container = require('../container');
const methodsOfObject = require('../utils').methodsOfObject;
const output = require('../output');
const { toTypeDef } = require('../parser');
const fs = require('fs');
const path = require('path');

const template = `
type ICodeceptCallback = (i: CodeceptJS.{{I}}) => void;

declare class FeatureConfig {
  retry(integer): FeatureConfig
  timeout(integer): FeatureConfig
  config(object): FeatureConfig
  config(string, object): FeatureConfig
}

declare class ScenarioConfig {
  throws(any) : ScenarioConfig;
  fails() : ScenarioConfig;
  retry(integer): ScenarioConfig
  timeout(integer): ScenarioConfig
  inject(object): ScenarioConfig
  config(object): ScenarioConfig
  config(string, object): ScenarioConfig
}

interface ILocator {
  xpath?: string;
  css?: string;
  name?: string;
  value?: string;
  frame?: string;
  android?: string;
  ios?: string;
}

<<<<<<< HEAD
declare function actor(customSteps?: {}): CodeceptJS.{{I}};
declare function Feature(string: string, opts?: {}): void;
declare function Scenario(string: string, callback: ICodeceptCallback): void;
declare function Scenario(string: string, opts: {}, callback: ICodeceptCallback): void;
declare function xScenario(string: string, callback: ICodeceptCallback): void;
declare function xScenario(string: string, opts: {}, callback: ICodeceptCallback): void;
=======
declare class Locator implements ILocator {
  or(locator): Locator;
  find(locator): Locator;
  withChild(locator): Locator;
  find(locator): Locator;
  at(position): Locator;
  first(): Locator;
  last(): Locator;
  inside(locator): Locator;
  before(locator): Locator;
  after(locator): Locator;
  withText(text): Locator;
  withAttr(attr): Locator;
  as(output): Locator;
}

declare function actor(customSteps?: {}): CodeceptJS.{{I}};
declare function Feature(string: string, opts?: {}): FeatureConfig;
declare function Scenario(string: string, callback: ICodeceptCallback): ScenarioConfig;
declare function Scenario(string: string, opts: {}, callback: ICodeceptCallback): ScenarioConfig;
declare function xScenario(string: string, callback: ICodeceptCallback): ScenarioConfig;
declare function xScenario(string: string, opts: {}, callback: ICodeceptCallback): ScenarioConfig;
>>>>>>> 190f819c
declare function Data(data: any): any;
declare function xData(data: any): any;
declare function Before(callback: ICodeceptCallback): void;
declare function BeforeSuite(callback: ICodeceptCallback): void;
declare function After(callback: ICodeceptCallback): void;
declare function AfterSuite(callback: ICodeceptCallback): void;
<<<<<<< HEAD
declare function within(selector: string, callback: Function): void;
=======

declare function locate(selector: string): Locator;
declare function locate(selector: ILocator): Locator;
declare function within(selector: string, callback: Function): Promise;
declare function within(selector: ILocator, callback: Function): Promise;
declare function session(selector: string, callback: Function): Promise;
declare function session(selector: ILocator, callback: Function): Promise;
declare function session(selector: string, config: any, callback: Function): Promise;
declare function session(selector: ILocator, config: any, callback: Function): Promise;

>>>>>>> 190f819c
declare const codecept_helper: any;

declare namespace CodeceptJS {
  export interface {{I}} {
{{methods}}
  }
}

declare module "codeceptjs" {
    export = CodeceptJS;
}
`;

module.exports = function (genPath, options) {
  const configFile = options.config || genPath;
  const testsPath = getTestRoot(configFile);
  const config = getConfig(configFile);
  if (!config) return;

  const codecept = new Codecept(config, {});
  codecept.init(testsPath, (err) => {
    if (err) {
      output.error(`Error while running bootstrap file :${err}`);
      return;
    }

    const helpers = container.helpers();
    const suppportI = container.support('I');
    const translations = container.translation();
    let methods = [];
    const actions = [];
    for (const name in helpers) {
      const helper = helpers[name];
      for (const action of methodsOfObject(helper)) {
        const actionAlias = container.translation() ? container.translation().actionAliasFor(action) : action;
        if (!actions[actionAlias]) {
          methods = methods.concat(toTypeDef(helper[action]));
          actions[actionAlias] = 1;
        }
      }
    }
    for (const name in suppportI) {
      if (actions[name]) {
        continue;
      }
      const actor = suppportI[name];
      // const params = toTypeDef(actor);
      // methods.push(`    ${(name)}: (${params}) => any; \n`);
    }
    let definitionsTemplate = template.replace('{{methods}}', methods.join(''));
    definitionsTemplate = definitionsTemplate.replace(/\{\{I\}\}/g, container.translation().I);

    fs.writeFileSync(path.join(testsPath, 'steps.d.ts'), definitionsTemplate);
    output.print('TypeScript Definitions provide autocompletion in Visual Studio Code and other IDEs');
    output.print('Definitions were generated in steps.d.ts');
    output.print('Load them by adding at the top of a test file:');
    output.print(output.colors.grey('\n/// <reference path="./steps.d.ts" />'));

    codecept.teardown();
  });
};<|MERGE_RESOLUTION|>--- conflicted
+++ resolved
@@ -38,14 +38,6 @@
   ios?: string;
 }
 
-<<<<<<< HEAD
-declare function actor(customSteps?: {}): CodeceptJS.{{I}};
-declare function Feature(string: string, opts?: {}): void;
-declare function Scenario(string: string, callback: ICodeceptCallback): void;
-declare function Scenario(string: string, opts: {}, callback: ICodeceptCallback): void;
-declare function xScenario(string: string, callback: ICodeceptCallback): void;
-declare function xScenario(string: string, opts: {}, callback: ICodeceptCallback): void;
-=======
 declare class Locator implements ILocator {
   or(locator): Locator;
   find(locator): Locator;
@@ -68,16 +60,12 @@
 declare function Scenario(string: string, opts: {}, callback: ICodeceptCallback): ScenarioConfig;
 declare function xScenario(string: string, callback: ICodeceptCallback): ScenarioConfig;
 declare function xScenario(string: string, opts: {}, callback: ICodeceptCallback): ScenarioConfig;
->>>>>>> 190f819c
 declare function Data(data: any): any;
 declare function xData(data: any): any;
 declare function Before(callback: ICodeceptCallback): void;
 declare function BeforeSuite(callback: ICodeceptCallback): void;
 declare function After(callback: ICodeceptCallback): void;
 declare function AfterSuite(callback: ICodeceptCallback): void;
-<<<<<<< HEAD
-declare function within(selector: string, callback: Function): void;
-=======
 
 declare function locate(selector: string): Locator;
 declare function locate(selector: ILocator): Locator;
@@ -88,7 +76,6 @@
 declare function session(selector: string, config: any, callback: Function): Promise;
 declare function session(selector: ILocator, config: any, callback: Function): Promise;
 
->>>>>>> 190f819c
 declare const codecept_helper: any;
 
 declare namespace CodeceptJS {
