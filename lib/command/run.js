const {
  getConfig, printError, getTestRoot, createOutputDir,
} = require('./utils');
const Config = require('../config');
const Codecept = require('../codecept');

module.exports = async function (test, options) {
  // registering options globally to use in config
  // Backward compatibility for --profile
  process.profile = options.profile;

  if (options.profile) {
    process.env.profile = options.profile;
  }

  const configFile = options.config;

  let config = getConfig(configFile);
  if (options.override) {
    config = Config.append(JSON.parse(options.override));
  }
  const testRoot = getTestRoot(configFile);
  createOutputDir(config, testRoot);

  const codecept = new Codecept(config, options);

  try {
    codecept.init(testRoot);
    await codecept.bootstrap();
    codecept.loadTests(test);

    if (options.verbose) {
<<<<<<< HEAD
      global.debugMode = true;
      const getInfo = require('./info');
      await getInfo();
=======
      const { getMachineInfo } = require('./info');
      await getMachineInfo();
>>>>>>> e417dd7c
    }

    await codecept.run();
  } catch (err) {
    printError(err);
    process.exitCode = 1;
  } finally {
    await codecept.teardown();
  }
};<|MERGE_RESOLUTION|>--- conflicted
+++ resolved
@@ -30,14 +30,9 @@
     codecept.loadTests(test);
 
     if (options.verbose) {
-<<<<<<< HEAD
       global.debugMode = true;
-      const getInfo = require('./info');
-      await getInfo();
-=======
       const { getMachineInfo } = require('./info');
       await getMachineInfo();
->>>>>>> e417dd7c
     }
 
     await codecept.run();
