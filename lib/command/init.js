const { print, success, error } = require('../output');
const colors = require('chalk');
const fs = require('fs');
const path = require('path');
const { fileExists, beautify } = require('../utils');
const inquirer = require('inquirer');
const getTestRoot = require('./utils').getTestRoot;
const isLocal = require('../utils').installedLocally();
const mkdirp = require('mkdirp');
const { inspect } = require('util');

const defaultConfig = {
  tests: './*_test.js',
  output: '',
  helpers: {},
  include: {},
  bootstrap: null,
  mocha: {},
};

const helpers = ['WebDriver', 'Protractor', 'Puppeteer', 'Nightmare', 'Appium'];
const translations = Object.keys(require('../../translations'));

const noTranslation = 'English (no localization)';
translations.unshift(noTranslation);

let packages;

const defaultActor = `
// in this file you can append custom step methods to 'I' object

module.exports = function() {
  return actor({

    // Define custom steps here, use 'this' to access default methods of I.
    // It is recommended to place a general 'login' function here.

  });
}
`;


module.exports = function (initPath) {
  const testsPath = getTestRoot(initPath);

  print();
  print(`  Welcome to ${colors.magenta.bold('CodeceptJS')} initialization tool`);
  print('  It will prepare and configure a test environment for you');
  print();


  if (!path) {
    print('No test root specified.');
    print(`Test root is assumed to be ${colors.yellow.bold(testsPath)}`);
    print('----------------------------------');
  } else {
    print(`Installing to ${colors.bold(testsPath)}`);
  }

  if (!fileExists(testsPath)) {
    print(`Directory ${testsPath} does not exist, creating...`);
    mkdirp.sync(testsPath);
  }

  const configFile = path.join(testsPath, 'codecept.conf.js');
  if (fileExists(configFile)) {
    error(`Config is already created at ${configFile}`);
    return;
  }


  inquirer.prompt([
    {
      name: 'tests',
      type: 'input',
      default: './*_test.js',
      message: 'Where are your tests located?',
    },
    {
      name: 'helper',
      type: 'list',
      choices: helpers,
      message: 'What helpers do you want to use?',
    },
    {
      name: 'output',
      default: './output',
      message: 'Where should logs, screenshots, and reports to be stored?',
    },
    {
      name: 'steps',
      type: 'confirm',
      message: 'Would you like to extend I object with custom steps?',
      default: true,
    },
    {
      name: 'translation',
      type: 'list',
      message: 'Do you want to choose localization for tests?',
      choices: translations,
    },
    {
      name: 'steps_file',
      type: 'input',
      message: 'Where would you like to place custom steps?',
      default: './steps_file.js',
      when(answers) {
        return answers.steps;
      },
    },
  ]).then((result) => {
    const config = defaultConfig;
    config.name = testsPath.split(path.sep).pop();
    config.output = result.output;

    config.tests = result.tests;
    // create a directory tests if it is included in tests path
    const matchResults = config.tests.match(/[^*.]+/);
    if (matchResults) {
      mkdirp.sync(path.join(testsPath, matchResults[0]));
    }

    // append file mask to the end of tests
    if (!config.tests.match(/\*(.*?)$/)) {
      config.tests = `${config.tests.replace(/\/+$/, '')}/*_test.js`;
      console.log(`Adding default test mask: ${config.tests}`);
    }

    if (result.translation !== noTranslation) config.translation = result.translation;

<<<<<<< HEAD
    let helperName = result.helper;
=======
    const helperName = result.helper;
>>>>>>> f9d9b37f
    config.helpers[helperName] = {};

    let helperConfigs = [];

    try {
      const Helper = require(`../helper/${helperName}`);
      if (Helper._checkRequirements) {
        packages = Helper._checkRequirements();
      }

      if (!Helper._config()) return;
      helperConfigs = helperConfigs.concat(Helper._config().map((config) => {
        config.message = `[${helperName}] ${config.message}`;
        config.name = `${helperName}_${config.name}`;
        config.type = config.type || 'input';
        return config;
      }));
    } catch (err) {
      error(err);
    }

    const finish = () => {
      if (result.steps_file) {
        const stepFile = path.join(testsPath, result.steps_file);
        if (!fileExists(path.dirname(stepFile))) {
          mkdirp.sync(path.dirname(stepFile));
        }
        fs.writeFileSync(stepFile, defaultActor);
        config.include.I = result.steps_file;
        success(`Steps file created at ${stepFile}`);
      }

      fs.writeFileSync(configFile, beautify(`exports.config = ${inspect(config, false, 4, false)}`), 'utf-8');
      success(`Config created at ${configFile}`);

      if (config.output) {
        if (!fileExists(config.output)) {
          mkdirp.sync(path.join(testsPath, config.output));
          success('Directory for temporary output files created at `_output`');
        } else {
          print(`Directory for temporary output files is already created at '${config.output}'`);
        }
      }
      success('Almost done! Create your first test by executing `codeceptjs gt` (generate test) command');

      if (packages) {
        print('\n--');
        if (isLocal) {
          print(`Please install dependent packages locally: ${colors.bold(`npm install --save-dev ${packages.join(' ')}`)}`);
        } else {
          print(`Please install dependent packages globally: [sudo] ${colors.bold(`npm install -g ${packages.join(' ')}`)}`);
        }
      }
    };

    print('Configure helpers...');
    inquirer.prompt(helperConfigs).then((helperResult) => {
      Object.keys(helperResult).forEach((key) => {
        const parts = key.split('_');
        const helperName = parts[0];
        const configName = parts[1];
        if (!configName) return;
        config.helpers[helperName][configName] = helperResult[key];
      });

      finish();
    });
  });
};<|MERGE_RESOLUTION|>--- conflicted
+++ resolved
@@ -128,11 +128,7 @@
 
     if (result.translation !== noTranslation) config.translation = result.translation;
 
-<<<<<<< HEAD
-    let helperName = result.helper;
-=======
     const helperName = result.helper;
->>>>>>> f9d9b37f
     config.helpers[helperName] = {};
 
     let helperConfigs = [];
