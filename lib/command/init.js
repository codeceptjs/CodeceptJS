--- conflicted
+++ resolved
@@ -109,19 +109,18 @@
       message: 'What helpers do you want to use?',
     },
     {
-<<<<<<< HEAD
       type: 'confirm',
       name: 'installGitHubActions',
       message: 'Add a GitHub Actions workflow?',
       default: false,
       when: (answers) => ['Playwright', 'Puppeteer'].includes(answers.helper) === true,
-=======
+    },
+    {
       name: 'jsonResponse',
       type: 'confirm',
       default: true,
       message: 'Do you want to use JSONResponse helper to allow performing assertions on JSON responses?',
       when: (answers) => ['Playwright', 'GraphQL', 'REST'].includes(answers.helper) === true,
->>>>>>> 1d9439a0
     },
     {
       name: 'output',
