const colors = require('chalk');
const fs = require('fs');
const inquirer = require('inquirer');
const mkdirp = require('mkdirp');
const path = require('path');
const { inspect } = require('util');
const spawn = require('cross-spawn');

const { print, success, error } = require('../output');
const { fileExists, beautify, installedLocally } = require('../utils');
const { getTestRoot } = require('./utils');
const generateDefinitions = require('./definitions');
const { test: generateTest } = require('./generate');
const isLocal = require('../utils').installedLocally();

const defaultConfig = {
  tests: './*_test.js',
  output: '',
  helpers: {},
  include: {},
  bootstrap: null,
  mocha: {},
};

const helpers = ['Playwright', 'WebDriver', 'Puppeteer', 'TestCafe', 'Protractor', 'Nightmare', 'Appium'];
const translations = Object.keys(require('../../translations'));

const noTranslation = 'English (no localization)';
translations.unshift(noTranslation);

let packages;

const configHeader = `const { setHeadlessWhen } = require('@codeceptjs/configure');

// turn on headless mode when running with HEADLESS=true environment variable
// export HEADLESS=true && npx codeceptjs run
setHeadlessWhen(process.env.HEADLESS);

`;

const defaultActor = `// in this file you can append custom step methods to 'I' object

module.exports = function() {
  return actor({

    // Define custom steps here, use 'this' to access default methods of I.
    // It is recommended to place a general 'login' function here.

  });
}
`;

module.exports = function (initPath) {
  const testsPath = getTestRoot(initPath);

  print();
  print(`  Welcome to ${colors.magenta.bold('CodeceptJS')} initialization tool`);
  print('  It will prepare and configure a test environment for you');
  print();

  if (!path) {
    print('No test root specified.');
    print(`Test root is assumed to be ${colors.yellow.bold(testsPath)}`);
    print('----------------------------------');
  } else {
    print(`Installing to ${colors.bold(testsPath)}`);
  }

  if (!fileExists(testsPath)) {
    print(`Directory ${testsPath} does not exist, creating...`);
    mkdirp.sync(testsPath);
  }

  const configFile = path.join(testsPath, 'codecept.conf.js');
  if (fileExists(configFile)) {
    error(`Config is already created at ${configFile}`);
    return;
  }

  inquirer.prompt([
    {
      name: 'tests',
      type: 'input',
      default: './*_test.js',
      message: 'Where are your tests located?',
    },
    {
      name: 'helper',
      type: 'list',
      choices: helpers,
      message: 'What helpers do you want to use?',
    },
    {
      name: 'output',
      default: './output',
      message: 'Where should logs, screenshots, and reports to be stored?',
    },
    {
      name: 'translation',
      type: 'list',
      message: 'Do you want localization for tests? (See https://codecept.io/translation/)',
      choices: translations,
    },
  ]).then((result) => {
    const config = defaultConfig;
    config.name = testsPath.split(path.sep).pop();
    config.output = result.output;

    config.tests = result.tests;
    // create a directory tests if it is included in tests path
    const matchResults = config.tests.match(/[^*.]+/);
    if (matchResults) {
      mkdirp.sync(path.join(testsPath, matchResults[0]));
    }

    // append file mask to the end of tests
    if (!config.tests.match(/\*(.*?)$/)) {
      config.tests = `${config.tests.replace(/\/+$/, '')}/*_test.js`;
      print(`Adding default test mask: ${config.tests}`);
    }

    if (result.translation !== noTranslation) config.translation = result.translation;

    const helperName = result.helper;
    config.helpers[helperName] = {};

    let helperConfigs = [];

    try {
      const Helper = require(`../helper/${helperName}`);
      if (Helper._checkRequirements) {
        packages = Helper._checkRequirements();
      }

      if (!Helper._config()) return;
      helperConfigs = helperConfigs.concat(Helper._config().map((config) => {
        config.message = `[${helperName}] ${config.message}`;
        config.name = `${helperName}_${config.name}`;
        config.type = config.type || 'input';
        return config;
      }));
    } catch (err) {
      error(err);
    }

    const finish = async () => {
      // create steps file by default
      const stepFile = './steps_file.js';
      fs.writeFileSync(path.join(testsPath, stepFile), defaultActor);
      config.include.I = stepFile;
      print(`Steps file created at ${stepFile}`);

      config.plugins = {
        pauseOnFail: {},
        retryFailedStep: {
          enabled: true,
        },
        tryTo: {
          enabled: true,
        },
        screenshotOnFail: {
          enabled: true,
        },
      };

      let configSource = beautify(`exports.config = ${inspect(config, false, 4, false)}`);

      if (require.resolve('@codeceptjs/configure') && isLocal && !initPath) {
        // prepend @codeceptjs/configure only when this module can be required in config
        configSource = configHeader + configSource;
      }

      fs.writeFileSync(configFile, configSource, 'utf-8');
      print(`Config created at ${configFile}`);

      if (config.output) {
        if (!fileExists(config.output)) {
          mkdirp.sync(path.join(testsPath, config.output));
          print(`Directory for temporary output files created at '${config.output}'`);
        } else {
          print(`Directory for temporary output files is already created at '${config.output}'`);
        }
      }

      const jsconfig = {
        compilerOptions: {
          allowJs: true,
        },
      };
      const jsconfigJson = beautify(JSON.stringify(jsconfig));
      const jsconfigFile = path.join(testsPath, 'jsconfig.json');
      if (fileExists(jsconfigFile)) {
        print(`jsconfig.json already exists at ${jsconfigFile}`);
      } else {
        fs.writeFileSync(jsconfigFile, jsconfigJson);
        print(`Intellisense enabled in ${jsconfigFile}`);
      }

<<<<<<< HEAD
      if (packages) {
        try {
          await install(packages);
        } catch (err) {
          print(colors.bold.red('Couldn\'t install external dependencies. Please install next package manually:'));
          print(packages.join(' '));
          print();
          print('Things to do after missing packages installed:');
          print('☑ Generate type definitions ', colors.green('npx codeceptjs def'));
          print('☑ Create first test ', colors.green('npx codeceptjs gt'));
          print(colors.bold.magenta('Find more information at https://codecept.io'));
          return;
        }
      }
      try {
        generateDefinitions(testsPath, {});
      } catch (err) {
        print(colors.bold.red('Couldn\'t generate type definitions'));
        print(colors.red(err.toString()));
        print('Skipping type definitions...');
=======
      const generateDefinitionsManually = colors.bold(`To get auto-completion support, please generate type definitions: ${colors.green('npx codeceptjs def')}`);

      if (packages) {
        try {
          install(packages);

          if (testsPath) {
            print(generateDefinitionsManually);
          } else {
            const { code } = spawn.sync('npx', ['codeceptjs', 'def']);
            if (code !== 0) {
              print(generateDefinitionsManually);
            }
          }
        } catch (err) {
          print(colors.bold.red(err.toString()));
          print();
          print(colors.bold.red('Please install next packages manually:'));
          print(`npm i ${packages.join(' ')} --save-dev`);
          print();
          print('Things to do after missing packages installed:');
          print('☑', generateDefinitionsManually);
          print('☑ Create first test:', colors.green('npx codeceptjs gt'));
          print(colors.bold.magenta('Find more information at https://codecept.io'));
          return;
        }
      } else {
        try {
          generateDefinitions(testsPath, {});
        } catch (err) {
          print(colors.bold.red('Couldn\'t generate type definitions'));
          print(colors.red(err.toString()));
          print('Skipping type definitions...');
        }
>>>>>>> 271ee7e3
      }

      print('');
      success(' Almost ready... Next step:');

      const generatedTest = generateTest(testsPath);
      if (!generatedTest) return;
      generatedTest.then(() => {
        print('\n--');
        print(colors.bold.green('CodeceptJS Installed! Enjoy supercharged testing! 🤩'));
        print(colors.bold.magenta('Find more information at https://codecept.io'));
        print();
      });
    };

    print('Configure helpers...');
    inquirer.prompt(helperConfigs).then((helperResult) => {
      Object.keys(helperResult).forEach((key) => {
        const parts = key.split('_');
        const helperName = parts[0];
        const configName = parts[1];
        if (!configName) return;
        config.helpers[helperName][configName] = helperResult[key];
      });

      print('');
      finish();
    });
  });
};

<<<<<<< HEAD
async function install(dependencies, verbose) {
  return new Promise((resolve, reject) => {
    let command;
    let args;

    console.log('Installing packages: ', colors.green(dependencies.join(', ')));

    if (fs.existsSync('yarn.lock')) {
      command = 'yarnpkg';
      args = ['add', '-D', '--exact'];
      [].push.apply(args, dependencies);

      args.push('--cwd');
      args.push(process.cwd());
    } else {
      command = 'npm';
      args = [
        'install',
        '--save-dev',
        '--loglevel',
        'error',
      ].concat(dependencies);
    }

    const child = spawn(command, args, { stdio: 'inherit' });
    child.on('close', code => {
      if (code !== 0) {
        reject(new Error(`${command} ${args.join(' ')} failed`));
        return;
      }
      resolve(true);
    });
  });
=======
function install(dependencies, verbose) {
  let command;
  let args;

  if (!fs.existsSync(path.join(process.cwd(), 'package.json'))) {
    dependencies.push('codeceptjs');
    throw new Error("Error: 'package.json' file not found. Generate it with 'npm init -y' command.");
  }

  if (!installedLocally()) {
    console.log('CodeceptJS should be installed locally');
    dependencies.push('codeceptjs');
  }

  console.log('Installing packages: ', colors.green(dependencies.join(', ')));

  if (fileExists('yarn.lock')) {
    command = 'yarnpkg';
    args = ['add', '-D', '--exact'];
    [].push.apply(args, dependencies);

    args.push('--cwd');
    args.push(process.cwd());
  } else {
    command = 'npm';
    args = [
      'install',
      '--save-dev',
      '--loglevel',
      'error',
    ].concat(dependencies);
  }

  const { status } = spawn.sync(command, args, { stdio: 'inherit' });
  if (status !== 0) {
    throw new Error(`${command} ${args.join(' ')} failed`);
  }
  return true;
>>>>>>> 271ee7e3
}<|MERGE_RESOLUTION|>--- conflicted
+++ resolved
@@ -196,28 +196,6 @@
         print(`Intellisense enabled in ${jsconfigFile}`);
       }
 
-<<<<<<< HEAD
-      if (packages) {
-        try {
-          await install(packages);
-        } catch (err) {
-          print(colors.bold.red('Couldn\'t install external dependencies. Please install next package manually:'));
-          print(packages.join(' '));
-          print();
-          print('Things to do after missing packages installed:');
-          print('☑ Generate type definitions ', colors.green('npx codeceptjs def'));
-          print('☑ Create first test ', colors.green('npx codeceptjs gt'));
-          print(colors.bold.magenta('Find more information at https://codecept.io'));
-          return;
-        }
-      }
-      try {
-        generateDefinitions(testsPath, {});
-      } catch (err) {
-        print(colors.bold.red('Couldn\'t generate type definitions'));
-        print(colors.red(err.toString()));
-        print('Skipping type definitions...');
-=======
       const generateDefinitionsManually = colors.bold(`To get auto-completion support, please generate type definitions: ${colors.green('npx codeceptjs def')}`);
 
       if (packages) {
@@ -252,7 +230,6 @@
           print(colors.red(err.toString()));
           print('Skipping type definitions...');
         }
->>>>>>> 271ee7e3
       }
 
       print('');
@@ -284,41 +261,6 @@
   });
 };
 
-<<<<<<< HEAD
-async function install(dependencies, verbose) {
-  return new Promise((resolve, reject) => {
-    let command;
-    let args;
-
-    console.log('Installing packages: ', colors.green(dependencies.join(', ')));
-
-    if (fs.existsSync('yarn.lock')) {
-      command = 'yarnpkg';
-      args = ['add', '-D', '--exact'];
-      [].push.apply(args, dependencies);
-
-      args.push('--cwd');
-      args.push(process.cwd());
-    } else {
-      command = 'npm';
-      args = [
-        'install',
-        '--save-dev',
-        '--loglevel',
-        'error',
-      ].concat(dependencies);
-    }
-
-    const child = spawn(command, args, { stdio: 'inherit' });
-    child.on('close', code => {
-      if (code !== 0) {
-        reject(new Error(`${command} ${args.join(' ')} failed`));
-        return;
-      }
-      resolve(true);
-    });
-  });
-=======
 function install(dependencies, verbose) {
   let command;
   let args;
@@ -357,5 +299,4 @@
     throw new Error(`${command} ${args.join(' ')} failed`);
   }
   return true;
->>>>>>> 271ee7e3
 }