--- conflicted
+++ resolved
@@ -40,23 +40,16 @@
      * and/or tests.
      */
 
-<<<<<<< HEAD
-    context.Feature = function (title, retries) {
-=======
     context.Feature = function (title, opts) {
->>>>>>> 115530b3
       if (suites.length > 1) {
         suites.shift();
       }
       if (!opts) opts = {};
       var suite = Suite.create(suites[0], title);
-<<<<<<< HEAD
       if (retries) {
         suite.retries(retries);
       }
       suite.file = file;
-=======
->>>>>>> 115530b3
       suite.timeout(0);
 
       if (opts.retries) suite.retries(opts.retries);
