// helper class was moved out from this repository to allow extending from base class
<<<<<<< HEAD
// without loading full CodeceptJS package
if (!global.hermiona) global.hermiona = require('./index');
module.exports = require('hermiona-helper');
=======
module.exports = require('@codeceptjs/helper');
>>>>>>> e41ae932
<|MERGE_RESOLUTION|>--- conflicted
+++ resolved
@@ -1,8 +1,3 @@
 // helper class was moved out from this repository to allow extending from base class
-<<<<<<< HEAD
 // without loading full CodeceptJS package
-if (!global.hermiona) global.hermiona = require('./index');
-module.exports = require('hermiona-helper');
-=======
-module.exports = require('@codeceptjs/helper');
->>>>>>> e41ae932
+module.exports = require('hermiona-helper');