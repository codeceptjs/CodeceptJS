--- conflicted
+++ resolved
@@ -53,14 +53,8 @@
   /** @type {typeof CodeceptJS.store} */
   store,
   /** @type {typeof CodeceptJS.Locator} */
-<<<<<<< HEAD
   locator,
-=======
-  locator: require('./locator'),
-
-  heal: require('./heal'),
-  ai: require('./ai'),
-
-  Workers: require('./workers'),
->>>>>>> 1a7f133e
+  heal: require('./heal.js'),
+  ai: require('./ai.cjs'),
+  Workers
 };