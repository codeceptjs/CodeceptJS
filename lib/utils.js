--- conflicted
+++ resolved
@@ -333,10 +333,7 @@
     return joinUrl(baseUrl, oneOrMoreUrls);
   }
   return oneOrMoreUrls.map(url => joinUrl(baseUrl, url));
-<<<<<<< HEAD
-};
-=======
->>>>>>> 7afa9dd2
+};
 
 /**
  * Recursively search key in object and replace it's value.
