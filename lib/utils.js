--- conflicted
+++ resolved
@@ -353,7 +353,6 @@
   return obj;
 };
 
-<<<<<<< HEAD
 module.exports.ansiRegExp = function ({ onlyFirst = false } = {}) {
   const pattern = [
     '[\\u001B\\u009B][[\\]()#;?]*(?:(?:(?:[a-zA-Z\\d]*(?:;[-a-zA-Z\\d\\/#&.:=?%@~_]*)*)?\\u0007)',
@@ -361,12 +360,12 @@
   ].join('|');
 
   return new RegExp(pattern, onlyFirst ? undefined : 'g');
-=======
+};
+
 module.exports.tryOrDefault = function (fn, defaultValue) {
   try {
     return fn();
   } catch (_) {
     return defaultValue;
   }
->>>>>>> 4e796dea
 };