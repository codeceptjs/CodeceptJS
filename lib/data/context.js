const isGenerator = require('../utils').isGenerator;
const DataTable = require('./table');

module.exports = function (context) {
  context.Data = function (dataTable) {
    const data = detectDataType(dataTable);
    return {
      Scenario(title, opts, fn) {
        const scenarios = [];
        if (typeof opts === 'function' && !fn) {
          fn = opts;
          opts = {};
        }
        opts.data = data.map(dataRow => dataRow.data);
        data.forEach((dataRow) => {
          const dataTitle = replaceTitle(title, dataRow);
          if (dataRow.skip) {
            scenarios.push(context.xScenario(dataTitle));
          } else {
<<<<<<< HEAD
            opts.data = dataRow;
            scenarios.push(context.Scenario(dataTitle, opts, fn)
              .inject({ current: dataRow.data }));
=======
            context.Scenario(dataTitle, opts, fn)
              .inject({ current: dataRow.data });
>>>>>>> 834e0024
          }
        });
        return dataScenarioConfig(scenarios);
      },
      only: {
        Scenario(title, opts, fn) {
          const scenarios = [];
          if (typeof opts === 'function' && !fn) {
            fn = opts;
            opts = {};
          }
          opts.data = data.map(dataRow => dataRow.data);
          data.forEach((dataRow) => {
            const dataTitle = replaceTitle(title, dataRow);
            if (dataRow.skip) {
              scenarios.push(context.xScenario(dataTitle));
            } else {
<<<<<<< HEAD
              opts.data = dataRow;
              scenarios.push(context.Scenario.only(dataTitle, opts, fn)
                .inject({ current: dataRow.data }));
=======
              context.Scenario.only(dataTitle, opts, fn)
                .inject({ current: dataRow.data });
>>>>>>> 834e0024
            }
          });
          return dataScenarioConfig(scenarios);
        },
      },
    };
  };

  context.xData = function (dataTable) {
    const data = detectDataType(dataTable);
    return { Scenario: context.xScenario };
  };
};

function replaceTitle(title, dataRow) {
  if (typeof dataRow.data !== 'object') {
    return `${title} | {${JSON.stringify(dataRow.data)}}`;
  }

  return `${title} | ${JSON.stringify(dataRow.data)}`;
}

function isTableDataRow(row) {
  const has = Object.prototype.hasOwnProperty;
  return has.call(row, 'data') && has.call(row, 'skip');
}

function detectDataType(dataTable) {
  if (dataTable instanceof DataTable) {
    return dataTable.rows;
  }

  if (isGenerator(dataTable)) {
    const data = [];
    for (const dataRow of dataTable()) {
      data.push({
        data: dataRow,
      });
    }
    return data;
  }
  if (typeof dataTable === 'function') {
    return dataTable();
  }
  if (Array.isArray(dataTable)) {
    return dataTable.map((item) => {
      if (isTableDataRow(item)) {
        return item;
      }
      return {
        data: item,
        skip: false,
      };
    });
  }

  throw new Error('Invalid data type. Data accepts either: DataTable || generator || Array || function');
}

function applyFunctionToAllScenarios(scenarios, funct, ...args) {
  scenarios.forEach(scenario => scenario[funct](...args));
}

function dataScenarioConfig(scenarios) {
  return {
    /**
     * Declares that test throws error.
     * Can pass an Error object or regex matching expected message.
     *
     * @param {*} err
     */
    throws(err) {
      applyFunctionToAllScenarios(scenarios, 'throws', err);
      return this;
    },

    /**
     * Declares that test should fail.
     * If test passes - throws an error.
     * Can pass an Error object or regex matching expected message.
     *
     * @param {*} err
     */
    fails() {
      applyFunctionToAllScenarios(scenarios, 'fails');
      return this;
    },
    /**
     * Retry this test for x times
     *
     * @param {*} retries
     */
    retry(retries) {
      applyFunctionToAllScenarios(scenarios, 'retry', retries);
      return this;
    },
    /**
     * Set timeout for this test
     * @param {*} timeout
     */
    timeout() {
      applyFunctionToAllScenarios(scenarios, 'timeout');
      return this;
    },
    /**
     * Configures a helper.
     * Helper name can be omitted and values will be applied to first helper.
     */
    config(helper, obj) {
      applyFunctionToAllScenarios(scenarios, 'config', helper, obj);
      return this;
    },
    /**
     * Append a tag name to scenario title
     * @param {*} tagName
     */
    tag(tagName) {
      applyFunctionToAllScenarios(scenarios, 'tag', tagName);
      return this;
    },
  };
}<|MERGE_RESOLUTION|>--- conflicted
+++ resolved
@@ -17,14 +17,8 @@
           if (dataRow.skip) {
             scenarios.push(context.xScenario(dataTitle));
           } else {
-<<<<<<< HEAD
-            opts.data = dataRow;
             scenarios.push(context.Scenario(dataTitle, opts, fn)
               .inject({ current: dataRow.data }));
-=======
-            context.Scenario(dataTitle, opts, fn)
-              .inject({ current: dataRow.data });
->>>>>>> 834e0024
           }
         });
         return dataScenarioConfig(scenarios);
@@ -42,14 +36,9 @@
             if (dataRow.skip) {
               scenarios.push(context.xScenario(dataTitle));
             } else {
-<<<<<<< HEAD
-              opts.data = dataRow;
+
               scenarios.push(context.Scenario.only(dataTitle, opts, fn)
                 .inject({ current: dataRow.data }));
-=======
-              context.Scenario.only(dataTitle, opts, fn)
-                .inject({ current: dataRow.data });
->>>>>>> 834e0024
             }
           });
           return dataScenarioConfig(scenarios);
