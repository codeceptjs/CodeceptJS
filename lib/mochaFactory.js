--- conflicted
+++ resolved
@@ -1,9 +1,5 @@
-<<<<<<< HEAD
 const nanoid = require('nanoid');
-const Mocha = require('mocha/lib/mocha');
-=======
 const Mocha = require('mocha');
->>>>>>> acaf1c9b
 const fsPath = require('path');
 const fs = require('fs');
 const reporter = require('./reporter/cli');
