--- conflicted
+++ resolved
@@ -1,11 +1,7 @@
 const Mocha = require('mocha');
 const fsPath = require('path');
 const fs = require('fs');
-<<<<<<< HEAD
-const reporter = require('./reporter/cli');
-=======
 const reporter = require('./cli');
->>>>>>> 04739e52
 const gherkinParser = require('./interfaces/gherkin');
 const output = require('./output');
 const { genTestId } = require('./utils');
