--- conflicted
+++ resolved
@@ -8,13 +8,8 @@
 const Config = require('./config');
 const event = require('../lib/event');
 const runHook = require('./hooks');
-<<<<<<< HEAD
+const output = require('./output');
 
-=======
-const existsSync = require('fs').existsSync;
-const resolve = require('path').resolve;
-const output = require('./output');
->>>>>>> bdb90426
 /**
  * CodeceptJS runner
  */
