--- conflicted
+++ resolved
@@ -34,12 +34,6 @@
    * @inner
    */
   limitTime(timeout) {
-<<<<<<< HEAD
-    event.dispatcher.once(event.step.before, (step) => {
-      output.log(`Timeout to ${step}: ${timeout}s`);
-      step.totalTimeout = timeout * 1000;
-    });
-=======
     if (!store.timeouts) return this;
 
     event.dispatcher.prependOnceListener(event.step.before, (step) => {
@@ -47,7 +41,6 @@
       step.totalTimeout = timeout * 1000;
     });
 
->>>>>>> 6e10f78a
     return this;
   }
 
