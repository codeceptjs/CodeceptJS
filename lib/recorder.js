<<<<<<< HEAD
import debug from 'debug';
import promiseRetry from 'promise-retry';
import { printObjectProperties } from './utils.js';
import * as output from './output.js';

debug('codeceptjs:recorder');
=======
const debug = require('debug')('codeceptjs:recorder');
const promiseRetry = require('promise-retry');
const chalk = require('chalk');
const { printObjectProperties } = require('./utils');
const { log } = require('./output');
>>>>>>> 1a7f133e

const MAX_TASKS = 100;

let promise;
let running = false;
let errFn;
let queueId = 0;
let sessionId = null;
let asyncErr = null;
let ignoredErrs = [];

let tasks = [];
let oldPromises = [];

const defaultRetryOptions = {
  retries: 0,
  minTimeout: 150,
  maxTimeout: 10000,
};

/**
 * Singleton object to record all test steps as promises and run them in chain.
 * @alias recorder
 * @interface
 */
export default {

  /**
   * @type {Array<Object<string, *>>}
   * @inner
   */
  retries: [],

  /**
   * Start recording promises
   *
   * @api
   * @inner
   */
  start() {
    debug('Starting recording promises');
    running = true;
    asyncErr = null;
    errFn = null;
    // @ts-ignore
    this.reset();
  },

  /**
   * @return {boolean}
   * @inner
   */
  isRunning() {
    return running;
  },

  /**
   * @return {void}
   * @inner
   */
  startUnlessRunning() {
    if (!this.isRunning()) {
      this.start();
    }
  },

  /**
   * Add error handler to catch rejected promises
   *
   * @api
   * @param {function} fn
   * @inner
   */
  errHandler(fn) {
    errFn = fn;
  },

  /**
   * Stops current promise chain, calls `catch`.
   * Resets recorder to initial state.
   *
   * @api
   * @inner
   */
  reset() {
    if (promise && running) this.catch();
    queueId++;
    sessionId = null;
    asyncErr = null;
    output.output.log(`${currentQueue()} Starting recording promises`);
    promise = Promise.resolve();
    oldPromises = [];
    tasks = [];
    ignoredErrs = [];
    this.session.running = false;
    // reset this retries makes the retryFailedStep plugin won't work if there is Before/BeforeSuit block due to retries is undefined on Scenario
    // this.retries = [];
  },

  /**
   * @name CodeceptJS.recorder~session
   * @type {CodeceptJS.RecorderSession}
   * @inner
   */

  /**
   * @alias RecorderSession
   * @interface
   */
  session: {
    /**
     * @type {boolean}
     * @inner
     */
    running: false,

    /**
     * @param {string} name
     * @inner
     */
    start(name) {
      debug(`${currentQueue()}Starting <${name}> session`);
      tasks.push('--->');
      oldPromises.push(promise);
      this.running = true;
      sessionId = name;
      promise = Promise.resolve();
    },

    /**
     * @param {string} [name]
     * @inner
     */
    restore(name) {
      tasks.push('<---');
      debug(`${currentQueue()}Finalize <${name}> session`);
      this.running = false;
      sessionId = null;
      this.catch(errFn);
      promise = promise.then(() => oldPromises.pop());
    },

    /**
     * @param {function} fn
     * @inner
     */
    catch(fn) {
      promise = promise.catch(fn);
    },

  },

  /**
   * Adds a promise to a chain.
   * Promise description should be passed as first parameter.
   *
   * @param {string|function} taskName
   * @param {function} [fn]
   * @param {boolean} [force=false]
   * @param {boolean} [retry]
   *     undefined: `add(fn)` -> `false` and `add('step',fn)` -> `true`
   *     true: it will retry if `retryOpts` set.
   *     false: ignore `retryOpts` and won't retry.
   * @param {number} [timeout]
   * @return {Promise<*>|undefined}
   * @inner
   */
  add(taskName, fn = undefined, force = false, retry = undefined, timeout = undefined) {
    if (typeof taskName === 'function') {
      fn = taskName;
      taskName = fn.toString();
      if (retry === undefined) retry = false;
    }
    if (retry === undefined) retry = true;
    if (!running && !force) {
      return;
    }
    tasks.push(taskName);
    debug(chalk.gray(`${currentQueue()} Queued | ${taskName}`));

    return promise = Promise.resolve(promise).then((res) => {
      // prefer options for non-conditional retries
      const retryOpts = this.retries.sort((r1, r2) => r1.when && !r2.when).slice(-1).pop();
      // no retries or unnamed tasks
      if (!retryOpts || !taskName || !retry) {
        const [promise, timer] = getTimeoutPromise(timeout, taskName);
        return Promise.race([promise, Promise.resolve(res).then(fn)]).finally(() => clearTimeout(timer));
      }

      debug(`${currentQueue()} Running | ${taskName}`);

      const retryRules = this.retries.slice().reverse();
      return promiseRetry(Object.assign(defaultRetryOptions, retryOpts), (retry, number) => {
        if (number > 1) output.output.log(`${currentQueue()}Retrying... Attempt #${number}`);
        const [promise, timer] = getTimeoutPromise(timeout, taskName);
        return Promise.race([promise, Promise.resolve(res).then(fn)]).finally(() => clearTimeout(timer)).catch((err) => {
          if (ignoredErrs.includes(err)) return;
          for (const retryObj of retryRules) {
            if (!retryObj.when) return retry(err);
            if (retryObj.when && retryObj.when(err)) return retry(err);
          }
          throw err;
        });
      });
    });
  },

  /**
   * @param {*} opts
   * @return {*}
   * @inner
   */
  retry(opts) {
    if (!promise) return;

    if (opts === null) {
      opts = {};
    }
    if (Number.isInteger(opts)) {
      opts = { retries: opts };
    }
    return this.add(() => this.retries.push(opts));
  },

  /**
   * @param {function} [customErrFn]
   * @return {Promise<*>}
   * @inner
   */
  catch(customErrFn) {
    const fnDescription = customErrFn?.toString()?.replace(/\s{2,}/g, ' ').replace(/\n/g, ' ')?.slice(0, 50);
    debug(chalk.gray(`${currentQueue()} Queued | catch with error handler ${fnDescription || ''}`));
    return promise = promise.catch((err) => {
      output.output.log(`${currentQueue()}Error | ${err} ${fnDescription}...`);
      if (!(err instanceof Error)) { // strange things may happen
        err = new Error(`[Wrapped Error] ${printObjectProperties(err)}`); // we should be prepared for them
      }
      if (customErrFn) {
        customErrFn(err);
      } else if (errFn) {
        errFn(err);
      }
      this.stop();
    });
  },

  /**
   * @param {function} customErrFn
   * @return {Promise<*>}
   * @inner
   */
  catchWithoutStop(customErrFn) {
    const fnDescription = customErrFn?.toString()?.replace(/\s{2,}/g, ' ').replace(/\n/g, ' ')?.slice(0, 50);
    return promise = promise.catch((err) => {
      if (ignoredErrs.includes(err)) return; // already caught
<<<<<<< HEAD
      output.output.log(`${currentQueue()}Error (Non-Terminated) | ${err} | ${fnDescription || ''}...`);
=======
      log(`${currentQueue()} Error (Non-Terminated) | ${err} | ${fnDescription || ''}...`);
>>>>>>> 1a7f133e
      if (!(err instanceof Error)) { // strange things may happen
        err = new Error(`[Wrapped Error] ${JSON.stringify(err)}`); // we should be prepared for them
      }
      if (customErrFn) {
        return customErrFn(err);
      }
    });
  },

  /**
   * Adds a promise which throws an error into a chain
   *
   * @api
   * @param {*} err
   * @inner
   */

  throw(err) {
    if (ignoredErrs.includes(err)) return promise; // already caught
    return this.add(`throw error: ${err.message}`, () => {
      if (ignoredErrs.includes(err)) return; // already caught
      throw err;
    });
  },

  ignoreErr(err) {
    ignoredErrs.push(err);
  },

  /**
   * @param {*} err
   * @inner
   */
  saveFirstAsyncError(err) {
    if (asyncErr === null) {
      asyncErr = err;
    }
  },

  /**
   * @return {*}
   * @inner
   */
  getAsyncErr() {
    return asyncErr;
  },

  /**
   * @return {void}
   * @inner
   */
  cleanAsyncErr() {
    asyncErr = null;
  },

  /**
   * Stops recording promises
   * @api
   * @inner
   */
  stop() {
<<<<<<< HEAD
    if (process.env.DEBUG) debug(this.toString());
    output.output.log(`${currentQueue()}Stopping recording promises`);
=======
    debug(this.toString());
    log(`${currentQueue()} Stopping recording promises`);
>>>>>>> 1a7f133e
    running = false;
  },

  /**
   * Get latest promise in chain.
   *
   * @api
   * @return {Promise<*>}
   * @inner
   */
  promise() {
    return promise;
  },

  /**
   * Get a list of all chained tasks
   * @return {string}
   * @inner
   */
  scheduled() {
    return tasks.slice(-MAX_TASKS).join('\n');
  },

  /**
   * Get the queue id
   * @return {number}
   * @inner
   */
  getQueueId() {
    return queueId;
  },

  /**
   * Get a state of current queue and tasks
   * @return {string}
   * @inner
   */
  toString() {
    return `Queue: ${currentQueue()}\n\nTasks: ${this.scheduled()}`;
  },
};

function getTimeoutPromise(timeoutMs, taskName) {
  let timer;
  if (timeoutMs) debug(`Timing out in ${timeoutMs}ms`);
  return [new Promise((done, reject) => {
    timer = setTimeout(() => { reject(new Error(`Action ${taskName} was interrupted on step timeout ${timeoutMs}ms`)); }, timeoutMs || 2e9);
  }), timer];
}

function currentQueue() {
  let session = '';
  if (sessionId) session = `<${sessionId}> `;
  return `[${queueId}] ${session}`;
}<|MERGE_RESOLUTION|>--- conflicted
+++ resolved
@@ -1,17 +1,10 @@
-<<<<<<< HEAD
 import debug from 'debug';
 import promiseRetry from 'promise-retry';
 import { printObjectProperties } from './utils.js';
 import * as output from './output.js';
 
 debug('codeceptjs:recorder');
-=======
-const debug = require('debug')('codeceptjs:recorder');
-const promiseRetry = require('promise-retry');
 const chalk = require('chalk');
-const { printObjectProperties } = require('./utils');
-const { log } = require('./output');
->>>>>>> 1a7f133e
 
 const MAX_TASKS = 100;
 
@@ -267,11 +260,7 @@
     const fnDescription = customErrFn?.toString()?.replace(/\s{2,}/g, ' ').replace(/\n/g, ' ')?.slice(0, 50);
     return promise = promise.catch((err) => {
       if (ignoredErrs.includes(err)) return; // already caught
-<<<<<<< HEAD
       output.output.log(`${currentQueue()}Error (Non-Terminated) | ${err} | ${fnDescription || ''}...`);
-=======
-      log(`${currentQueue()} Error (Non-Terminated) | ${err} | ${fnDescription || ''}...`);
->>>>>>> 1a7f133e
       if (!(err instanceof Error)) { // strange things may happen
         err = new Error(`[Wrapped Error] ${JSON.stringify(err)}`); // we should be prepared for them
       }
@@ -333,13 +322,10 @@
    * @inner
    */
   stop() {
-<<<<<<< HEAD
     if (process.env.DEBUG) debug(this.toString());
     output.output.log(`${currentQueue()}Stopping recording promises`);
-=======
     debug(this.toString());
-    log(`${currentQueue()} Stopping recording promises`);
->>>>>>> 1a7f133e
+
     running = false;
   },
 
