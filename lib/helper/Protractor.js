--- conflicted
+++ resolved
@@ -658,10 +658,7 @@
   }
 
   /**
-<<<<<<< HEAD
-   * {{> seeCheckboxIsChecked }}
-=======
-   * {{> ../webapi/uncheckOption }}
+   * {{> uncheckOption }}
    */
   async uncheckOption(field, context = null) {
     let matcher = this.browser;
@@ -677,8 +674,7 @@
   }
 
   /**
-   * {{> ../webapi/seeCheckboxIsChecked }}
->>>>>>> 0e32b47a
+   * {{> seeCheckboxIsChecked }}
    */
   async seeCheckboxIsChecked(field) {
     return proceedIsChecked.call(this, 'assert', field);
