--- conflicted
+++ resolved
@@ -346,7 +346,6 @@
     };
   }
 
-<<<<<<< HEAD
   /**
   * Use Puppeteer API inside a test.
   *
@@ -368,8 +367,6 @@
     return this._useTo(...arguments);
   }
 
-=======
->>>>>>> bee213da
   /**
    * Set the automatic popup response to Accept.
    * This must be set before a popup is triggered.
@@ -1772,22 +1769,6 @@
 
   /**
    * {{> saveElementScreenshot }}
-   *
-   */
-  async saveElementScreenshot(locator, fileName) {
-    const outputFile = screenshotOutputFolder(fileName);
-
-    const res = await this._locate(locator);
-    assertElementExists(res, locator);
-    if (res.length > 1) this.debug(`[Elements] Using first element out of ${res.length}`);
-    const elem = res[0];
-    this.debug(`Screenshot of ${locator} element has been saved to ${outputFile}`);
-    return elem.screenshot({ path: outputFile, type: 'png' });
-  }
-
-  /**
-   * {{> saveElementScreenshot }}
-   *
    */
   async saveElementScreenshot(locator, fileName) {
     const outputFile = screenshotOutputFolder(fileName);
