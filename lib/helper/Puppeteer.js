--- conflicted
+++ resolved
@@ -110,17 +110,13 @@
 
 
   async _before() {
-<<<<<<< HEAD
     recorder.retry({
       retries: 2,
       when: err => err.message.indexOf('Cannot find context with specified id') > -1,
     });
-    return this._startBrowser();
-=======
     if (this.options.restart && !this.options.manualStart) return this._startBrowser();
     if (!this.isRunning && !this.options.manualStart) return this._startBrowser();
     return this.browser;
->>>>>>> e29ea4b3
   }
 
   async _after() {
