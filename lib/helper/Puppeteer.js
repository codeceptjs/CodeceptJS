--- conflicted
+++ resolved
@@ -1817,13 +1817,9 @@
     let chunked = chunkArray(attrs, values.length);
     chunked = chunked.filter((val) => {
       for (let i = 0; i < val.length; ++i) {
-<<<<<<< HEAD
-        if (!val[i].includes(values[i])) return false;
-=======
         const _acutal = Number.isNaN(val[i]) || (typeof values[i]) === 'string' ? val[i] : Number.parseInt(val[i], 10);
         const _expected = Number.isNaN(values[i]) || (typeof values[i]) === 'string' ? values[i] : Number.parseInt(values[i], 10);
         if (_acutal !== _expected) return false;
->>>>>>> ef39e9b3
       }
       return true;
     });
