--- conflicted
+++ resolved
@@ -343,7 +343,6 @@
     };
   }
 
-<<<<<<< HEAD
   /**
   * Use Puppeteer API inside a test.
   *
@@ -365,8 +364,6 @@
     return this._useTo(...arguments);
   }
 
-=======
->>>>>>> 80826b74
   /**
    * Set the automatic popup response to Accept.
    * This must be set before a popup is triggered.
