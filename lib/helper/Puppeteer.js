const requireg = require('requireg');
const Helper = require('../helper');
const Locator = require('../locator');
const stringIncludes = require('../assert/include').includes;
const { urlEquals } = require('../assert/equal');
const { equals } = require('../assert/equal');
const { empty } = require('../assert/empty');
const { truth } = require('../assert/truth');
const {
  xpathLocator,
  fileExists,
  clearString,
  decodeUrl,
  chunkArray,
  convertCssPropertiesToCamelCase,
} = require('../utils');
const path = require('path');
const ElementNotFound = require('./errors/ElementNotFound');
const Popup = require('./extras/Popup');
const Console = require('./extras/Console');

const puppeteer = requireg('puppeteer');

const popupStore = new Popup();
const consoleLogStore = new Console();

/**
 * Uses [Google Chrome's Puppeteer](https://github.com/GoogleChrome/puppeteer) library to run tests inside headless Chrome.
 * Browser control is executed via DevTools without Selenium.
 * This helper works with a browser out of the box with no additional tools required to install.
 *
 * Requires `puppeteer` package to be installed.
 *
 * ## Configuration
 *
 * This helper should be configured in codecept.json
 *
 * * `url` - base url of website to be tested
 * * `show` (optional, default: false) - show Google Chrome window for debug.
 * * `disableScreenshots` (optional, default: false)  - don't save screenshot on failure.
 * * `uniqueScreenshotNames` (optional, default: false)  - option to prevent screenshot override if you have scenarios with the same name in different suites.
 * * `waitForAction`: (optional) how long to wait after click, doubleClick or PressKey actions in ms. Default: 100.
 * * `waitForTimeout`: (optional) default wait* timeout in ms. Default: 1000.
 * * `windowSize`: (optional) default window size. Set a dimension like `640x480`.
 * * `chrome`: (optional) pass additional [Puppeteer run options](https://github.com/GoogleChrome/puppeteer/blob/master/docs/api.md#puppeteerlaunchoptions). Example
 *
 * ```js
 * "chrome": {
 *   "executablePath" : "/path/to/Chrome"
 * }
 * ```
 */
class Puppeteer extends Helper {
  constructor(config) {
    super(config);

    // set defaults
    this.options = {
      waitForAction: 100,
      waitForTimeout: 1000,
      fullPageScreenshots: true,
      disableScreenshots: false,
      uniqueScreenshotNames: false,
      restart: true,
      show: false,
      defaultPopupAction: 'accept',
    };

    this.isRunning = false;

    // override defaults with config
    Object.assign(this.options, config);
    this.puppeteerOptions = Object.assign({ headless: !this.options.show }, this.options.chrome);
    popupStore.defaultAction = this.options.defaultPopupAction;
  }

  static _config() {
    return [
      { name: 'url', message: 'Base url of site to be tested', default: 'http://localhost' },
    ];
  }

  static _checkRequirements() {
    try {
      requireg('puppeteer');
    } catch (e) {
      return ['puppeteer'];
    }
  }

  _init() {
  }

  _beforeSuite() {
    if (!this.options.restart && !this.options.manualStart && !this.isRunning) {
      this.debugSection('Session', 'Starting singleton browser session');
      return this._startBrowser();
    }
  }


  async _before() {
    return this._startBrowser();
  }

  async _after() {
    return this._stopBrowser();
  }

  /**
   * Set the automatic popup response to Accept.
   * This must be set before a popup is triggered.
   *
   * ```js
   * I.amAcceptingPopups();
   * I.click('#triggerPopup');
   * I.acceptPopup();
   * ```
   */
  amAcceptingPopups() {
    popupStore.actionType = 'accept';
  }

  /**
   * Accepts the active JavaScript native popup window, as created by window.alert|window.confirm|window.prompt.
   * Don't confuse popups with modal windows, as created by [various
   * libraries](http://jster.net/category/windows-modals-popups).
   */
  acceptPopup() {
    popupStore.assertPopupActionType('accept');
  }

  /**
   * Set the automatic popup response to Cancel/Dismiss.
   * This must be set before a popup is triggered.
   *
   * ```js
   * I.amCancellingPopups();
   * I.click('#triggerPopup');
   * I.cancelPopup();
   * ```
   */
  amCancellingPopups() {
    popupStore.actionType = 'cancel';
  }

  /**
   * Dismisses the active JavaScript popup, as created by window.alert|window.confirm|window.prompt.
   */
  cancelPopup() {
    popupStore.assertPopupActionType('cancel');
  }

  /**
   * Checks that the active JavaScript popup, as created by `window.alert|window.confirm|window.prompt`, contains the
   * given string.
   */
  async seeInPopup(text) {
    popupStore.assertPopupVisible();
    const popupText = await popupStore.popup.message();
    stringIncludes('text in popup').assert(text, popupText);
  }

  /**
   * Set current page
   * @param {object} page page to set
   */
  _setPage(page) {
    this._addPopupListener(page);
    this.page = page;
  }

  /**
   * Add the 'dialog' event listener to a page
   * @page {Puppeteer.Page}
   *
   * The popup listener handles the dialog with the predefined action when it appears on the page.
   * It also saves a reference to the object which is used in seeInPopup.
   */
  _addPopupListener(page) {
    if (!page) {
      return;
    }
    page.on('dialog', async (dialog) => {
      popupStore.popup = dialog;
      const action = popupStore.actionType || this.options.defaultPopupAction;
      await this._waitForAction();

      switch (action) {
        case 'accept':
          return dialog.accept();

        case 'cancel':
          return dialog.dismiss();

        default: {
          throw new Error('Unknown popup action type. Only "accept" or "cancel" are accepted');
        }
      }
    });
  }

  /**
   * Grab the text within the popup. If no popup is visible then it will return null
   *
   * ```js
   * await I.grabPopupText();
   * ```
   */
  async grabPopupText() {
    if (popupStore.popup) {
      return popupStore.popup.message();
    }
    return null;
  }

  async _startBrowser() {
    this.browser = await puppeteer.launch(this.puppeteerOptions);
<<<<<<< HEAD
    const targetCreatedHandler = (page) => {
      if (!page) return;
      this.withinLocator = null;
      page.on('load', frame => this.context = page.$('body'));
      page.on('console', (msg) => {
        this.debugSection(msg.type, Array.isArray(msg.args) ? msg.args.join(' ') : msg.args);
        consoleLogStore.add(msg);
=======
    this.browser.on('targetcreated', (target) => {
      target.page().then((page) => {
        if (!page) return;
        this.withinLocator = null;
        page.on('load', frame => this.context = page.$('body'));
        page.on('console', (msg) => {
          this.debugSection(msg.type(), msg.args().join(' '));
          consoleLogStore.add(msg);
        });
>>>>>>> 30c9369c
      });
    };
    this.browser.on('targetcreated', (target) => {
      target.page().then(page => targetCreatedHandler(page));
    });

    this.browser.on('targetchanged', (target) => {
      this.debugSection('Url', target.url());
    });

    const existingPages = await this.browser.pages();
    const mainPage = existingPages[0] || await this.browser.newPage();

    if (existingPages.length) {
      // Run the handler as it will not be triggered if the page already exists
      targetCreatedHandler(mainPage);
    }
    this._setPage(mainPage);

    if (this.options.windowSize && this.options.windowSize.indexOf('x') > 0) {
      const dimensions = this.options.windowSize.split('x');
      await this.resizeWindow(parseInt(dimensions[0], 10), parseInt(dimensions[1], 10));
    }
  }

  async _stopBrowser() {
    this.withinLocator = null;
    this._setPage(null);
    this.context = null;
    popupStore.clear();
    await this.browser.close();
  }

  async _evaluateHandeInContext(...args) {
    let context = await this._getContext();

    if (context.constructor.name === 'Frame') {
      // Currently there is no evalateHandle for the Frame object
      // https://github.com/GoogleChrome/puppeteer/issues/1051
      context = await context.executionContext();
    }

    return context.evaluateHandle(...args);
  }


  async _withinBegin(locator) {
    if (this.withinLocator) {
      throw new Error('Can\'t start within block inside another within block');
    }

    const frame = isFrameLocator(locator);

    if (frame) {
      if (Array.isArray(frame)) {
        return this.switchTo(null)
          .then(() => frame.reduce((p, frameLocator) => p.then(() => this.switchTo(frameLocator)), Promise.resolve()));
      }
      await this.switchTo(locator);
      this.withinLocator = new Locator(locator);
      return;
    }

    const els = await this._locate(locator);
    assertElementExists(els, locator);
    this.context = els[0];

    this.withinLocator = new Locator(locator);
  }

  async _withinEnd() {
    this.withinLocator = null;
    this.context = await this.page.mainFrame().$('body');
  }

  /**
   * {{> ../webapi/amOnPage }}
   */
  async amOnPage(url) {
    if (url.indexOf('http') !== 0) {
      url = this.options.url + url;
    }
    await this.page.goto(url);
    return this._waitForAction();
  }

  /**
   * {{> ../webapi/resizeWindow }}
   *
   * Unlike other drivers Puppeteer changes the size of a viewport, not the window!
   * Puppeteer does not control the window of a browser so it can't adjust its real size.
   * It also can't maximize a window.
   */
  async resizeWindow(width, height) {
    if (width === 'maximize') {
      throw new Error('Puppeteer can\'t control windows, so it can\'t maximize it');
    }
    await this.page.setViewport({ width, height });
    return this._waitForAction();
  }

  /**
   * Set headers for all next requests
   *
   * ```js
   * I.haveRequestHeaders({
   *    'X-Sent-By': 'CodeceptJS',
   * });
   * ```
   */
  async haveRequestHeaders(customHeaders) {
    if (!customHeaders) {
      throw new Error('Cannot send empty headers.');
    }
    return this.page.setExtraHTTPHeaders(customHeaders);
  }


  /**
   * {{> ../webapi/moveCursorTo}}
   */
  async moveCursorTo(locator, offsetX = 0, offsetY = 0) {
    const els = await this._locate(locator);
    assertElementExists(els);

    // Use manual mouse.move instead of .hover() so the offset can be added to the coordinates
    const { x, y } = await els[0]._visibleCenter();
    await this.page.mouse.move(x + offsetX, y + offsetY);
    return this._waitForAction();
  }

  /**
   * Drag an item to a destination element.
   *
   * ```js
   * I.dragAndDrop('#dragHandle', '#container');
   * ```
   */
  async dragAndDrop(source, destination) {
    return proceedDragAndDrop.call(this, source, destination);
  }

  /**
   * {{> ../webapi/refreshPage }}
   */
  async refreshPage() {
    return this.page.reload();
  }

  /**
   * Scroll page to the top
   *
   * ```js
   * I.scrollPageToTop();
   * ```
   */
  scrollPageToTop() {
    return this.page.evaluate(() => {
      window.scrollTo(0, 0);
    });
  }

  /**
   * Scroll page to the bottom
   *
   * ```js
   * I.scrollPageToBottom();
   * ```
   */
  scrollPageToBottom() {
    return this.page.evaluate(() => {
      const body = document.body;
      const html = document.documentElement;
      window.scrollTo(0, Math.max(
        body.scrollHeight, body.offsetHeight,
        html.clientHeight, html.scrollHeight, html.offsetHeight,
      ));
    });
  }

  /**
   * Scrolls to element matched by locator.
   * Extra shift can be set with offsetX and offsetY options
   *
   * ```js
   * I.scrollTo('footer');
   * I.scrollTo('#submit', 5,5);
   * ```
   */
  async scrollTo(locator, offsetX = 0, offsetY = 0) {
    const els = await this._locate(locator);
    assertElementExists(els, locator, 'Element');
    const { x, y } = await els[0]._visibleCenter();

    await this.page.evaluate((x, y) => {
      window.scrollTo(x, y);
    }, x + offsetX, y + offsetY);
    return this._waitForAction();
  }

  /**
   * {{> ../webapi/seeInTitle }}
   */
  async seeInTitle(text) {
    const title = await this.page.title();
    stringIncludes('web page title').assert(text, title);
  }

  /**
   * Checks that title is equal to provided one.
   *
   * ```js
   * I.seeTitleEquals('Test title.');
   * ```
   */
  async seeTitleEquals(text) {
    const title = await this.page.title();
    return equals('web page title').assert(title, text);
  }

  /**
   * {{> ../webapi/dontSeeInTitle }}
   */
  async dontSeeInTitle(text) {
    const title = await this.page.title();
    stringIncludes('web page title').negate(text, title);
  }

  /**
   * {{> ../webapi/grabTitle }}
   */
  async grabTitle() {
    return this.page.title();
  }

  /**
   * Get elements by different locator types, including strict locator
   * Should be used in custom helpers:
   *
   * ```js
   * const elements = await this.helpers['Puppeteer']._locate({name: 'password'});
   * ```
   */
  async _locate(locator) {
    return findElements(await this.context, locator);
  }

  /**
   * Find a checkbox by providing human readable text:
   *
   * ```js
   * this.helpers['Puppeteer']._locateCheckable('I agree with terms and conditions').then // ...
   * ```
   */
  async _locateCheckable(locator) {
    return findCheckable.call(this, locator, this.context);
  }

  /**
   * Find a clickable element by providing human readable text:
   *
   * ```js
   * this.helpers['Puppeteer']._locateClickable('Next page').then // ...
   * ```
   */
  async _locateClickable(locator) {
    const context = await this._getContext();
    return findClickable.call(this, context, locator);
  }

  /**
   * Find field elements by providing human readable text:
   *
   * ```js
   * this.helpers['Puppeteer']._locateFields('Your email').then // ...
   * ```
   */
  async _locateFields(locator) {
    return findFields.call(this, locator);
  }

  /**
   * Switch focus to a particular tab by its number. It waits tabs loading and then switch tab
   *
   * ```js
   * I.switchToNextTab();
   * I.switchToNextTab(2);
   * ```
   */
  async switchToNextTab(num = 1) {
    const pages = await this.browser.pages();
    const index = pages.indexOf(this.page);
    this.withinLocator = null;
    const page = pages[index + num];

    if (!page) {
      throw new Error(`There is no ability to switch to next tab with offset ${num}`);
    }

    this._setPage(page);
    await this.page.bringToFront();
    return this._waitForAction();
  }

  /**
   * Switch focus to a particular tab by its number. It waits tabs loading and then switch tab
   *
   * ```js
   * I.switchToPreviousTab();
   * I.switchToPreviousTab(2);
   * ```
   */
  async switchToPreviousTab(num = 1) {
    const pages = await this.browser.pages();
    const index = pages.indexOf(this.page);
    this.withinLocator = null;
    const page = pages[index - num];

    if (!page) {
      throw new Error(`There is no ability to switch to previous tab with offset ${num}`);
    }

    this._setPage(page);
    await this.page.bringToFront();
    return this._waitForAction();
  }

  /**
   * Close current tab and switches to previous.
   *
   * ```js
   * I.closeCurrentTab();
   * ```
   */
  async closeCurrentTab() {
    const oldPage = this.page;
    await this.switchToPreviousTab();
    await oldPage.close();
    return this._waitForAction();
  }

  /**
   * Close all tabs except for the current one.
   *
   * ```js
   * I.closeOtherTabs();
   * ```
   */
  async closeOtherTabs() {
    const pages = await this.browser.pages();
    const otherPages = pages.filter(page => page !== this.page);

    let p = Promise.resolve();
    otherPages.forEach((page) => {
      p = p.then(() => page.close());
    });
    await p;
    return this._waitForAction();
  }

  /**
   * Open new tab and switch to it
   *
   * ```js
   * I.openNewTab();
   * ```
   */
  async openNewTab() {
    this._setPage(await this.browser.newPage());
    return this._waitForAction();
  }

  /**
   * Grab number of open tabs
   *
   * ```js
   * I.grabNumberOfOpenTabs();
   * ```
   */
  async grabNumberOfOpenTabs() {
    const pages = await this.browser.pages();
    return pages.length;
  }

  /**
   * {{> ../webapi/seeElement }}
   */

  async seeElement(locator) {
    let els = await this._locate(locator);
    els = await Promise.all(els.map(el => el.boundingBox()));
    return empty('visible elements').negate(els.filter(v => v).fill('ELEMENT'));
  }

  /**
   * {{> ../webapi/dontSeeElement }}
   */
  async dontSeeElement(locator) {
    let els = await this._locate(locator);
    els = await Promise.all(els.map(el => el.boundingBox()));
    return empty('visible elements').assert(els.filter(v => v).fill('ELEMENT'));
  }

  /**
   * {{> ../webapi/seeElementInDOM }}
   */
  async seeElementInDOM(locator) {
    const els = await this._locate(locator);
    return empty('elements on page').negate(els.filter(v => v).fill('ELEMENT'));
  }

  /**
   * {{> ../webapi/dontSeeElementInDOM }}
   */
  async dontSeeElementInDOM(locator) {
    const els = await this._locate(locator);
    return empty('elements on a page').assert(els.filter(v => v).fill('ELEMENT'));
  }

  /**
   * {{> ../webapi/click }}
   */
  async click(locator, context = null) {
    return proceedClick.call(this, locator, context);
  }

  /**
   * {{> ../webapi/doubleClick }}
   */
  async doubleClick(locator, context = null) {
    return proceedClick.call(this, locator, context, { clickCount: 2 });
  }

  /**
   * Performs right click on an element matched by CSS or XPath.
   */
  async rightClick(locator, context = null) {
    return proceedClick.call(this, locator, context, { button: 'right' });
  }

  /**
   * {{> ../webapi/checkOption }}
   */
  async checkOption(field, context = null) {
    const els = await findCheckable.call(this, field, context);
    assertElementExists(els[0], field, 'Checkbox or radio');
    if (await els[0].getProperty('checked') === true) return;
    await els[0].click();
    return this._waitForAction();
  }

  /**
   * {{> ../webapi/seeCheckboxIsChecked }}
   */
  async seeCheckboxIsChecked(field) {
    return proceedIsChecked.call(this, 'assert', field);
  }

  /**
   * {{> ../webapi/dontSeeCheckboxIsChecked }}
   */
  async dontSeeCheckboxIsChecked(field) {
    return proceedIsChecked.call(this, 'negate', field);
  }

  /**
   * {{> ../webapi/pressKey }}
   */
  async pressKey(key) {
    let modifier;
    const modifiers = ['Control', 'Command', 'Shift', 'Alt'];
    if (Array.isArray(key) && modifiers.indexOf(key[0]) > -1) {
      modifier = key[0];
      key = key[1];
    }
    if (modifier) await this.page.keyboard.down(modifier);
    await await this.page.keyboard.press(key);
    if (modifier) await this.page.keyboard.up(modifier);
    return this._waitForAction();
  }

  /**
   * {{> ../webapi/fillField }}
   */
  async fillField(field, value) {
    const els = await findFields.call(this, field);
    assertElementExists(els, field, 'Field');
    const el = els[0];
    // await el.focus();
    const tag = await el.getProperty('tagName').then(el => el.jsonValue());
    const editable = await el.getProperty('contenteditable').then(el => el.jsonValue());

    if (tag === 'TEXTAREA' || editable) {
      await this._evaluateHandeInContext(el => el.innerHTML = '', el);
    }
    if (tag === 'INPUT') {
      await this._evaluateHandeInContext(el => el.value = '', el);
    }
    await el.type(value, { delay: 10 });
    return this._waitForAction();
  }


  /**
   * {{> ../webapi/clearField }}
   */
  async clearField(field) {
    return this.fillField(field, '');
  }

  /**
   * {{> ../webapi/appendField }}
   */
  async appendField(field, value) {
    const els = await findFields.call(this, field);
    assertElementExists(els, field, 'Field');
    await els[0].press('End');
    await els[0].type(value, { delay: 10 });
    return this._waitForAction();
  }

  /**
   * {{> ../webapi/seeInField }}
   */
  async seeInField(field, value) {
    return proceedSeeInField.call(this, 'assert', field, value);
  }

  /**
   * {{> ../webapi/dontSeeInField }}
   */
  async dontSeeInField(field, value) {
    return proceedSeeInField.call(this, 'negate', field, value);
  }


  /**
   * {{> ../webapi/attachFile }}
   *
   */
  async attachFile(locator, pathToFile) {
    const file = path.join(global.codecept_dir, pathToFile);

    if (!fileExists(file)) {
      throw new Error(`File at ${file} can not be found on local system`);
    }
    const els = await findFields.call(this, locator);
    assertElementExists(els, 'Field');
    await els[0].uploadFile(file);
    return this._waitForAction();
  }

  /**
   * {{> ../webapi/selectOption }}
   */
  async selectOption(select, option) {
    const els = await findFields.call(this, select);
    assertElementExists(els, select, 'Selectable field');
    const el = els[0];
    if (await el.getProperty('tagName').then(t => t.jsonValue()) !== 'SELECT') {
      throw new Error('Element is not <select>');
    }
    if (!Array.isArray(option)) option = [option];

    for (const key in option) {
      const opt = xpathLocator.literal(option[key]);
      let optEl = await findElements.call(this, el, { xpath: Locator.select.byVisibleText(opt) });
      if (optEl.length) {
        this._evaluateHandeInContext(el => el.selected = true, optEl[0]);
        continue;
      }
      optEl = await findElements.call(this, el, { xpath: Locator.select.byValue(opt) });
      if (optEl.length) {
        this._evaluateHandeInContext(el => el.selected = true, optEl[0]);
      }
    }
    await this._evaluateHandeInContext((element) => {
      element.dispatchEvent(new Event('input', { bubbles: true }));
      element.dispatchEvent(new Event('change', { bubbles: true }));
    }, el);

    return this._waitForAction();
  }

  /**
   * Grab number of visible elements by locator
   *
   * ```js
   * I.grabNumberOfVisibleElements('p');
   * ```
   */
  async grabNumberOfVisibleElements(locator) {
    let els = await this._locate(locator);
    assertElementExists(els, locator);
    els = await Promise.all(els.map(el => el.boundingBox()));
    return els.filter(v => v).length;
  }

  /**
   * {{> ../webapi/seeInCurrentUrl }}
   */
  async seeInCurrentUrl(url) {
    const currentUrl = this.page.url();
    stringIncludes('url').assert(url, currentUrl);
  }

  /**
   * {{> ../webapi/dontSeeInCurrentUrl }}
   */
  async dontSeeInCurrentUrl(url) {
    const currentUrl = await this.page.url();
    stringIncludes('url').negate(url, currentUrl);
  }

  /**
   * {{> ../webapi/seeCurrentUrlEquals }}
   */
  async seeCurrentUrlEquals(url) {
    const currentUrl = await this.page.url();
    urlEquals(this.options.url).assert(url, currentUrl);
  }

  /**
   * {{> ../webapi/dontSeeCurrentUrlEquals }}
   */
  async dontSeeCurrentUrlEquals(url) {
    const currentUrl = await this.page.url();
    urlEquals(this.options.url).negate(url, currentUrl);
  }

  /**
   * {{> ../webapi/see }}
   */
  async see(text, context = null) {
    return proceedSee.call(this, 'assert', text, context);
  }

  /**
   * Checks that text is equal to provided one.
   *
   * ```js
   * I.seeTextEquals('text', 'h1');
   * ```
   */
  async seeTextEquals(text, context = null) {
    return proceedSee.call(this, 'assert', text, context, true);
  }

  /**
   * {{> ../webapi/dontSee }}
   */
  async dontSee(text, context = null) {
    return proceedSee.call(this, 'negate', text, context);
  }

  /**
   * {{> ../webapi/seeInSource }}
   */
  async grabSource() {
    return this.page.content();
  }

  /**
   * Get JS log from browser.
   *
   * ```js
   * let logs = yield I.grabBrowserLogs();
   * console.log(JSON.stringify(logs))
   * ```
   */
  async grabBrowserLogs() {
    const logs = consoleLogStore.entries;
    consoleLogStore.clear();
    return logs;
  }

  /**
   * {{> ../webapi/seeInSource }}
   */
  async seeInSource(text) {
    const source = await this.page.content();
    stringIncludes('HTML source of a page').assert(text, source);
  }

  /**
   * {{> ../webapi/dontSeeInSource }}
   */
  async dontSeeInSource(text) {
    const source = await this.page.content();
    stringIncludes('HTML source of a page').negate(text, source);
  }


  /**
   * asserts that an element appears a given number of times in the DOM
   * Element is located by label or name or CSS or XPath.
   *
   * ```js
   * I.seeNumberOfElements('#submitBtn', 1);
   * ```
   */
  async seeNumberOfElements(selector, num) {
    const elements = await this._locate(selector);
    return equals(`expected number of elements (${selector}) is ${num}, but found ${elements.length}`).assert(elements.length, num);
  }

  /**
   * asserts that an element is visible a given number of times
   * Element is located by CSS or XPath.
   *
   * ```js
   * I.seeNumberOfVisibleElements('.buttons', 3);
   * ```
   */
  async seeNumberOfVisibleElements(locator, num) {
    const res = await this.grabNumberOfVisibleElements(locator);
    return equals(`expected number of visible elements (${locator}) is ${num}, but found ${res}`).assert(res, num);
  }

  /**
   * {{> ../webapi/setCookie }}
   */
  async setCookie(cookie) {
    return this.page.setCookie(cookie);
  }

  /**
   * {{> ../webapi/seeCookie}}
   *
   */
  async seeCookie(name) {
    const cookies = await this.page.cookies();
    empty(`cookie ${name} to be set`).negate(cookies.filter(c => c.name === name));
  }

  /**
   * {{> ../webapi/dontSeeCookie}}
   */
  async dontSeeCookie(name) {
    const cookies = await this.page.cookies();
    empty(`cookie ${name} to be set`).assert(cookies.filter(c => c.name === name));
  }

  /**
   * {{> ../webapi/grabCookie}}
   *
   * Returns cookie in JSON format. If name not passed returns all cookies for this domain.
   */
  async grabCookie(name) {
    const cookies = await this.page.cookies();
    if (!name) return cookies;
    const cookie = cookies.filter(c => c.name === name);
    if (cookie[0]) return cookie[0];
  }

  /**
   * {{> ../webapi/clearCookie}}
   */
  async clearCookie(name) {
    const cookies = await this.page.cookies();
    if (!name) {
      return this.page.deleteCookie.apply(this.page, cookies);
    }
    const cookie = cookies.filter(c => c.name === name);
    if (!cookie[0]) return;
    return this.page.deleteCookie(cookie[0]);
  }

  /**
   * {{> ../webapi/executeScript }}
   *
   * If a function returns a Promise It will wait for it resolution.
   */
  async executeScript(fn) {
    return this.page.evaluate.apply(this.page, arguments);
  }

  /**
   * {{> ../webapi/executeAsyncScript }}
   *
   * Asynchronous scripts can also be executed with `executeScript` if a function returns a Promise.
   */
  async executeAsyncScript(fn) {
    const args = Array.from(arguments);
    const asyncFn = function () {
      const args = Array.from(arguments);
      const fn = eval(args.shift()); // eslint-disable-line no-eval
      return new Promise((done) => {
        args.push(done);
        fn.apply(null, args);
      });
    };
    args[0] = args[0].toString();
    args.unshift(asyncFn);
    return this.page.evaluate.apply(this.page, args);
  }


  /**
   * {{> ../webapi/grabTextFrom }}
   */
  async grabTextFrom(locator) {
    const els = await this._locate(locator);
    assertElementExists(els, locator);
    return els[0].getProperty('innerText').then(t => t.jsonValue());
  }

  /**
   * {{> ../webapi/grabValueFrom }}
   */
  async grabValueFrom(locator) {
    const els = await findFields.call(this, locator);
    assertElementExists(els, locator);
    return els[0].getProperty('value').then(t => t.jsonValue());
  }

  /**
   * Retrieves the innerHTML from an element located by CSS or XPath and returns it to test.
   * Resumes test execution, so **should be used inside a generator with `yield`** operator.
   * Appium: support only web testing
   *
   *
   * ```js
   * let postHTML = yield I.grabHTMLFrom('#post');
   * ```
   */
  async grabHTMLFrom(locator) {
    const els = await this._locate(locator);
    assertElementExists(els, locator);
    const values = await Promise.all(els.map(el => this.page.evaluate(element => element.innerHTML, el)));
    if (Array.isArray(values) && values.length === 1) {
      return values[0];
    }
    return values;
  }

  /**
   * Grab CSS property for given locator
   *
   * ```js
   * I.grabCssPropertyFrom('h3', 'font-weight');
   * ```
   */
  async grabCssPropertyFrom(locator, cssProperty) {
    const els = await this._locate(locator);
    const res = await Promise.all(els.map(el => el.executionContext().evaluate(el => JSON.parse(JSON.stringify(getComputedStyle(el))), el)));
    const cssValues = res.map(props => props[cssProperty]);

    if (res.length > 0) {
      return cssValues;
    }
    return cssValues[0];
  }

  /**
   * Checks that all elements with given locator have given CSS properties.
   *
   * ```js
   * I.seeCssPropertiesOnElements('h3', { 'font-weight': 'bold' });
   * ```
   */
  async seeCssPropertiesOnElements(locator, cssProperties) {
    const res = await this._locate(locator);
    assertElementExists(res, locator);

    const cssPropertiesCamelCase = convertCssPropertiesToCamelCase(cssProperties);
    const elemAmount = res.length;
    const commands = [];
    res.forEach((el) => {
      Object.keys(cssPropertiesCamelCase).forEach((prop) => {
        commands.push(el.executionContext()
          .evaluate((el) => {
            const style = window.getComputedStyle ? getComputedStyle(el) : el.currentStyle;
            return JSON.parse(JSON.stringify(style));
          }, el)
          .then((props) => {
            return props[prop];
          }));
      });
    });
    let props = await Promise.all(commands);
    const values = Object.keys(cssPropertiesCamelCase).map(key => cssPropertiesCamelCase[key]);
    if (!Array.isArray(props)) props = [props];
    let chunked = chunkArray(props, values.length);
    chunked = chunked.filter((val) => {
      for (let i = 0; i < val.length; ++i) {
        if (val[i] !== values[i]) return false;
      }
      return true;
    });
    return equals(`all elements (${locator}) to have CSS property ${JSON.stringify(cssProperties)}`).assert(chunked.length, elemAmount);
  }

  /**
   * Checks that all elements with given locator have given attributes.
   *
   * ```js
   * I.seeAttributesOnElements('//form', {'method': "post"});
   * ```
   */
  async seeAttributesOnElements(locator, attributes) {
    const res = await this._locate(locator);
    assertElementExists(res, locator);

    const elemAmount = res.length;
    const commands = [];
    res.forEach((el) => {
      Object.keys(attributes).forEach((prop) => {
        commands.push(el
          .executionContext()
          .evaluateHandle((el, attr) => el[attr] || el.getAttribute(attr), el, prop)
          .then(el => el.jsonValue()));
      });
    });
    let attrs = await Promise.all(commands);
    const values = Object.keys(attributes).map(key => attributes[key]);
    if (!Array.isArray(attrs)) attrs = [attrs];
    let chunked = chunkArray(attrs, values.length);
    chunked = chunked.filter((val) => {
      for (let i = 0; i < val.length; ++i) {
        if (val[i] !== values[i]) return false;
      }
      return true;
    });
    return equals(`all elements (${locator}) to have attributes ${JSON.stringify(attributes)}`).assert(chunked.length, elemAmount);
  }

  /**
   * {{> ../webapi/grabAttributeFrom }}
   */
  async grabAttributeFrom(locator, attr) {
    const els = await this._locate(locator);
    assertElementExists(els, locator);
    return this._evaluateHandeInContext((el, attr) => el[attr] || el.getAttribute(attr), els[0], attr)
      .then(t => t.jsonValue());
  }

  /**
   * {{> ../webapi/saveScreenshot }}
   */
  async saveScreenshot(fileName, fullPage = this.options.fullPageScreenshots) {
    const outputFile = path.join(global.output_dir, fileName);
    this.debug(`Screenshot is saving to ${outputFile}`);
    return this.page.screenshot({ path: outputFile, fullPage, type: 'png' });
  }

  async _failed(test) {
    const promisesList = [];
    await this._withinEnd();
    if (!this.options.disableScreenshots) {
      let fileName = clearString(test.title);
      if (test.ctx && test.ctx.test && test.ctx.test.type === 'hook') fileName = clearString(`${test.title}_${test.ctx.test.title}`);
      if (this.options.uniqueScreenshotNames) {
        const uuid = test.uuid || test.ctx.test.uuid;
        fileName = `${fileName.substring(0, 10)}_${uuid}.failed.png`;
      } else {
        fileName += '.failed.png';
      }
      await this.saveScreenshot(fileName, true);
    }
  }

  /**
   * {{> ../webapi/wait }}
   */
  async wait(sec) {
    return new Promise(((done) => {
      setTimeout(done, sec * 1000);
    }));
  }

  /**
   * {{> ../webapi/waitForElement }}
   */
  async waitForElement(locator, sec) {
    const waitTimeout = sec ? sec * 1000 : this.options.waitForTimeout;
    locator = new Locator(locator, 'css');

    let waiter;
    const context = await this._getContext();
    if (locator.isCSS()) {
      waiter = context.waitForSelector(locator.simplify(), { timeout: waitTimeout });
    } else {
      waiter = context.waitForFunction($XPath, { timeout: waitTimeout }, null, locator.value);
    }
    return waiter.catch((err) => {
      throw new Error(`element (${locator.toString()}) still not present on page after ${waitTimeout / 1000} sec\n${err.message}`);
    });
  }

  /**
   * {{> ../webapi/waitForVisible }}
   */
  async waitForVisible(locator, sec) {
    const waitTimeout = sec ? sec * 1000 : this.options.waitForTimeout;
    locator = new Locator(locator, 'css');
    const matcher = await this.context;
    let waiter;
    const context = await this._getContext();
    if (locator.isCSS()) {
      waiter = context.waitForSelector(locator.simplify(), { timeout: waitTimeout, visible: true });
    } else {
      const visibleFn = function (locator, $XPath) {
        eval($XPath); // eslint-disable-line no-eval
        return $XPath(null, locator).filter(el => el.offsetParent !== null).length > 0;
      };
      waiter = context.waitForFunction(visibleFn, { timeout: waitTimeout }, locator.value, $XPath.toString());
    }
    return waiter.catch((err) => {
      throw new Error(`element (${locator.toString()}) still not visible after ${waitTimeout / 1000} sec\n${err.message}`);
    });
  }

  /**
   * {{> ../webapi/waitForInvisible }}
   */
  async waitForInvisible(locator, sec) {
    const waitTimeout = sec ? sec * 1000 : this.options.waitForTimeout;
    locator = new Locator(locator, 'css');
    const matcher = await this.context;
    let waiter;
    const context = await this._getContext();
    if (locator.isCSS()) {
      waiter = context.waitForSelector(locator.simplify(), { timeout: waitTimeout, hidden: true });
    } else {
      const visibleFn = function (locator, $XPath) {
        eval($XPath); // eslint-disable-line no-eval
        return $XPath(null, locator).filter(el => el.offsetParent === null).length > 0;
      };
      waiter = context.waitForFunction(visibleFn, { timeout: waitTimeout }, locator.value, $XPath.toString());
    }
    return waiter.catch((err) => {
      throw new Error(`element (${locator.toString()}) still visible after ${waitTimeout / 1000} sec\n${err.message}`);
    });
  }

  /**
   * {{> ../webapi/waitToHide }}
   */
  async waitToHide(locator, sec) {
    const waitTimeout = sec ? sec * 1000 : this.options.waitForTimeout;
    locator = new Locator(locator, 'css');
    let waiter;
    const context = await this._getContext();
    if (locator.isCSS()) {
      waiter = context.waitForSelector(locator.simplify(), { timeout: waitTimeout, hidden: true });
    } else {
      const visibleFn = function (locator, $XPath) {
        eval($XPath); // eslint-disable-line no-eval
        return $XPath(null, locator).filter(el => el.offsetParent !== null).length === 0;
      };
      waiter = context.waitForFunction(visibleFn, { timeout: waitTimeout }, locator.value, $XPath.toString());
    }
    return waiter.catch((err) => {
      throw new Error(`element (${locator.toString()}) still not hidden after ${waitTimeout / 1000} sec\n${err.message}`);
    });
  }

  async _getContext() {
    if (this.context && this.context.constructor.name === 'Frame') {
      return this.context;
    }
    return this.page;
  }

  /**
   * Waiting for the part of the URL to match the expected. Useful for SPA to understand that page was changed.
   *
   * ```js
   * I.waitInUrl('/info', 2);
   * ```
   */
  async waitInUrl(urlPart, sec = null) {
    const aSec = sec || this.options.waitForTimeout;
    const waitTimeout = aSec * 1000;

    return this.page.waitForFunction((urlPart) => {
      const currUrl = decodeURIComponent(decodeURIComponent(decodeURIComponent(window.location.href)));
      return currUrl.indexOf(urlPart) > -1;
    }, { timeout: waitTimeout }, urlPart).catch(async (e) => {
      const currUrl = this.page.url(); // Required because the waitForFunction can't return data.
      if (/waiting failed: timeout/i.test(e.message)) {
        throw new Error(`expected url to include ${urlPart}, but found ${currUrl}`);
      } else {
        throw e;
      }
    });
  }

  /**
   * Waits for the entire URL to match the expected
   *
   * ```js
   * I.waitUrlEquals('/info', 2);
   * I.waitUrlEquals('http://127.0.0.1:8000/info');
   * ```
   */
  async waitUrlEquals(urlPart, sec = null) {
    const aSec = sec || this.options.waitForTimeout;
    const waitTimeout = aSec * 1000;

    const baseUrl = this.options.url;
    if (urlPart.indexOf('http') < 0) {
      urlPart = baseUrl + urlPart;
    }

    return this.page.waitForFunction((urlPart) => {
      const currUrl = decodeURIComponent(decodeURIComponent(decodeURIComponent(window.location.href)));
      return currUrl.indexOf(urlPart) > -1;
    }, { timeout: waitTimeout }, urlPart).catch(async (e) => {
      const currUrl = this.page.url(); // Required because the waitForFunction can't return data.
      if (/waiting failed: timeout/i.test(e.message)) {
        throw new Error(`expected url to be ${urlPart}, but found ${currUrl}`);
      } else {
        throw e;
      }
    });
  }

  /**
   * {{> ../webapi/waitForText }}
   */
  async waitForText(text, sec = null, context = null) {
    const aSec = sec || this.options.waitForTimeout;
    const waitTimeout = aSec * 1000;
    let waiter;

    const contextObject = await this._getContext();

    if (context) {
      const locator = new Locator(context, 'css');
      if (locator.isCSS()) {
        waiter = contextObject.waitForFunction((locator, text) => {
          const el = document.querySelector(locator);
          if (!el) return false;
          return el.innerText.indexOf(text) > -1;
        }, { timeout: waitTimeout }, locator.value, text);
      }

      if (locator.isXPath()) {
        waiter = contextObject.waitForFunction((locator, text, $XPath) => {
          const el = $XPath(null, locator);
          if (!el.length) return false;
          return el[0].innerText.indexOf(text) > -1;
        }, { timeout: waitTimeout }, locator.value, text, $XPath);
      }
    } else {
      waiter = contextObject.waitForFunction(text => document.body.innerText.indexOf(text) > -1, { timeout: waitTimeout }, text);
    }

    return waiter.catch((err) => {
      throw new Error(`Text "${text}" was not found on page after ${waitTimeout / 1000} sec\n${err.message}`);
    });
  }

  /**
   * Switches frame or in case of null locator reverts to parent.
   */
  async switchTo(locator) {
    if (!locator) {
      this.context = await this.page.mainFrame().$('body');
      return;
    } else if (Number.isInteger(locator)) {
      // Select by frame index of current context
      const childFrames = this.context ? this.context.childFrames() : this.page.frames();

      if (locator >= 0 && locator < childFrames.length) {
        this.context = childFrames[locator];
      } else {
        throw new Error('Element #invalidIframeSelector was not found by text|CSS|XPath');
      }
      return;
    }

    // iframe by selector
    const els = await this._locate(locator);
    assertElementExists(els, locator);

    const iframeName = await els[0].getProperty('name').then(el => el.jsonValue());
    const iframeId = await els[0].getProperty('id').then(el => el.jsonValue());
    const iframeUrl = await els[0].getProperty('src').then(el => el.jsonValue());

    const searchName = iframeName || iframeId; // Name takes precedence over id, because of puppeteer's Frame.name() function
    const currentContext = await this._getContext();
    const resFrame = await findFrame.call(this, currentContext, searchName, iframeUrl);

    if (resFrame) {
      this.context = resFrame;
    } else {
      this.context = els[0];
    }
  }

  /**
   * {{> ../webapi/waitUntil }}
   */
  async waitUntil(fn, sec = null) {
    const aSec = sec || this.options.waitForTimeout;
    const waitTimeout = aSec * 1000;
    const context = await this._getContext();
    return context.waitForFunction(fn, { timeout: waitTimeout });
  }

  /**
   * {{> ../webapi/waitUntilExists }}
   */
  async waitUntilExists(locator, sec) {
    const waitTimeout = sec ? sec * 1000 : this.options.waitForTimeout;
    locator = new Locator(locator, 'css');

    let waiter;
    const context = await this._getContext();
    if (locator.isCSS()) {
      const visibleFn = function (locator) {
        return document.querySelector(locator) === null;
      };
      waiter = context.waitForFunction(visibleFn, { timeout: waitTimeout }, locator.value);
    } else {
      const visibleFn = function (locator, $XPath) {
        eval($XPath); // eslint-disable-line no-eval
        return $XPath(null, locator).length === 0;
      };
      waiter = context.waitForFunction(visibleFn, { timeout: waitTimeout }, locator.value, $XPath.toString());
    }
    return waiter.catch((err) => {
      throw new Error(`element (${locator.toString()}) still on page after ${waitTimeout / 1000} sec\n${err.message}`);
    });
  }

  async _waitForAction() {
    return this.wait(this.options.waitForAction / 1000);
  }
}

module.exports = Puppeteer;

async function findFrame(context, name, url) {
  if (!context) {
    return;
  }
  let frames = [];
  if (typeof context.childFrames === 'function') {
    frames = context.childFrames();
  } else {
    frames = this.page.frames();
  }

  return frames.find((frame) => {
    if (name || !url) {
      return frame.name() === name;
    }
    return frame.url() === url;
  });
}

async function findElements(matcher, locator) {
  locator = new Locator(locator, 'css');
  if (!locator.isXPath()) return matcher.$$(locator.simplify());

  let context = null;
  if (matcher && matcher.constructor.name === 'ElementHandle') {
    context = matcher;
  }
  if (matcher && matcher.constructor.name === 'Frame') {
    context = matcher;
  }

  return matcher.$x(locator.value, matcher);
}

async function proceedClick(locator, context = null, options = {}) {
  let matcher = await this.context;
  if (context) {
    const els = await this._locate(context);
    assertElementExists(els, context);
    matcher = els[0];
  }
  const els = await findClickable.call(this, matcher, locator);
  if (context) {
    assertElementExists(els, locator, 'Clickable element', `was not found inside element ${new Locator(context).toString()}`);
  } else {
    assertElementExists(els, locator, 'Clickable element');
  }
  await els[0].click(options);
  await this._waitForAction();
}

async function findClickable(matcher, locator) {
  locator = new Locator(locator);
  if (!locator.isFuzzy()) return findElements.call(this, matcher, locator.simplify());

  let els;
  const literal = xpathLocator.literal(locator.value);

  els = await findElements.call(this, matcher, Locator.clickable.narrow(literal));
  if (els.length) return els;

  els = await findElements.call(this, matcher, Locator.clickable.wide(literal));
  if (els.length) return els;

  try {
    els = await findElements.call(this, matcher, Locator.clickable.self(literal));
    if (els.length) return els;
  } catch (err) {
    // Do nothing
  }

  return findElements.call(this, matcher, locator.value); // by css or xpath
}

async function proceedSee(assertType, text, context, strict = false) {
  let description;
  let allText;
  if (!context) {
    let el = await this.context;

    if (el && !el.getProperty) {
      // Fallback to body
      el = await this.context.$('body');
    }

    allText = [await el.getProperty('innerText').then(p => p.jsonValue())];
    description = 'web application';
  } else {
    const locator = new Locator(context, 'css');
    description = `element ${locator.toString()}`;
    const els = await this._locate(locator);
    assertElementExists(els, 'context element');
    allText = await Promise.all(els.map(el => el.getProperty('innerText').then(p => p.jsonValue())));
  }

  if (strict) {
    return allText.map(elText => equals(description)[assertType](text, elText));
  }
  return stringIncludes(description)[assertType](text, allText.join(' | '));
}

async function findCheckable(locator, context) {
  let contextEl = await this.context;
  if (typeof context === 'string') {
    contextEl = await findElements.call(this, contextEl, (new Locator(context, 'css')).simplify());
    contextEl = contextEl[0];
  }

  const matchedLocator = new Locator(locator);
  if (!matchedLocator.isFuzzy()) {
    return findElements.call(this, contextEl, matchedLocator.simplify());
  }

  const literal = xpathLocator.literal(locator);
  let els = await findElements.call(this, contextEl, Locator.checkable.byText(literal));
  if (els.length) {
    return els;
  }
  els = await findElements.call(this, contextEl, Locator.checkable.byName(literal));
  if (els.length) {
    return els;
  }
  return findElements.call(this, contextEl, locator);
}

async function proceedIsChecked(assertType, option) {
  let els = await findCheckable.call(this, option);
  assertElementExists(els, option, 'Checkable');
  els = await Promise.all(els.map(el => el.getProperty('checked')));
  els = await Promise.all(els.map(el => el.jsonValue()));
  const selected = els.reduce((prev, cur) => prev || cur);
  return truth(`checkable ${option}`, 'to be checked')[assertType](selected);
}

async function findFields(locator) {
  const matchedLocator = new Locator(locator);
  if (!matchedLocator.isFuzzy()) {
    return this._locate(matchedLocator);
  }
  const literal = xpathLocator.literal(locator);

  let els = await this._locate({ xpath: Locator.field.labelEquals(literal) });
  if (els.length) {
    return els;
  }

  els = await this._locate({ xpath: Locator.field.labelContains(literal) });
  if (els.length) {
    return els;
  }
  els = await this._locate({ xpath: Locator.field.byName(literal) });
  if (els.length) {
    return els;
  }
  return this._locate({ css: locator });
}

async function proceedDragAndDrop(sourceLocator, destinationLocator, options = {}) {
  const src = await this._locate(sourceLocator);
  assertElementExists(src, sourceLocator, 'Source Element');

  const dst = await this._locate(destinationLocator);
  assertElementExists(dst, destinationLocator, 'Destination Element');

  // Note: Using private api ._visibleCenter becaues the .BoundingBox does not take into account iframe offsets!
  const dragSource = await src[0]._visibleCenter();
  const dragDestination = await dst[0]._visibleCenter();

  // Drag start point
  await this.page.mouse.move(dragSource.x, dragSource.y, { steps: 5 });
  await this.page.mouse.down();

  // Drag destination
  await this.page.mouse.move(dragDestination.x, dragDestination.y, { steps: 5 });
  await this.page.mouse.up();

  await this._waitForAction();
}

async function proceedSeeInField(assertType, field, value) {
  const els = await findFields.call(this, field);
  assertElementExists(els, field, 'Field');
  const el = els[0];
  const tag = await el.getProperty('tagName').then(el => el.jsonValue());
  const fieldType = await el.getProperty('type').then(el => el.jsonValue());

  const proceedMultiple = async (elements) => {
    const fields = Array.isArray(elements) ? elements : [elements];

    const elementValues = [];
    for (const element of fields) {
      elementValues.push(await element.getProperty('value').then(el => el.jsonValue()));
    }

    if (typeof value === 'boolean') {
      equals(`no. of items matching > 0: ${field}`)[assertType](value, !!elementValues.length);
    } else {
      if (assertType === 'assert') {
        equals(`select option by ${field}`)[assertType](true, elementValues.length > 0);
      }
      elementValues.forEach(val => stringIncludes(`fields by ${field}`)[assertType](value, val));
    }
  };

  if (tag === 'SELECT') {
    const selectedOptions = await el.$$('option:checked');
    // locate option by values and check them
    if (value === '') {
      return proceedMultiple(selectedOptions);
    }

    const options = await filterFieldsByValue(selectedOptions, value, true);
    return proceedMultiple(options);
  }

  if (tag === 'INPUT') {
    if (fieldType === 'checkbox' || fieldType === 'radio') {
      if (typeof value === 'boolean') {
        // Filter by values
        const options = await filterFieldsBySelectionState(els, true);
        return proceedMultiple(options);
      }

      const options = await filterFieldsByValue(els, value, true);
      return proceedMultiple(options);
    }
    return proceedMultiple(els[0]);
  }
  const fieldVal = await el.getProperty('value').then(el => el.jsonValue());
  return stringIncludes(`fields by ${field}`)[assertType](value, fieldVal);
}

async function filterFieldsByValue(elements, value, onlySelected) {
  const matches = [];
  for (const element of elements) {
    const val = await element.getProperty('value').then(el => el.jsonValue());
    let isSelected = true;
    if (onlySelected) {
      isSelected = await elementSelected(element);
    }
    if ((value == null || val.indexOf(value) > -1) && isSelected) {
      matches.push(element);
    }
  }
  return matches;
}

async function filterFieldsBySelectionState(elements, state) {
  const matches = [];
  for (const element of elements) {
    const isSelected = await elementSelected(element);
    if (isSelected === state) {
      matches.push(element);
    }
  }
  return matches;
}

async function elementSelected(element) {
  const type = await element.getProperty('type').then(el => el.jsonValue());

  if (type === 'checkbox' || type === 'radio') {
    return element.getProperty('checked').then(el => el.jsonValue());
  }
  return element.getProperty('selected').then(el => el.jsonValue());
}

function isFrameLocator(locator) {
  locator = new Locator(locator);
  if (locator.isFrame()) return locator.value;
  return false;
}


function assertElementExists(res, locator, prefix, suffix) {
  if (!res || res.length === 0) {
    throw new ElementNotFound(locator, prefix, suffix);
  }
}

function $XPath(element, selector) {
  const found = document.evaluate(selector, element || document.body, null, 5, null);
  const res = [];
  let current = null;
  while (current = found.iterateNext()) {
    res.push(current);
  }
  return res;
}
<|MERGE_RESOLUTION|>--- conflicted
+++ resolved
@@ -216,25 +216,13 @@
 
   async _startBrowser() {
     this.browser = await puppeteer.launch(this.puppeteerOptions);
-<<<<<<< HEAD
     const targetCreatedHandler = (page) => {
       if (!page) return;
       this.withinLocator = null;
       page.on('load', frame => this.context = page.$('body'));
       page.on('console', (msg) => {
-        this.debugSection(msg.type, Array.isArray(msg.args) ? msg.args.join(' ') : msg.args);
+        this.debugSection(msg.type(), msg.args().join(' '));
         consoleLogStore.add(msg);
-=======
-    this.browser.on('targetcreated', (target) => {
-      target.page().then((page) => {
-        if (!page) return;
-        this.withinLocator = null;
-        page.on('load', frame => this.context = page.$('body'));
-        page.on('console', (msg) => {
-          this.debugSection(msg.type(), msg.args().join(' '));
-          consoleLogStore.add(msg);
-        });
->>>>>>> 30c9369c
       });
     };
     this.browser.on('targetcreated', (target) => {
