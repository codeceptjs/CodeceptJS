--- conflicted
+++ resolved
@@ -227,18 +227,16 @@
     this.sessionPages = {};
     this.activeSessionName = '';
 
-<<<<<<< HEAD
     // for network stuff
     this.requests = [];
     this.recording = false;
     this.recordedAtLeastOnce = false;
-=======
+
     // for websocket messages
     this.webSocketMessages = [];
     this.recordingWebSocketMessages = false;
     this.recordedWebSocketMessagesAtLeastOnce = false;
     this.cdpSession = null;
->>>>>>> a8672947
 
     // override defaults with config
     this._setConfig(config);
@@ -2522,7 +2520,6 @@
     });
   }
 
-<<<<<<< HEAD
   /**
    *
    * {{> flushNetworkTraffics }}
@@ -2594,7 +2591,8 @@
    */
   dontSeeTraffic({ name, url }) {
     dontSeeTraffic.call(this, ...arguments);
-=======
+  }
+
   async getNewCDPSession() {
     const client = await this.page.target().createCDPSession();
     return client;
@@ -2647,7 +2645,7 @@
   /**
    *  Grab the recording WS messages
    *
-   * @return { Array<any> }
+   * @return { Array<any>|undefined }
    *
    */
   grabWebSocketMessages() {
@@ -2680,7 +2678,6 @@
 
   _logWebsocketMessages(message) {
     this.webSocketMessages += message;
->>>>>>> a8672947
   }
 }
 
