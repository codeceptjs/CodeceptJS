const axios = require('axios');
const fs = require('fs');
const fsExtra = require('fs-extra');
const path = require('path');

const Helper = require('../helper');
const Locator = require('../locator');
const recorder = require('../recorder');
const stringIncludes = require('../assert/include').includes;
const { urlEquals } = require('../assert/equal');
const { equals } = require('../assert/equal');
const { empty } = require('../assert/empty');
const { truth } = require('../assert/truth');
const isElementClickable = require('./scripts/isElementClickable');
const {
  xpathLocator,
  ucfirst,
  fileExists,
  chunkArray,
  toCamelCase,
  convertCssPropertiesToCamelCase,
  screenshotOutputFolder,
<<<<<<< HEAD
  toCamelCase
=======
  getNormalizedKeyAttributeValue,
  isModifierKey,
>>>>>>> d755c155
} = require('../utils');
const {
  isColorProperty,
  convertColorToRGBA,
} = require('../colorUtils');
const ElementNotFound = require('./errors/ElementNotFound');
const RemoteBrowserConnectionRefused = require('./errors/RemoteBrowserConnectionRefused');
const Popup = require('./extras/Popup');
const Console = require('./extras/Console');
const findReact = require('./extras/React');

let puppeteer;
let perfTiming;
const popupStore = new Popup();
const consoleLogStore = new Console();

/**
 * Uses [Google Chrome's Puppeteer](https://github.com/GoogleChrome/puppeteer) library to run tests inside headless Chrome.
 * Browser control is executed via DevTools Protocol (instead of Selenium).
 * This helper works with a browser out of the box with no additional tools required to install.
 *
 * Requires `puppeteer` package to be installed.
 *
 * > Experimental Firefox support [can be activated](https://codecept.io/helpers/Puppeteer-firefox).
 *
 * ## Configuration
 *
 * This helper should be configured in codecept.json or codecept.conf.js
 *
 * * `url`: base url of website to be tested
 * * `basicAuth`: (optional) the basic authentication to pass to base url. Example: {username: 'username', password: 'password'}
 * * `show`: (optional, default: false) - show Google Chrome window for debug.
 * * `restart`: (optional, default: true) - restart browser between tests.
 * * `disableScreenshots`: (optional, default: false)  - don't save screenshot on failure.
 * * `fullPageScreenshots` (optional, default: false) - make full page screenshots on failure.
 * * `uniqueScreenshotNames`: (optional, default: false)  - option to prevent screenshot override if you have scenarios with the same name in different suites.
 * * `keepBrowserState`: (optional, default: false) - keep browser state between tests when `restart` is set to false.
 * * `keepCookies`: (optional, default: false) - keep cookies between tests when `restart` is set to false.
 * * `waitForAction`: (optional) how long to wait after click, doubleClick or PressKey actions in ms. Default: 100.
 * * `waitForNavigation`: (optional, default: 'load'). When to consider navigation succeeded. Possible options: `load`, `domcontentloaded`, `networkidle0`, `networkidle2`. See [Puppeteer API](https://github.com/GoogleChrome/puppeteer/blob/master/docs/api.md#pagewaitfornavigationoptions). Array values are accepted as well.
 * * `pressKeyDelay`: (optional, default: '10'). Delay between key presses in ms. Used when calling Puppeteers page.type(...) in fillField/appendField
 * * `getPageTimeout` (optional, default: '30000') config option to set maximum navigation time in milliseconds. If the timeout is set to 0, then timeout will be disabled.
 * * `waitForTimeout`: (optional) default wait* timeout in ms. Default: 1000.
 * * `windowSize`: (optional) default window size. Set a dimension like `640x480`.
 * * `userAgent`: (optional) user-agent string.
 * * `manualStart`: (optional, default: false) - do not start browser before a test, start it manually inside a helper with `this.helpers["Puppeteer"]._startBrowser()`.
 * * `browser`: (optional, default: chrome) - can be changed to `firefox` when using [puppeteer-firefox](https://codecept.io/helpers/Puppeteer-firefox).
 * * `chrome`: (optional) pass additional [Puppeteer run options](https://github.com/GoogleChrome/puppeteer/blob/master/docs/api.md#puppeteerlaunchoptions).
 *
 *
 * #### Example #1: Wait for 0 network connections.
 *
 * ```js
 * {
 *    helpers: {
 *      Puppeteer : {
 *        url: "http://localhost",
 *        restart: false,
 *        waitForNavigation: "networkidle0",
 *        waitForAction: 500
 *      }
 *    }
 * }
 * ```
 *
 * #### Example #2: Wait for DOMContentLoaded event and 0 network connections
 *
 * ```js
 * {
 *    helpers: {
 *      Puppeteer : {
 *        url: "http://localhost",
 *        restart: false,
 *        waitForNavigation: [ "domcontentloaded", "networkidle0" ],
 *        waitForAction: 500
 *      }
 *    }
 * }
 * ```
 *
 * #### Example #3: Debug in window mode
 *
 * ```js
 * {
 *    helpers: {
 *      Puppeteer : {
 *        url: "http://localhost",
 *        show: true
 *      }
 *    }
 * }
 * ```
 *
 * #### Example #4: Connect to remote browser by specifying [websocket endpoint](https://chromedevtools.github.io/devtools-protocol/#how-do-i-access-the-browser-target)
 *
 * ```js
 * {
 *    helpers: {
 *      Puppeteer: {
 *        url: "http://localhost",
 *        chrome: {
 *          browserWSEndpoint: "ws://localhost:9222/devtools/browser/c5aa6160-b5bc-4d53-bb49-6ecb36cd2e0a"
 *        }
 *      }
 *    }
 * }
 * ```
 *
* #### Example #5: Target URL with provided basic authentication
 *
 * ```js
 * {
 *    helpers: {
 *      Puppeteer : {
 *        url: 'http://localhost',
 *        basicAuth: {username: 'username', password: 'password'},
 *        show: true
 *      }
 *    }
 * }
 * ```
 *
 *
 *
 * Note: When connecting to remote browser `show` and specific `chrome` options (e.g. `headless` or `devtools`) are ignored.
 *
 * ## Access From Helpers
 *
 * Receive Puppeteer client from a custom helper by accessing `browser` for the Browser object or `page` for the current Page object:
 *
 * ```js
 * const { browser } = this.helpers.Puppeteer;
 * await browser.pages(); // List of pages in the browser
 *
 * const { page } = this.helpers.Puppeteer;
 * await page.url(); // Get the url of the current page
 * ```
 *
 * ## Methods
 */
class Puppeteer extends Helper {
  constructor(config) {
    super(config);

    puppeteer = require('puppeteer');

    // set defaults
    this.isRemoteBrowser = false;
    this.isRunning = false;
    this.isAuthenticated = false;
    this.sessionPages = {};
    this.activeSessionName = '';

    // override defaults with config
    this._setConfig(config);
  }

  _validateConfig(config) {
    const defaults = {
      browser: 'chrome',
      waitForAction: 100,
      waitForTimeout: 1000,
      pressKeyDelay: 10,
      fullPageScreenshots: false,
      disableScreenshots: false,
      uniqueScreenshotNames: false,
      manualStart: false,
      getPageTimeout: 30000,
      waitForNavigation: 'load',
      restart: true,
      keepCookies: false,
      keepBrowserState: false,
      show: false,
      defaultPopupAction: 'accept',
    };

    return Object.assign(defaults, config);
  }

  _getOptions(config) {
    return config.browser === 'firefox' ? Object.assign(this.options.firefox, { product: 'firefox' }) : this.options.chrome;
  }

  _setConfig(config) {
    this.options = this._validateConfig(config);
    this.puppeteerOptions = {
      headless: !this.options.show,
      ...this._getOptions(config),
    };
    this.isRemoteBrowser = !!this.puppeteerOptions.browserWSEndpoint;
    popupStore.defaultAction = this.options.defaultPopupAction;
  }

  static _config() {
    return [
      { name: 'url', message: 'Base url of site to be tested', default: 'http://localhost' },
      {
        name: 'show', message: 'Show browser window', default: true, type: 'confirm',
      },
      {
        name: 'windowSize', message: 'Browser viewport size', default: '1200x900',
      },
    ];
  }

  static _checkRequirements() {
    try {
      require('puppeteer');
    } catch (e) {
      return ['puppeteer'];
    }
  }

  _init() {
  }

  _beforeSuite() {
    if (!this.options.restart && !this.options.manualStart && !this.isRunning) {
      this.debugSection('Session', 'Starting singleton browser session');
      return this._startBrowser();
    }
  }

  async _before() {
    this.sessionPages = {};
    recorder.retry({
      retries: 5,
      when: err => {
        if (!err || typeof (err.message) !== 'string') {
          return false;
        }
        // ignore context errors
        return err.message.includes('context');
      },
    });
    if (this.options.restart && !this.options.manualStart) return this._startBrowser();
    if (!this.isRunning && !this.options.manualStart) return this._startBrowser();
    return this.browser;
  }

  async _after() {
    if (!this.isRunning) return;

    // close other sessions
    const contexts = this.browser.browserContexts();
    const defaultCtx = contexts.shift();

    await Promise.all(contexts.map(c => c.close()));

    if (this.options.restart) {
      this.isRunning = false;
      return this._stopBrowser();
    }

    // ensure this.page is from default context
    if (this.page) {
      const existingPages = defaultCtx.targets().filter(t => t.type() === 'page');
      await this._setPage(await existingPages[0].page());
    }

    if (this.options.keepBrowserState) return;

    if (!this.options.keepCookies) {
      this.debugSection('Session', 'cleaning cookies and localStorage');
      await this.clearCookie();
    }
    const currentUrl = await this.grabCurrentUrl();

    if (currentUrl.startsWith('http')) {
      await this.executeScript('localStorage.clear();').catch((err) => {
        if (!(err.message.indexOf("Storage is disabled inside 'data:' URLs.") > -1)) throw err;
      });
      await this.executeScript('sessionStorage.clear();').catch((err) => {
        if (!(err.message.indexOf("Storage is disabled inside 'data:' URLs.") > -1)) throw err;
      });
    }
    await this.closeOtherTabs();
    return this.browser;
  }

  _afterSuite() {
  }

  _finishTest() {
    if (!this.options.restart && this.isRunning) return this._stopBrowser();
  }

  _session() {
    return {
      start: async (name = '') => {
        this.debugSection('Incognito Tab', 'opened');
        this.activeSessionName = name;

        const bc = await this.browser.createIncognitoBrowserContext();
        await bc.newPage();

        // Create a new page inside context.
        return bc;
      },
      stop: async () => {
        // is closed by _after
      },
      loadVars: async (context) => {
        const existingPages = context.targets().filter(t => t.type() === 'page');
        this.sessionPages[this.activeSessionName] = await existingPages[0].page();
        return this._setPage(this.sessionPages[this.activeSessionName]);
      },
      restoreVars: async (session) => {
        this.withinLocator = null;

        if (!session) {
          this.activeSessionName = '';
        } else {
          this.activeSessionName = session;
        }
        const defaultCtx = this.browser.defaultBrowserContext();
        const existingPages = defaultCtx.targets().filter(t => t.type() === 'page');
        await this._setPage(await existingPages[0].page());

        return this._waitForAction();
      },
    };
  }

  /**
  * Use Puppeteer API inside a test.
  *
  * First argument is a description of an action.
  * Second argument is async function that gets this helper as parameter.
  *
  * { [`page`](https://github.com/puppeteer/puppeteer/blob/master/docs/api.md#class-page), [`browser`](https://github.com/puppeteer/puppeteer/blob/master/docs/api.md#class-browser) } from Puppeteer API are available.
  *
  * ```js
  * I.usePuppeteerTo('emulate offline mode', async ({ page }) {
  *   await page.setOfflineMode(true);
  * });
  * ```
  *
  * @param {string} description used to show in logs.
  * @param {function} fn async function that is executed with Puppeteer as argument
  */
  usePuppeteerTo(description, fn) {
    return this._useTo(...arguments);
  }

  /**
   * Set the automatic popup response to Accept.
   * This must be set before a popup is triggered.
   *
   * ```js
   * I.amAcceptingPopups();
   * I.click('#triggerPopup');
   * I.acceptPopup();
   * ```
   */
  amAcceptingPopups() {
    popupStore.actionType = 'accept';
  }

  /**
   * Accepts the active JavaScript native popup window, as created by window.alert|window.confirm|window.prompt.
   * Don't confuse popups with modal windows, as created by [various
   * libraries](http://jster.net/category/windows-modals-popups).
   */
  acceptPopup() {
    popupStore.assertPopupActionType('accept');
  }

  /**
   * Set the automatic popup response to Cancel/Dismiss.
   * This must be set before a popup is triggered.
   *
   * ```js
   * I.amCancellingPopups();
   * I.click('#triggerPopup');
   * I.cancelPopup();
   * ```
   */
  amCancellingPopups() {
    popupStore.actionType = 'cancel';
  }

  /**
   * Dismisses the active JavaScript popup, as created by window.alert|window.confirm|window.prompt.
   */
  cancelPopup() {
    popupStore.assertPopupActionType('cancel');
  }

  /**
   * {{> seeInPopup }}
   */
  async seeInPopup(text) {
    popupStore.assertPopupVisible();
    const popupText = await popupStore.popup.message();
    stringIncludes('text in popup').assert(text, popupText);
  }

  /**
   * Set current page
   * @param {object} page page to set
   */
  async _setPage(page) {
    page = await page;
    this._addPopupListener(page);
    this._addErrorListener(page);
    this.page = page;
    if (!page) return;
    page.setDefaultNavigationTimeout(this.options.getPageTimeout);
    this.context = await this.page.$('body');
    if (this.config.browser === 'chrome') {
      await page.bringToFront();
    }
  }

  async _addErrorListener(page) {
    if (!page) {
      return;
    }
    page.on('error', async (error) => {
      console.error('Puppeteer page error', error);
    });
  }

  /**
   * Add the 'dialog' event listener to a page
   * @page {Puppeteer.Page}
   *
   * The popup listener handles the dialog with the predefined action when it appears on the page.
   * It also saves a reference to the object which is used in seeInPopup.
   */
  _addPopupListener(page) {
    if (!page) {
      return;
    }
    page.on('dialog', async (dialog) => {
      popupStore.popup = dialog;
      const action = popupStore.actionType || this.options.defaultPopupAction;
      await this._waitForAction();

      switch (action) {
        case 'accept':
          return dialog.accept();

        case 'cancel':
          return dialog.dismiss();

        default: {
          throw new Error('Unknown popup action type. Only "accept" or "cancel" are accepted');
        }
      }
    });
  }

  /**
   * Gets page URL including hash.
   */
  async _getPageUrl() {
    return this.executeScript(() => window.location.href);
  }

  /**
   * Grab the text within the popup. If no popup is visible then it will return null
   *
   * ```js
   * await I.grabPopupText();
   * ```
   * @return {Promise<string | null>}
   */
  async grabPopupText() {
    if (popupStore.popup) {
      return popupStore.popup.message();
    }
    return null;
  }

  async _startBrowser() {
    if (this.isRemoteBrowser) {
      try {
        this.browser = await puppeteer.connect(this.puppeteerOptions);
      } catch (err) {
        if (err.toString().indexOf('ECONNREFUSED')) {
          throw new RemoteBrowserConnectionRefused(err);
        }
        throw err;
      }
    } else {
      this.browser = await puppeteer.launch(this.puppeteerOptions);
    }

    this.browser.on('targetcreated', target => target.page().then(page => targetCreatedHandler.call(this, page)).catch((e) => {
      console.error('Puppeteer page error', e);
    }));
    this.browser.on('targetchanged', (target) => {
      this.debugSection('Url', target.url());
    });

    const existingPages = await this.browser.pages();
    const mainPage = existingPages[0] || await this.browser.newPage();

    if (existingPages.length) {
      // Run the handler as it will not be triggered if the page already exists
      targetCreatedHandler.call(this, mainPage);
    }
    await this._setPage(mainPage);
    await this.closeOtherTabs();

    this.isRunning = true;
  }

  async _stopBrowser() {
    this.withinLocator = null;
    this._setPage(null);
    this.context = null;
    popupStore.clear();
    this.isAuthenticated = false;
    if (this.isRemoteBrowser) {
      await this.browser.disconnect();
    } else {
      await this.browser.close();
    }
  }

  async _evaluateHandeInContext(...args) {
    let context = await this._getContext();

    if (context.constructor.name === 'Frame') {
      // Currently there is no evalateHandle for the Frame object
      // https://github.com/GoogleChrome/puppeteer/issues/1051
      context = await context.executionContext();
    }

    return context.evaluateHandle(...args);
  }

  async _withinBegin(locator) {
    if (this.withinLocator) {
      throw new Error('Can\'t start within block inside another within block');
    }

    const frame = isFrameLocator(locator);

    if (frame) {
      if (Array.isArray(frame)) {
        return this.switchTo(null)
          .then(() => frame.reduce((p, frameLocator) => p.then(() => this.switchTo(frameLocator)), Promise.resolve()));
      }
      await this.switchTo(locator);
      this.withinLocator = new Locator(locator);
      return;
    }

    const els = await this._locate(locator);
    assertElementExists(els, locator);
    this.context = els[0];

    this.withinLocator = new Locator(locator);
  }

  async _withinEnd() {
    this.withinLocator = null;
    this.context = await this.page.mainFrame().$('body');
  }

  _extractDataFromPerformanceTiming(timing, ...dataNames) {
    const navigationStart = timing.navigationStart;

    const extractedData = {};
    dataNames.forEach((name) => {
      extractedData[name] = timing[name] - navigationStart;
    });

    return extractedData;
  }

  /**
   * {{> amOnPage }}
   */
  async amOnPage(url) {
    if (!(/^\w+\:\/\//.test(url))) {
      url = this.options.url + url;
    }

    if (this.config.basicAuth && (this.isAuthenticated !== true)) {
      if (url.includes(this.options.url)) {
        await this.page.authenticate(this.config.basicAuth);
        this.isAuthenticated = true;
      }
    }

    await this.page.goto(url, { waitUntil: this.options.waitForNavigation });

    const performanceTiming = JSON.parse(await this.page.evaluate(() => JSON.stringify(window.performance.timing)));

    perfTiming = this._extractDataFromPerformanceTiming(
      performanceTiming,
      'responseEnd',
      'domInteractive',
      'domContentLoadedEventEnd',
      'loadEventEnd',
    );

    return this._waitForAction();
  }

  /**
   * {{> resizeWindow }}
   *
   * Unlike other drivers Puppeteer changes the size of a viewport, not the window!
   * Puppeteer does not control the window of a browser so it can't adjust its real size.
   * It also can't maximize a window.
   */
  async resizeWindow(width, height) {
    if (width === 'maximize') {
      throw new Error('Puppeteer can\'t control windows, so it can\'t maximize it');
    }

    await this.page.setViewport({ width, height });
    return this._waitForAction();
  }

  /**
   * Set headers for all next requests
   *
   * ```js
   * I.haveRequestHeaders({
   *    'X-Sent-By': 'CodeceptJS',
   * });
   * ```
   *
   * @param {object} customHeaders headers to set
   */
  async haveRequestHeaders(customHeaders) {
    if (!customHeaders) {
      throw new Error('Cannot send empty headers.');
    }
    return this.page.setExtraHTTPHeaders(customHeaders);
  }

  /**
   * {{> moveCursorTo }}
   * {{ react }}
   */
  async moveCursorTo(locator, offsetX = 0, offsetY = 0) {
    const els = await this._locate(locator);
    assertElementExists(els);

    // Use manual mouse.move instead of .hover() so the offset can be added to the coordinates
    const { x, y } = await els[0]._clickablePoint();
    await this.page.mouse.move(x + offsetX, y + offsetY);
    return this._waitForAction();
  }

  /**
   * {{> dragAndDrop }}
   */
  async dragAndDrop(srcElement, destElement) {
    return proceedDragAndDrop.call(this, srcElement, destElement);
  }

  /**
   * {{> refreshPage }}
   */
  async refreshPage() {
    return this.page.reload({ timeout: this.options.getPageTimeout, waitUntil: this.options.waitForNavigation });
  }

  /**
   * {{> scrollPageToTop }}
   */
  scrollPageToTop() {
    return this.executeScript(() => {
      window.scrollTo(0, 0);
    });
  }

  /**
   * {{> scrollPageToBottom }}
   */
  scrollPageToBottom() {
    return this.executeScript(() => {
      const body = document.body;
      const html = document.documentElement;
      window.scrollTo(0, Math.max(
        body.scrollHeight, body.offsetHeight,
        html.clientHeight, html.scrollHeight, html.offsetHeight,
      ));
    });
  }

  /**
   * {{> scrollTo }}
   */
  async scrollTo(locator, offsetX = 0, offsetY = 0) {
    if (typeof locator === 'number' && typeof offsetX === 'number') {
      offsetY = offsetX;
      offsetX = locator;
      locator = null;
    }

    if (locator) {
      const els = await this._locate(locator);
      assertElementExists(els, locator, 'Element');
      await els[0]._scrollIntoViewIfNeeded();
      const elementCoordinates = await els[0]._clickablePoint();
      await this.executeScript((x, y) => window.scrollBy(x, y), elementCoordinates.x + offsetX, elementCoordinates.y + offsetY);
    } else {
      await this.executeScript((x, y) => window.scrollTo(x, y), offsetX, offsetY);
    }
    return this._waitForAction();
  }

  /**
   * {{> seeInTitle }}
   */
  async seeInTitle(text) {
    const title = await this.page.title();
    stringIncludes('web page title').assert(text, title);
  }

  /**
   * {{> grabPageScrollPosition }}
   */
  async grabPageScrollPosition() {
    /* eslint-disable comma-dangle */
    function getScrollPosition() {
      return {
        x: window.pageXOffset,
        y: window.pageYOffset
      };
    }
    /* eslint-enable comma-dangle */
    return this.executeScript(getScrollPosition);
  }

  /**
   * Checks that title is equal to provided one.
   *
   * ```js
   * I.seeTitleEquals('Test title.');
   * ```
   */
  async seeTitleEquals(text) {
    const title = await this.page.title();
    return equals('web page title').assert(title, text);
  }

  /**
   * {{> dontSeeInTitle }}
   */
  async dontSeeInTitle(text) {
    const title = await this.page.title();
    stringIncludes('web page title').negate(text, title);
  }

  /**
   * {{> grabTitle }}
   */
  async grabTitle() {
    return this.page.title();
  }

  /**
   * Get elements by different locator types, including strict locator
   * Should be used in custom helpers:
   *
   * ```js
   * const elements = await this.helpers['Puppeteer']._locate({name: 'password'});
   * ```
   *
   * {{ react }}
   */
  async _locate(locator) {
    return findElements(await this.context, locator);
  }

  /**
   * Find a checkbox by providing human readable text:
   * NOTE: Assumes the checkable element exists
   *
   * ```js
   * this.helpers['Puppeteer']._locateCheckable('I agree with terms and conditions').then // ...
   * ```
   */
  async _locateCheckable(locator, providedContext = null) {
    const context = providedContext || await this._getContext();
    const els = await findCheckable.call(this, locator, context);
    assertElementExists(els[0], locator, 'Checkbox or radio');
    return els[0];
  }

  /**
   * Find a clickable element by providing human readable text:
   *
   * ```js
   * this.helpers['Puppeteer']._locateClickable('Next page').then // ...
   * ```
   */
  async _locateClickable(locator) {
    const context = await this._getContext();
    return findClickable.call(this, context, locator);
  }

  /**
   * Find field elements by providing human readable text:
   *
   * ```js
   * this.helpers['Puppeteer']._locateFields('Your email').then // ...
   * ```
   */
  async _locateFields(locator) {
    return findFields.call(this, locator);
  }

  /**
   * Switch focus to a particular tab by its number. It waits tabs loading and then switch tab
   *
   * ```js
   * I.switchToNextTab();
   * I.switchToNextTab(2);
   * ```
   *
   * @param {number} [num=1]
   */
  async switchToNextTab(num = 1) {
    const pages = await this.browser.pages();
    const index = pages.indexOf(this.page);
    this.withinLocator = null;
    const page = pages[index + num];

    if (!page) {
      throw new Error(`There is no ability to switch to next tab with offset ${num}`);
    }

    await this._setPage(page);
    return this._waitForAction();
  }

  /**
   * Switch focus to a particular tab by its number. It waits tabs loading and then switch tab
   *
   * ```js
   * I.switchToPreviousTab();
   * I.switchToPreviousTab(2);
   * ```
   * @param {number} [num=1]
   */
  async switchToPreviousTab(num = 1) {
    const pages = await this.browser.pages();
    const index = pages.indexOf(this.page);
    this.withinLocator = null;
    const page = pages[index - num];

    if (!page) {
      throw new Error(`There is no ability to switch to previous tab with offset ${num}`);
    }

    await this._setPage(page);
    return this._waitForAction();
  }

  /**
   * Close current tab and switches to previous.
   *
   * ```js
   * I.closeCurrentTab();
   * ```
   */
  async closeCurrentTab() {
    const oldPage = this.page;
    await this.switchToPreviousTab();
    await oldPage.close();
    return this._waitForAction();
  }

  /**
   * Close all tabs except for the current one.
   *
   * ```js
   * I.closeOtherTabs();
   * ```
   */
  async closeOtherTabs() {
    const pages = await this.browser.pages();
    const otherPages = pages.filter(page => page !== this.page);

    let p = Promise.resolve();
    otherPages.forEach((page) => {
      p = p.then(() => page.close());
    });
    await p;
    return this._waitForAction();
  }

  /**
   * Open new tab and switch to it
   *
   * ```js
   * I.openNewTab();
   * ```
   */
  async openNewTab() {
    await this._setPage(await this.browser.newPage());
    return this._waitForAction();
  }

  /**
   * {{> grabNumberOfOpenTabs }}
   */
  async grabNumberOfOpenTabs() {
    const pages = await this.browser.pages();
    return pages.length;
  }

  /**
   * {{> seeElement }}
   * {{ react }}
   */
  async seeElement(locator) {
    let els = await this._locate(locator);
    els = await Promise.all(els.map(el => el.boundingBox()));
    return empty('visible elements').negate(els.filter(v => v).fill('ELEMENT'));
  }

  /**
   * {{> dontSeeElement }}
   * {{ react }}
   */
  async dontSeeElement(locator) {
    let els = await this._locate(locator);
    els = await Promise.all(els.map(el => el.boundingBox()));
    return empty('visible elements').assert(els.filter(v => v).fill('ELEMENT'));
  }

  /**
   * {{> seeElementInDOM }}
   */
  async seeElementInDOM(locator) {
    const els = await this._locate(locator);
    return empty('elements on page').negate(els.filter(v => v).fill('ELEMENT'));
  }

  /**
   * {{> dontSeeElementInDOM }}
   */
  async dontSeeElementInDOM(locator) {
    const els = await this._locate(locator);
    return empty('elements on a page').assert(els.filter(v => v).fill('ELEMENT'));
  }

  /**
   * {{> click }}
   *
   * {{ react }}
   */
  async click(locator, context = null) {
    return proceedClick.call(this, locator, context);
  }

  /**
   * {{> forceClick }}
   *
   * {{ react }}
   */
  async forceClick(locator, context = null) {
    let matcher = await this.context;
    if (context) {
      const els = await this._locate(context);
      assertElementExists(els, context);
      matcher = els[0];
    }

    const els = await findClickable.call(this, matcher, locator);
    if (context) {
      assertElementExists(els, locator, 'Clickable element', `was not found inside element ${new Locator(context).toString()}`);
    } else {
      assertElementExists(els, locator, 'Clickable element');
    }
    const elem = els[0];
    return this.executeScript((el) => {
      if (document.activeElement instanceof HTMLElement) {
        document.activeElement.blur();
      }
      const event = document.createEvent('MouseEvent');
      event.initEvent('click', true, true);
      return el.dispatchEvent(event);
    }, elem);
  }

  /**
   * {{> clickLink }}
   *
   * {{ react }}
   */
  async clickLink(locator, context = null) {
    return proceedClick.call(this, locator, context, { waitForNavigation: true });
  }

  /**
   * Sets a directory to where save files. Allows to test file downloads.
   * Should be used with [FileSystem helper](https://codecept.io/helpers/FileSystem) to check that file were downloaded correctly.
   *
   * By default files are saved to `output/downloads`.
   * This directory is cleaned on every `handleDownloads` call, to ensure no old files are kept.
   *
   * ```js
   * I.handleDownloads();
   * I.click('Download Avatar');
   * I.amInPath('output/downloads');
   * I.seeFile('avatar.jpg');
   *
   * ```
   *
   * @param {string} [downloadPath='downloads'] change this parameter to set another directory for saving
   */
  async handleDownloads(downloadPath = 'downloads') {
    downloadPath = path.join(global.output_dir, downloadPath);
    if (!fs.existsSync(downloadPath)) {
      fs.mkdirSync(downloadPath, '0777');
    }
    fsExtra.emptyDirSync(downloadPath);
    return this.page._client.send('Page.setDownloadBehavior', { behavior: 'allow', downloadPath });
  }

  /**
   * This method is **deprecated**.
   *
   * Please use `handleDownloads()` instead.
   */
  async downloadFile(locator, customName) {
    let fileName;
    await this.page.setRequestInterception(true);

    const xRequest = await new Promise((resolve) => {
      this.page.on('request', (request) => {
        console.log('rq', request, customName);
        const grabbedFileName = request.url().split('/')[request.url().split('/').length - 1];
        const fileExtension = request.url().split('/')[request.url().split('/').length - 1].split('.')[1];
        console.log('nm', customName, fileExtension);
        if (customName && path.extname(customName) !== fileExtension) {
          console.log('bypassing a request');
          request.continue();
          return;
        }
        customName ? fileName = `${customName}.${fileExtension}` : fileName = grabbedFileName;
        request.abort();
        resolve(request);
      });
    });

    await this.click(locator);

    const options = {
      encoding: null,
      method: xRequest._method,
      uri: xRequest._url,
      body: xRequest._postData,
      headers: xRequest._headers,
    };

    const cookies = await this.page.cookies();
    options.headers.Cookie = cookies.map(ck => `${ck.name}=${ck.value}`).join(';');

    const response = await axios({
      method: options.method,
      url: options.uri,
      headers: options.headers,
      responseType: 'arraybuffer',
      onDownloadProgress(e) {
        console.log('+', e);
      },
    });

    const outputFile = path.join(`${global.output_dir}/${fileName}`);

    try {
      await new Promise((resolve, reject) => {
        const wstream = fs.createWriteStream(outputFile);
        console.log(response);
        wstream.write(response.data);
        wstream.end();
        this.debug(`File is downloaded in ${outputFile}`);
        wstream.on('finish', () => { resolve(fileName); });
        wstream.on('error', reject);
      });
    } catch (error) {
      throw new Error(`There is something wrong with downloaded file. ${error}`);
    }
  }

  /**
   * {{> doubleClick }}
   *
   * {{ react }}
   */
  async doubleClick(locator, context = null) {
    return proceedClick.call(this, locator, context, { clickCount: 2 });
  }

  /**
   * {{> rightClick }}
   *
   * {{ react }}
   */
  async rightClick(locator, context = null) {
    return proceedClick.call(this, locator, context, { button: 'right' });
  }

  /**
   * {{> checkOption }}
   */
  async checkOption(field, context = null) {
    const elm = await this._locateCheckable(field, context);
    const curentlyChecked = await elm.getProperty('checked')
      .then(checkedProperty => checkedProperty.jsonValue());
    // Only check if NOT currently checked
    if (!curentlyChecked) {
      await elm.click();
      return this._waitForAction();
    }
  }

  /**
   * {{> uncheckOption }}
   */
  async uncheckOption(field, context = null) {
    const elm = await this._locateCheckable(field, context);
    const curentlyChecked = await elm.getProperty('checked')
      .then(checkedProperty => checkedProperty.jsonValue());
    // Only uncheck if currently checked
    if (curentlyChecked) {
      await elm.click();
      return this._waitForAction();
    }
  }

  /**
   * {{> seeCheckboxIsChecked }}
   */
  async seeCheckboxIsChecked(field) {
    return proceedIsChecked.call(this, 'assert', field);
  }

  /**
   * {{> dontSeeCheckboxIsChecked }}
   */
  async dontSeeCheckboxIsChecked(field) {
    return proceedIsChecked.call(this, 'negate', field);
  }

  /**
   * {{> pressKeyDown }}
   */
  async pressKeyDown(key) {
    key = getNormalizedKey.call(this, key);
    await this.page.keyboard.down(key);
    return this._waitForAction();
  }

  /**
   * {{> pressKeyUp }}
   */
  async pressKeyUp(key) {
    key = getNormalizedKey.call(this, key);
    await this.page.keyboard.up(key);
    return this._waitForAction();
  }

  /**
   * {{> pressKeyWithKeyNormalization }}
   *
   * _Note:_ Shortcuts like `'Meta'` + `'A'` do not work on macOS ([GoogleChrome/puppeteer#1313](https://github.com/GoogleChrome/puppeteer/issues/1313)).
   */
  async pressKey(key) {
    const modifiers = [];
    if (Array.isArray(key)) {
      for (let k of key) {
        k = getNormalizedKey.call(this, k);
        if (isModifierKey(k)) {
          modifiers.push(k);
        } else {
          key = k;
          break;
        }
      }
    } else {
      key = getNormalizedKey.call(this, key);
    }
    for (const modifier of modifiers) {
      await this.page.keyboard.down(modifier);
    }
    await this.page.keyboard.press(key);
    for (const modifier of modifiers) {
      await this.page.keyboard.up(modifier);
    }
    return this._waitForAction();
  }

  /**
   * {{> type }}
   */
  async type(keys, delay = null) {
    if (!Array.isArray(keys)) {
      keys = keys.split('');
    }

    for (const key of keys) {
      await this.page.keyboard.press(key);
      if (delay) await this.wait(delay / 1000);
    }
  }

  /**
   * {{> fillField }}
   * {{ react }}
   */
  async fillField(field, value) {
    const els = await findFields.call(this, field);
    assertElementExists(els, field, 'Field');
    const el = els[0];
    const tag = await el.getProperty('tagName').then(el => el.jsonValue());
    const editable = await el.getProperty('contenteditable').then(el => el.jsonValue());
    if (tag === 'INPUT' || tag === 'TEXTAREA') {
      await this._evaluateHandeInContext(el => el.value = '', el);
    } else if (editable) {
      await this._evaluateHandeInContext(el => el.innerHTML = '', el);
    }
    await el.type(value.toString(), { delay: this.options.pressKeyDelay });
    return this._waitForAction();
  }

  /**
   * {{> clearField }}
   */
  async clearField(field) {
    return this.fillField(field, '');
  }

  /**
   * {{> appendField }}
   *
   * {{ react }}
   */
  async appendField(field, value) {
    const els = await findFields.call(this, field);
    assertElementExists(els, field, 'Field');
    await els[0].press('End');
    await els[0].type(value, { delay: this.options.pressKeyDelay });
    return this._waitForAction();
  }

  /**
   * {{> seeInField }}
   */
  async seeInField(field, value) {
    return proceedSeeInField.call(this, 'assert', field, value);
  }

  /**
   * {{> dontSeeInField }}
   */
  async dontSeeInField(field, value) {
    return proceedSeeInField.call(this, 'negate', field, value);
  }

  /**
   * {{> attachFile }}
   *
   * > ⚠ There is an [issue with file upload in Puppeteer 2.1.0 & 2.1.1](https://github.com/puppeteer/puppeteer/issues/5420), downgrade to 2.0.0 if you face it.
   */
  async attachFile(locator, pathToFile) {
    const file = path.join(global.codecept_dir, pathToFile);

    if (!fileExists(file)) {
      throw new Error(`File at ${file} can not be found on local system`);
    }
    const els = await findFields.call(this, locator);
    assertElementExists(els, 'Field');
    await els[0].uploadFile(file);
    return this._waitForAction();
  }

  /**
   * {{> selectOption }}
   */
  async selectOption(select, option) {
    const els = await findFields.call(this, select);
    assertElementExists(els, select, 'Selectable field');
    const el = els[0];
    if (await el.getProperty('tagName').then(t => t.jsonValue()) !== 'SELECT') {
      throw new Error('Element is not <select>');
    }
    if (!Array.isArray(option)) option = [option];

    for (const key in option) {
      const opt = xpathLocator.literal(option[key]);
      let optEl = await findElements.call(this, el, { xpath: Locator.select.byVisibleText(opt) });
      if (optEl.length) {
        this._evaluateHandeInContext(el => el.selected = true, optEl[0]);
        continue;
      }
      optEl = await findElements.call(this, el, { xpath: Locator.select.byValue(opt) });
      if (optEl.length) {
        this._evaluateHandeInContext(el => el.selected = true, optEl[0]);
      }
    }
    await this._evaluateHandeInContext((element) => {
      element.dispatchEvent(new Event('input', { bubbles: true }));
      element.dispatchEvent(new Event('change', { bubbles: true }));
    }, el);

    return this._waitForAction();
  }

  /**
   * {{> grabNumberOfVisibleElements }}
   * {{ react }}
   */
  async grabNumberOfVisibleElements(locator) {
    let els = await this._locate(locator);
    els = await Promise.all(els.map(el => el.boundingBox()));
    return els.filter(v => v).length;
  }

  /**
   * {{> seeInCurrentUrl }}
   */
  async seeInCurrentUrl(url) {
    stringIncludes('url').assert(url, await this._getPageUrl());
  }

  /**
   * {{> dontSeeInCurrentUrl }}
   */
  async dontSeeInCurrentUrl(url) {
    stringIncludes('url').negate(url, await this._getPageUrl());
  }

  /**
   * {{> seeCurrentUrlEquals }}
   */
  async seeCurrentUrlEquals(url) {
    urlEquals(this.options.url).assert(url, await this._getPageUrl());
  }

  /**
   * {{> dontSeeCurrentUrlEquals }}
   */
  async dontSeeCurrentUrlEquals(url) {
    urlEquals(this.options.url).negate(url, await this._getPageUrl());
  }

  /**
   * {{> see }}
   *
   * {{ react }}
   */
  async see(text, context = null) {
    return proceedSee.call(this, 'assert', text, context);
  }

  /**
   * {{> seeTextEquals }}
   */
  async seeTextEquals(text, context = null) {
    return proceedSee.call(this, 'assert', text, context, true);
  }

  /**
   * {{> dontSee }}
   *
   * {{ react }}
   */
  async dontSee(text, context = null) {
    return proceedSee.call(this, 'negate', text, context);
  }

  /**
   * {{> grabSource }}
   */
  async grabSource() {
    return this.page.content();
  }

  /**
   * Get JS log from browser.
   *
   * ```js
   * let logs = await I.grabBrowserLogs();
   * console.log(JSON.stringify(logs))
   * ```
   * @return {Promise<any[]>}
   */
  async grabBrowserLogs() {
    const logs = consoleLogStore.entries;
    consoleLogStore.clear();
    return logs;
  }

  /**
   * {{> grabCurrentUrl }}
   */
  async grabCurrentUrl() {
    return this._getPageUrl();
  }

  /**
   * {{> seeInSource }}
   */
  async seeInSource(text) {
    const source = await this.page.content();
    stringIncludes('HTML source of a page').assert(text, source);
  }

  /**
   * {{> dontSeeInSource }}
   */
  async dontSeeInSource(text) {
    const source = await this.page.content();
    stringIncludes('HTML source of a page').negate(text, source);
  }

  /**
   * {{> seeNumberOfElements }}
   *
   * {{ react }}
   */
  async seeNumberOfElements(locator, num) {
    const elements = await this._locate(locator);
    return equals(`expected number of elements (${locator}) is ${num}, but found ${elements.length}`).assert(elements.length, num);
  }

  /**
   * {{> seeNumberOfVisibleElements }}
   *
   * {{ react }}
   */
  async seeNumberOfVisibleElements(locator, num) {
    const res = await this.grabNumberOfVisibleElements(locator);
    return equals(`expected number of visible elements (${locator}) is ${num}, but found ${res}`).assert(res, num);
  }

  /**
   * {{> setCookie }}
   */
  async setCookie(cookie) {
    if (Array.isArray(cookie)) {
      return this.page.setCookie(...cookie);
    }
    return this.page.setCookie(cookie);
  }

  /**
   * {{> seeCookie }}
   *
   */
  async seeCookie(name) {
    const cookies = await this.page.cookies();
    empty(`cookie ${name} to be set`).negate(cookies.filter(c => c.name === name));
  }

  /**
   * {{> dontSeeCookie }}
   */
  async dontSeeCookie(name) {
    const cookies = await this.page.cookies();
    empty(`cookie ${name} to be set`).assert(cookies.filter(c => c.name === name));
  }

  /**
   * {{> grabCookie }}
   *
   * Returns cookie in JSON format. If name not passed returns all cookies for this domain.
   */
  async grabCookie(name) {
    const cookies = await this.page.cookies();
    if (!name) return cookies;
    const cookie = cookies.filter(c => c.name === name);
    if (cookie[0]) return cookie[0];
  }

  /**
   * {{> clearCookie }}
   */
  async clearCookie(name) {
    const cookies = await this.page.cookies();
    if (!name) {
      return this.page.deleteCookie.apply(this.page, cookies);
    }
    const cookie = cookies.filter(c => c.name === name);
    if (!cookie[0]) return;
    return this.page.deleteCookie(cookie[0]);
  }

  /**
   * {{> executeScript }}
   *
   * If a function returns a Promise It will wait for it resolution.
   */
  async executeScript(...args) {
    let context = this.page;
    if (this.context && this.context.constructor.name === 'Frame') {
      context = this.context; // switching to iframe context
    }
    return context.evaluate.apply(context, args);
  }

  /**
   * {{> executeAsyncScript }}
   *
   * Asynchronous scripts can also be executed with `executeScript` if a function returns a Promise.
   */
  async executeAsyncScript(...args) {
    const asyncFn = function () {
      const args = Array.from(arguments);
      const fn = eval(`(${args.shift()})`); // eslint-disable-line no-eval
      return new Promise((done) => {
        args.push(done);
        fn.apply(null, args);
      });
    };
    args[0] = args[0].toString();
    args.unshift(asyncFn);
    return this.page.evaluate.apply(this.page, args);
  }

  /**
   * {{> grabTextFromAll }}
   * {{ react }}
   */
  async grabTextFromAll(locator) {
    const els = await this._locate(locator);
    const texts = [];
    for (const el of els) {
      texts.push(await (await el.getProperty('innerText')).jsonValue());
    }
    return texts;
  }

  /**
   * {{> grabTextFrom }}
   * {{ react }}
   */
  async grabTextFrom(locator) {
    const texts = await this.grabTextFromAll(locator);
    assertElementExists(texts, locator);
    if (texts.length > 1) {
      this.debugSection('GrabText', `Using first element out of ${texts.length}`);
    }

    return texts[0];
  }

  /**
   * {{> grabValueFromAll }}
   */
  async grabValueFromAll(locator) {
    const els = await findFields.call(this, locator);
    const values = [];
    for (const el of els) {
      values.push(await (await el.getProperty('value')).jsonValue());
    }
    return values;
  }

  /**
   * {{> grabValueFrom }}
   */
  async grabValueFrom(locator) {
    const values = await this.grabValueFromAll(locator);
    assertElementExists(values, locator);
    if (values.length > 1) {
      this.debugSection('GrabValue', `Using first element out of ${values.length}`);
    }

    return values[0];
  }

  /**
   * {{> grabHTMLFromAll }}
   */
  async grabHTMLFromAll(locator) {
    const els = await this._locate(locator);
    const values = await Promise.all(els.map(el => el.executionContext().evaluate(element => element.innerHTML, el)));
    return values;
  }

  /**
   * {{> grabHTMLFrom }}
   */
  async grabHTMLFrom(locator) {
    const html = await this.grabHTMLFromAll(locator);
    assertElementExists(html, locator);
    if (html.length > 1) {
      this.debugSection('GrabHTML', `Using first element out of ${html.length}`);
    }

    return html[0];
  }

  /**
   * {{> grabCssPropertyFromAll }}
   * {{ react }}
   */
  async grabCssPropertyFromAll(locator, cssProperty) {
    const els = await this._locate(locator);
    const res = await Promise.all(els.map(el => el.executionContext().evaluate(el => JSON.parse(JSON.stringify(getComputedStyle(el))), el)));
<<<<<<< HEAD
    const cssValues = res.map(props => toCamelCase(props[cssProperty]));
=======
    const cssValues = res.map(props => props[toCamelCase(cssProperty)]);

    return cssValues;
  }

  /**
   * {{> grabCssPropertyFrom }}
   * {{ react }}
   */
  async grabCssPropertyFrom(locator, cssProperty) {
    const cssValues = await this.grabCssPropertyFromAll(locator, cssProperty);
    assertElementExists(cssValues, locator);
>>>>>>> d755c155

    if (cssValues.length > 1) {
      this.debugSection('GrabCSS', `Using first element out of ${cssValues.length}`);
    }

    return cssValues[0];
  }

  /**
   * {{> seeCssPropertiesOnElements }}
   * {{ react }}
   */
  async seeCssPropertiesOnElements(locator, cssProperties) {
    const res = await this._locate(locator);
    assertElementExists(res, locator);

    const cssPropertiesCamelCase = convertCssPropertiesToCamelCase(cssProperties);
    const elemAmount = res.length;
    const commands = [];
    res.forEach((el) => {
      Object.keys(cssPropertiesCamelCase).forEach((prop) => {
        commands.push(el.executionContext()
          .evaluate((el) => {
            const style = window.getComputedStyle ? getComputedStyle(el) : el.currentStyle;
            return JSON.parse(JSON.stringify(style));
          }, el)
          .then((props) => {
            if (isColorProperty(prop)) {
              return convertColorToRGBA(props[prop]);
            }
            return props[prop];
          }));
      });
    });
    let props = await Promise.all(commands);
    const values = Object.keys(cssPropertiesCamelCase).map(key => cssPropertiesCamelCase[key]);
    if (!Array.isArray(props)) props = [props];
    let chunked = chunkArray(props, values.length);
    chunked = chunked.filter((val) => {
      for (let i = 0; i < val.length; ++i) {
        if (val[i] !== values[i]) return false;
      }
      return true;
    });
    return equals(`all elements (${locator}) to have CSS property ${JSON.stringify(cssProperties)}`).assert(chunked.length, elemAmount);
  }

  /**
   * {{> dontSeeCssPropertiesOnElements }}
   * {{ react }}
   */
  async dontSeeCssPropertiesOnElements(locator, cssProperties) {
    const res = await this._locate(locator);
    assertElementExists(res, locator);

    const cssPropertiesCamelCase = convertCssPropertiesToCamelCase(cssProperties);
    const elemAmount = res.length;
    const commands = [];
    res.forEach((el) => {
      Object.keys(cssPropertiesCamelCase).forEach((prop) => {
        commands.push(el.executionContext()
          .evaluate((el) => {
            const style = window.getComputedStyle ? getComputedStyle(el) : el.currentStyle;
            return JSON.parse(JSON.stringify(style));
          }, el)
          .then((props) => {
            if (isColorProperty(prop)) {
              return convertColorToRGBA(props[prop]);
            }
            return props[prop];
          }));
      });
    });
    let props = await Promise.all(commands);
    const values = Object.keys(cssPropertiesCamelCase).map(key => cssPropertiesCamelCase[key]);
    if (!Array.isArray(props)) props = [props];
    let chunked = chunkArray(props, values.length);
    chunked = chunked.filter((val) => {
      for (let i = 0; i < val.length; ++i) {
        if (val[i] !== values[i]) return true;
      }
      return false;
    });
    return equals(`all elements (${locator}) don't have CSS property ${JSON.stringify(cssProperties)}`).assert(chunked.length, elemAmount);
  }

  /**
   * {{> seeAttributesOnElements }}
   * {{ react }}
   */
  async seeAttributesOnElements(locator, attributes) {
    const res = await this._locate(locator);
    assertElementExists(res, locator);

    const elemAmount = res.length;
    const commands = [];
    res.forEach((el) => {
      Object.keys(attributes).forEach((prop) => {
        commands.push(el
          .executionContext()
          .evaluateHandle((el, attr) => el[attr] || el.getAttribute(attr), el, prop)
          .then(el => el.jsonValue()));
      });
    });
    let attrs = await Promise.all(commands);
    const values = Object.keys(attributes).map(key => attributes[key]);
    if (!Array.isArray(attrs)) attrs = [attrs];
    let chunked = chunkArray(attrs, values.length);
    chunked = chunked.filter((val) => {
      for (let i = 0; i < val.length; ++i) {
        if (val[i] !== values[i]) return false;
      }
      return true;
    });
    return equals(`all elements (${locator}) to have attributes ${JSON.stringify(attributes)}`).assert(chunked.length, elemAmount);
  }

  /**
   * {{> dragSlider }}
   * {{ react }}
   */
  async dragSlider(locator, offsetX = 0) {
    const src = await this._locate(locator);
    assertElementExists(src, locator, 'Slider Element');

    // Note: Using private api ._clickablePoint because the .BoundingBox does not take into account iframe offsets!
    const sliderSource = await src[0]._clickablePoint();

    // Drag start point
    await this.page.mouse.move(sliderSource.x, sliderSource.y, { steps: 5 });
    await this.page.mouse.down();

    // Drag destination
    await this.page.mouse.move(sliderSource.x + offsetX, sliderSource.y, { steps: 5 });
    await this.page.mouse.up();

    await this._waitForAction();
  }

  /**
   * {{> grabAttributeFromAll }}
   * {{ react }}
   */
  async grabAttributeFromAll(locator, attr) {
    const els = await this._locate(locator);
    const array = [];
    for (let index = 0; index < els.length; index++) {
      const a = await this._evaluateHandeInContext((el, attr) => el[attr] || el.getAttribute(attr), els[index], attr);
      array.push(await a.jsonValue());
    }
    return array;
  }

  /**
   * {{> grabAttributeFrom }}
   * {{ react }}
   */
  async grabAttributeFrom(locator, attr) {
    const attrs = await this.grabAttributeFromAll(locator, attr);
    assertElementExists(attrs, locator);
    if (attrs.length > 1) {
      this.debugSection('GrabAttribute', `Using first element out of ${attrs.length}`);
    }

    return attrs[0];
  }

  /**
   * {{> saveElementScreenshot }}
   */
  async saveElementScreenshot(locator, fileName) {
    const outputFile = screenshotOutputFolder(fileName);

    const res = await this._locate(locator);
    assertElementExists(res, locator);
    if (res.length > 1) this.debug(`[Elements] Using first element out of ${res.length}`);
    const elem = res[0];
    this.debug(`Screenshot of ${locator} element has been saved to ${outputFile}`);
    return elem.screenshot({ path: outputFile, type: 'png' });
  }

  /**
   * {{> saveScreenshot }}
   */
  async saveScreenshot(fileName, fullPage) {
    const fullPageOption = fullPage || this.options.fullPageScreenshots;
    const outputFile = screenshotOutputFolder(fileName);

    this.debug(`Screenshot is saving to ${outputFile}`);

    if (this.activeSessionName) {
      const activeSessionPage = this.sessionPages[this.activeSessionName];

      if (activeSessionPage) {
        return activeSessionPage.screenshot({
          path: outputFile,
          fullPage: fullPageOption,
          type: 'png',
        });
      }
    }

    return this.page.screenshot({ path: outputFile, fullPage: fullPageOption, type: 'png' });
  }

  async _failed() {
    await this._withinEnd();
  }

  /**
   * {{> wait }}
   */
  async wait(sec) {
    return new Promise(((done) => {
      setTimeout(done, sec * 1000);
    }));
  }

  /**
   * {{> waitForEnabled }}
   */
  async waitForEnabled(locator, sec) {
    const waitTimeout = sec ? sec * 1000 : this.options.waitForTimeout;
    locator = new Locator(locator, 'css');
    await this.context;
    let waiter;
    const context = await this._getContext();
    if (locator.isCSS()) {
      const enabledFn = function (locator) {
        const els = document.querySelectorAll(locator);
        if (!els || els.length === 0) {
          return false;
        }
        return Array.prototype.filter.call(els, el => !el.disabled).length > 0;
      };
      waiter = context.waitForFunction(enabledFn, { timeout: waitTimeout }, locator.value);
    } else {
      const enabledFn = function (locator, $XPath) {
        eval($XPath); // eslint-disable-line no-eval
        return $XPath(null, locator).filter(el => !el.disabled).length > 0;
      };
      waiter = context.waitForFunction(enabledFn, { timeout: waitTimeout }, locator.value, $XPath.toString());
    }
    return waiter.catch((err) => {
      throw new Error(`element (${locator.toString()}) still not enabled after ${waitTimeout / 1000} sec\n${err.message}`);
    });
  }

  /**
   * {{> waitForValue }}
   */
  async waitForValue(field, value, sec) {
    const waitTimeout = sec ? sec * 1000 : this.options.waitForTimeout;
    const locator = new Locator(field, 'css');
    await this.context;
    let waiter;
    const context = await this._getContext();
    if (locator.isCSS()) {
      const valueFn = function (locator, value) {
        const els = document.querySelectorAll(locator);
        if (!els || els.length === 0) {
          return false;
        }
        return Array.prototype.filter.call(els, el => (el.value.toString() || '').indexOf(value) !== -1).length > 0;
      };
      waiter = context.waitForFunction(valueFn, { timeout: waitTimeout }, locator.value, value);
    } else {
      const valueFn = function (locator, $XPath, value) {
        eval($XPath); // eslint-disable-line no-eval
        return $XPath(null, locator).filter(el => (el.value || '').indexOf(value) !== -1).length > 0;
      };
      waiter = context.waitForFunction(valueFn, { timeout: waitTimeout }, locator.value, $XPath.toString(), value);
    }
    return waiter.catch((err) => {
      const loc = locator.toString();
      throw new Error(`element (${loc}) is not in DOM or there is no element(${loc}) with value "${value}" after ${waitTimeout / 1000} sec\n${err.message}`);
    });
  }

  /**
   * {{> waitNumberOfVisibleElements }}
   * {{ react }}
   */
  async waitNumberOfVisibleElements(locator, num, sec) {
    const waitTimeout = sec ? sec * 1000 : this.options.waitForTimeout;
    locator = new Locator(locator, 'css');
    await this.context;
    let waiter;
    const context = await this._getContext();
    if (locator.isCSS()) {
      const visibleFn = function (locator, num) {
        const els = document.querySelectorAll(locator);
        if (!els || els.length === 0) {
          return false;
        }
        return Array.prototype.filter.call(els, el => el.offsetParent !== null).length === num;
      };
      waiter = context.waitForFunction(visibleFn, { timeout: waitTimeout }, locator.value, num);
    } else {
      const visibleFn = function (locator, $XPath, num) {
        eval($XPath); // eslint-disable-line no-eval
        return $XPath(null, locator).filter(el => el.offsetParent !== null).length === num;
      };
      waiter = context.waitForFunction(visibleFn, { timeout: waitTimeout }, locator.value, $XPath.toString(), num);
    }
    return waiter.catch((err) => {
      throw new Error(`The number of elements (${locator.toString()}) is not ${num} after ${waitTimeout / 1000} sec\n${err.message}`);
    });
  }

  /**
   * {{> waitForClickable }}
   */
  async waitForClickable(locator, waitTimeout) {
    const els = await this._locate(locator);
    assertElementExists(els, locator);

    return this.waitForFunction(isElementClickable, [els[0]], waitTimeout).catch(async (e) => {
      if (/failed: timeout/i.test(e.message)) {
        throw new Error(`element ${new Locator(locator).toString()} still not clickable after ${waitTimeout || this.options.waitForTimeout / 1000} sec`);
      } else {
        throw e;
      }
    });
  }

  /**
   * {{> waitForElement }}
   * {{ react }}
   */
  async waitForElement(locator, sec) {
    const waitTimeout = sec ? sec * 1000 : this.options.waitForTimeout;
    locator = new Locator(locator, 'css');

    let waiter;
    const context = await this._getContext();
    if (locator.isCSS()) {
      waiter = context.waitForSelector(locator.simplify(), { timeout: waitTimeout });
    } else {
      waiter = context.waitForXPath(locator.value, { timeout: waitTimeout });
    }
    return waiter.catch((err) => {
      throw new Error(`element (${locator.toString()}) still not present on page after ${waitTimeout / 1000} sec\n${err.message}`);
    });
  }

  /**
   * {{> waitForVisible }}
   *
   * This method accepts [React selectors](https://codecept.io/react).
   */
  async waitForVisible(locator, sec) {
    const waitTimeout = sec ? sec * 1000 : this.options.waitForTimeout;
    locator = new Locator(locator, 'css');
    await this.context;
    let waiter;
    const context = await this._getContext();
    if (locator.isCSS()) {
      waiter = context.waitForSelector(locator.simplify(), { timeout: waitTimeout, visible: true });
    } else {
      waiter = context.waitForXPath(locator.value, { timeout: waitTimeout, visible: true });
    }
    return waiter.catch((err) => {
      throw new Error(`element (${locator.toString()}) still not visible after ${waitTimeout / 1000} sec\n${err.message}`);
    });
  }

  /**
   * {{> waitForInvisible }}
   */
  async waitForInvisible(locator, sec) {
    const waitTimeout = sec ? sec * 1000 : this.options.waitForTimeout;
    locator = new Locator(locator, 'css');
    await this.context;
    let waiter;
    const context = await this._getContext();
    if (locator.isCSS()) {
      waiter = context.waitForSelector(locator.simplify(), { timeout: waitTimeout, hidden: true });
    } else {
      waiter = context.waitForXPath(locator.value, { timeout: waitTimeout, hidden: true });
    }
    return waiter.catch((err) => {
      throw new Error(`element (${locator.toString()}) still visible after ${waitTimeout / 1000} sec\n${err.message}`);
    });
  }

  /**
   * {{> waitToHide }}
   */
  async waitToHide(locator, sec) {
    const waitTimeout = sec ? sec * 1000 : this.options.waitForTimeout;
    locator = new Locator(locator, 'css');
    let waiter;
    const context = await this._getContext();
    if (locator.isCSS()) {
      waiter = context.waitForSelector(locator.simplify(), { timeout: waitTimeout, hidden: true });
    } else {
      waiter = context.waitForXPath(locator.value, { timeout: waitTimeout, hidden: true });
    }
    return waiter.catch((err) => {
      throw new Error(`element (${locator.toString()}) still not hidden after ${waitTimeout / 1000} sec\n${err.message}`);
    });
  }

  async _getContext() {
    if (this.context && this.context.constructor.name === 'Frame') {
      return this.context;
    }
    return this.page;
  }

  /**
   * {{> waitInUrl }}
   */
  async waitInUrl(urlPart, sec = null) {
    const waitTimeout = sec ? sec * 1000 : this.options.waitForTimeout;

    return this.page.waitForFunction((urlPart) => {
      const currUrl = decodeURIComponent(decodeURIComponent(decodeURIComponent(window.location.href)));
      return currUrl.indexOf(urlPart) > -1;
    }, { timeout: waitTimeout }, urlPart).catch(async (e) => {
      const currUrl = await this._getPageUrl(); // Required because the waitForFunction can't return data.
      if (/failed: timeout/i.test(e.message)) {
        throw new Error(`expected url to include ${urlPart}, but found ${currUrl}`);
      } else {
        throw e;
      }
    });
  }

  /**
   * {{> waitUrlEquals }}
   */
  async waitUrlEquals(urlPart, sec = null) {
    const waitTimeout = sec ? sec * 1000 : this.options.waitForTimeout;

    const baseUrl = this.options.url;
    if (urlPart.indexOf('http') < 0) {
      urlPart = baseUrl + urlPart;
    }

    return this.page.waitForFunction((urlPart) => {
      const currUrl = decodeURIComponent(decodeURIComponent(decodeURIComponent(window.location.href)));
      return currUrl.indexOf(urlPart) > -1;
    }, { timeout: waitTimeout }, urlPart).catch(async (e) => {
      const currUrl = await this._getPageUrl(); // Required because the waitForFunction can't return data.
      if (/failed: timeout/i.test(e.message)) {
        throw new Error(`expected url to be ${urlPart}, but found ${currUrl}`);
      } else {
        throw e;
      }
    });
  }

  /**
   * {{> waitForText }}
   */
  async waitForText(text, sec = null, context = null) {
    const waitTimeout = sec ? sec * 1000 : this.options.waitForTimeout;
    let waiter;

    const contextObject = await this._getContext();

    if (context) {
      const locator = new Locator(context, 'css');
      if (locator.isCSS()) {
        waiter = contextObject.waitForFunction((locator, text) => {
          const el = document.querySelector(locator);
          if (!el) return false;
          return el.innerText.indexOf(text) > -1;
        }, { timeout: waitTimeout }, locator.value, text);
      }

      if (locator.isXPath()) {
        waiter = contextObject.waitForFunction((locator, text, $XPath) => {
          eval($XPath); // eslint-disable-line no-eval
          const el = $XPath(null, locator);
          if (!el.length) return false;
          return el[0].innerText.indexOf(text) > -1;
        }, { timeout: waitTimeout }, locator.value, text, $XPath.toString());
      }
    } else {
      waiter = contextObject.waitForFunction(text => document.body && document.body.innerText.indexOf(text) > -1, { timeout: waitTimeout }, text);
    }

    return waiter.catch((err) => {
      throw new Error(`Text "${text}" was not found on page after ${waitTimeout / 1000} sec\n${err.message}`);
    });
  }

  /**
   * Waits for a network request.
   *
   * ```js
   * I.waitForRequest('http://example.com/resource');
   * I.waitForRequest(request => request.url() === 'http://example.com' && request.method() === 'GET');
   * ```
   *
   * @param {string|function} urlOrPredicate
   * @param {?number} [sec=null] seconds to wait
   */
  async waitForRequest(urlOrPredicate, sec = null) {
    const timeout = sec ? sec * 1000 : this.options.waitForTimeout;
    return this.page.waitForRequest(urlOrPredicate, { timeout });
  }

  /**
   * Waits for a network response.
   *
   * ```js
   * I.waitForResponse('http://example.com/resource');
   * I.waitForResponse(response => response.url() === 'http://example.com' && response.request().method() === 'GET');
   * ```
   *
   * @param {string|function} urlOrPredicate
   * @param {?number} [sec=null] number of seconds to wait
   */
  async waitForResponse(urlOrPredicate, sec = null) {
    const timeout = sec ? sec * 1000 : this.options.waitForTimeout;
    return this.page.waitForResponse(urlOrPredicate, { timeout });
  }

  /**
   * {{> switchTo }}
   */
  async switchTo(locator) {
    if (Number.isInteger(locator)) {
      // Select by frame index of current context

      let childFrames = null;
      if (this.context && typeof this.context.childFrames === 'function') {
        childFrames = this.context.childFrames();
      } else {
        childFrames = this.page.mainFrame().childFrames();
      }

      if (locator >= 0 && locator < childFrames.length) {
        this.context = childFrames[locator];
      } else {
        throw new Error('Element #invalidIframeSelector was not found by text|CSS|XPath');
      }
      return;
    }
    if (!locator) {
      this.context = await this.page.mainFrame().$('body');
      return;
    }

    // iframe by selector
    const els = await this._locate(locator);
    assertElementExists(els, locator);
    const contentFrame = await els[0].contentFrame();

    if (contentFrame) {
      this.context = contentFrame;
    } else {
      this.context = els[0];
    }
  }

  /**
   * {{> waitForFunction }}
   */
  async waitForFunction(fn, argsOrSec = null, sec = null) {
    let args = [];
    if (argsOrSec) {
      if (Array.isArray(argsOrSec)) {
        args = argsOrSec;
      } else if (typeof argsOrSec === 'number') {
        sec = argsOrSec;
      }
    }
    const waitTimeout = sec ? sec * 1000 : this.options.waitForTimeout;
    const context = await this._getContext();
    return context.waitForFunction(fn, { timeout: waitTimeout }, ...args);
  }

  /**
   * Waits for navigation to finish. By default takes configured `waitForNavigation` option.
   *
   * See [Pupeteer's reference](https://github.com/GoogleChrome/puppeteer/blob/master/docs/api.md#pagewaitfornavigationoptions)
   *
   * @param {*} opts
   */
  async waitForNavigation(opts = {}) {
    opts = {
      timeout: this.options.getPageTimeout,
      waitUntil: this.options.waitForNavigation,
      ...opts,
    };
    return this.page.waitForNavigation(opts);
  }

  /**
   * {{> waitUntil }}
   */
  async waitUntil(fn, sec = null) {
    console.log('This method will remove in CodeceptJS 1.4; use `waitForFunction` instead!');
    const waitTimeout = sec ? sec * 1000 : this.options.waitForTimeout;
    const context = await this._getContext();
    return context.waitForFunction(fn, { timeout: waitTimeout });
  }

  async waitUntilExists(locator, sec) {
    console.log(`waitUntilExists deprecated:
    * use 'waitForElement' to wait for element to be attached
    * use 'waitForDetached to wait for element to be removed'`);
    return this.waitForDetached(locator, sec);
  }

  /**
   * {{> waitForDetached }}
   */
  async waitForDetached(locator, sec) {
    const waitTimeout = sec ? sec * 1000 : this.options.waitForTimeout;
    locator = new Locator(locator, 'css');

    let waiter;
    const context = await this._getContext();
    if (locator.isCSS()) {
      const visibleFn = function (locator) {
        return document.querySelector(locator) === null;
      };
      waiter = context.waitForFunction(visibleFn, { timeout: waitTimeout }, locator.value);
    } else {
      const visibleFn = function (locator, $XPath) {
        eval($XPath); // eslint-disable-line no-eval
        return $XPath(null, locator).length === 0;
      };
      waiter = context.waitForFunction(visibleFn, { timeout: waitTimeout }, locator.value, $XPath.toString());
    }
    return waiter.catch((err) => {
      throw new Error(`element (${locator.toString()}) still on page after ${waitTimeout / 1000} sec\n${err.message}`);
    });
  }

  async _waitForAction() {
    return this.wait(this.options.waitForAction / 1000);
  }

  /**
   * {{> grabDataFromPerformanceTiming }}
   */
  async grabDataFromPerformanceTiming() {
    return perfTiming;
  }

  /**
   * {{> grabElementBoundingRect }}
   */
  async grabElementBoundingRect(locator, prop) {
    const els = await this._locate(locator);
    assertElementExists(els, locator);
    const rect = await els[0].boundingBox();
    if (prop) return rect[prop];
    return rect;
  }
}

module.exports = Puppeteer;

async function findElements(matcher, locator) {
  if (locator.react) return findReact(matcher, locator);
  locator = new Locator(locator, 'css');
  if (!locator.isXPath()) return matcher.$$(locator.simplify());
  return matcher.$x(locator.value);
}

async function proceedClick(locator, context = null, options = {}) {
  let matcher = await this.context;
  if (context) {
    const els = await this._locate(context);
    assertElementExists(els, context);
    matcher = els[0];
  }
  const els = await findClickable.call(this, matcher, locator);
  if (context) {
    assertElementExists(els, locator, 'Clickable element', `was not found inside element ${new Locator(context).toString()}`);
  } else {
    assertElementExists(els, locator, 'Clickable element');
  }
  await els[0].click(options);
  const promises = [];
  if (options.waitForNavigation) {
    promises.push(this.waitForNavigation());
  }
  promises.push(this._waitForAction());
  return Promise.all(promises);
}

async function findClickable(matcher, locator) {
  if (locator.react) return findReact(matcher, locator);
  locator = new Locator(locator);
  if (!locator.isFuzzy()) return findElements.call(this, matcher, locator);

  let els;
  const literal = xpathLocator.literal(locator.value);

  els = await findElements.call(this, matcher, Locator.clickable.narrow(literal));
  if (els.length) return els;

  els = await findElements.call(this, matcher, Locator.clickable.wide(literal));
  if (els.length) return els;

  try {
    els = await findElements.call(this, matcher, Locator.clickable.self(literal));
    if (els.length) return els;
  } catch (err) {
    // Do nothing
  }

  return findElements.call(this, matcher, locator.value); // by css or xpath
}

async function proceedSee(assertType, text, context, strict = false) {
  let description;
  let allText;
  if (!context) {
    let el = await this.context;

    if (el && !el.getProperty) {
      // Fallback to body
      el = await this.context.$('body');
    }

    allText = [await el.getProperty('innerText').then(p => p.jsonValue())];
    description = 'web application';
  } else {
    const locator = new Locator(context, 'css');
    description = `element ${locator.toString()}`;
    const els = await this._locate(locator);
    assertElementExists(els, locator.toString());
    allText = await Promise.all(els.map(el => el.getProperty('innerText').then(p => p.jsonValue())));
  }

  if (strict) {
    return allText.map(elText => equals(description)[assertType](text, elText));
  }
  return stringIncludes(description)[assertType](text, allText.join(' | '));
}

async function findCheckable(locator, context) {
  let contextEl = await this.context;
  if (typeof context === 'string') {
    contextEl = await findElements.call(this, contextEl, (new Locator(context, 'css')).simplify());
    contextEl = contextEl[0];
  }

  const matchedLocator = new Locator(locator);
  if (!matchedLocator.isFuzzy()) {
    return findElements.call(this, contextEl, matchedLocator.simplify());
  }

  const literal = xpathLocator.literal(locator);
  let els = await findElements.call(this, contextEl, Locator.checkable.byText(literal));
  if (els.length) {
    return els;
  }
  els = await findElements.call(this, contextEl, Locator.checkable.byName(literal));
  if (els.length) {
    return els;
  }
  return findElements.call(this, contextEl, locator);
}

async function proceedIsChecked(assertType, option) {
  let els = await findCheckable.call(this, option);
  assertElementExists(els, option, 'Checkable');
  els = await Promise.all(els.map(el => el.getProperty('checked')));
  els = await Promise.all(els.map(el => el.jsonValue()));
  const selected = els.reduce((prev, cur) => prev || cur);
  return truth(`checkable ${option}`, 'to be checked')[assertType](selected);
}

async function findFields(locator) {
  const matchedLocator = new Locator(locator);
  if (!matchedLocator.isFuzzy()) {
    return this._locate(matchedLocator);
  }
  const literal = xpathLocator.literal(locator);

  let els = await this._locate({ xpath: Locator.field.labelEquals(literal) });
  if (els.length) {
    return els;
  }

  els = await this._locate({ xpath: Locator.field.labelContains(literal) });
  if (els.length) {
    return els;
  }
  els = await this._locate({ xpath: Locator.field.byName(literal) });
  if (els.length) {
    return els;
  }
  return this._locate({ css: locator });
}

async function proceedDragAndDrop(sourceLocator, destinationLocator) {
  const src = await this._locate(sourceLocator);
  assertElementExists(src, sourceLocator, 'Source Element');

  const dst = await this._locate(destinationLocator);
  assertElementExists(dst, destinationLocator, 'Destination Element');

  // Note: Using private api ._clickablePoint becaues the .BoundingBox does not take into account iframe offsets!
  const dragSource = await src[0]._clickablePoint();
  const dragDestination = await dst[0]._clickablePoint();

  // Drag start point
  await this.page.mouse.move(dragSource.x, dragSource.y, { steps: 5 });
  await this.page.mouse.down();

  // Drag destination
  await this.page.mouse.move(dragDestination.x, dragDestination.y, { steps: 5 });
  await this.page.mouse.up();

  await this._waitForAction();
}

async function proceedSeeInField(assertType, field, value) {
  const els = await findFields.call(this, field);
  assertElementExists(els, field, 'Field');
  const el = els[0];
  const tag = await el.getProperty('tagName').then(el => el.jsonValue());
  const fieldType = await el.getProperty('type').then(el => el.jsonValue());

  const proceedMultiple = async (elements) => {
    const fields = Array.isArray(elements) ? elements : [elements];

    const elementValues = [];
    for (const element of fields) {
      elementValues.push(await element.getProperty('value').then(el => el.jsonValue()));
    }

    if (typeof value === 'boolean') {
      equals(`no. of items matching > 0: ${field}`)[assertType](value, !!elementValues.length);
    } else {
      if (assertType === 'assert') {
        equals(`select option by ${field}`)[assertType](true, elementValues.length > 0);
      }
      elementValues.forEach(val => stringIncludes(`fields by ${field}`)[assertType](value, val));
    }
  };

  if (tag === 'SELECT') {
    const selectedOptions = await el.$$('option:checked');
    // locate option by values and check them
    if (value === '') {
      return proceedMultiple(selectedOptions);
    }

    const options = await filterFieldsByValue(selectedOptions, value, true);
    return proceedMultiple(options);
  }

  if (tag === 'INPUT') {
    if (fieldType === 'checkbox' || fieldType === 'radio') {
      if (typeof value === 'boolean') {
        // Filter by values
        const options = await filterFieldsBySelectionState(els, true);
        return proceedMultiple(options);
      }

      const options = await filterFieldsByValue(els, value, true);
      return proceedMultiple(options);
    }
    return proceedMultiple(els[0]);
  }
  const fieldVal = await el.getProperty('value').then(el => el.jsonValue());
  return stringIncludes(`fields by ${field}`)[assertType](value, fieldVal);
}

async function filterFieldsByValue(elements, value, onlySelected) {
  const matches = [];
  for (const element of elements) {
    const val = await element.getProperty('value').then(el => el.jsonValue());
    let isSelected = true;
    if (onlySelected) {
      isSelected = await elementSelected(element);
    }
    if ((value == null || val.indexOf(value) > -1) && isSelected) {
      matches.push(element);
    }
  }
  return matches;
}

async function filterFieldsBySelectionState(elements, state) {
  const matches = [];
  for (const element of elements) {
    const isSelected = await elementSelected(element);
    if (isSelected === state) {
      matches.push(element);
    }
  }
  return matches;
}

async function elementSelected(element) {
  const type = await element.getProperty('type').then(el => el.jsonValue());

  if (type === 'checkbox' || type === 'radio') {
    return element.getProperty('checked').then(el => el.jsonValue());
  }
  return element.getProperty('selected').then(el => el.jsonValue());
}

function isFrameLocator(locator) {
  locator = new Locator(locator);
  if (locator.isFrame()) return locator.value;
  return false;
}

function assertElementExists(res, locator, prefix, suffix) {
  if (!res || res.length === 0) {
    throw new ElementNotFound(locator, prefix, suffix);
  }
}

function $XPath(element, selector) {
  const found = document.evaluate(selector, element || document.body, null, 5, null);
  const res = [];
  let current = null;
  while (current = found.iterateNext()) {
    res.push(current);
  }
  return res;
}

async function targetCreatedHandler(page) {
  if (!page) return;
  this.withinLocator = null;
  page.on('load', () => {
    page.$('body')
      .catch(() => null)
      .then(context => this.context = context);
  });
  page.on('console', (msg) => {
    this.debugSection(`Browser:${ucfirst(msg.type())}`, (msg._text || '') + msg.args().join(' '));
    consoleLogStore.add(msg);
  });

  if (this.options.userAgent) {
    await page.setUserAgent(this.options.userAgent);
  }
  if (this.options.windowSize && this.options.windowSize.indexOf('x') > 0) {
    const dimensions = this.options.windowSize.split('x');
    const width = parseInt(dimensions[0], 10);
    const height = parseInt(dimensions[1], 10);
    await page.setViewport({ width, height });
  }
}

// List of key values to key definitions
// https://github.com/GoogleChrome/puppeteer/blob/v1.20.0/lib/USKeyboardLayout.js
const keyDefinitionMap = {
  /* eslint-disable quote-props */
  '0': 'Digit0',
  '1': 'Digit1',
  '2': 'Digit2',
  '3': 'Digit3',
  '4': 'Digit4',
  '5': 'Digit5',
  '6': 'Digit6',
  '7': 'Digit7',
  '8': 'Digit8',
  '9': 'Digit9',
  'a': 'KeyA',
  'b': 'KeyB',
  'c': 'KeyC',
  'd': 'KeyD',
  'e': 'KeyE',
  'f': 'KeyF',
  'g': 'KeyG',
  'h': 'KeyH',
  'i': 'KeyI',
  'j': 'KeyJ',
  'k': 'KeyK',
  'l': 'KeyL',
  'm': 'KeyM',
  'n': 'KeyN',
  'o': 'KeyO',
  'p': 'KeyP',
  'q': 'KeyQ',
  'r': 'KeyR',
  's': 'KeyS',
  't': 'KeyT',
  'u': 'KeyU',
  'v': 'KeyV',
  'w': 'KeyW',
  'x': 'KeyX',
  'y': 'KeyY',
  'z': 'KeyZ',
  ';': 'Semicolon',
  '=': 'Equal',
  ',': 'Comma',
  '-': 'Minus',
  '.': 'Period',
  '/': 'Slash',
  '`': 'Backquote',
  '[': 'BracketLeft',
  '\\': 'Backslash',
  ']': 'BracketRight',
  '\'': 'Quote',
  /* eslint-enable quote-props */
};

function getNormalizedKey(key) {
  const normalizedKey = getNormalizedKeyAttributeValue(key);
  if (key !== normalizedKey) {
    this.debugSection('Input', `Mapping key '${key}' to '${normalizedKey}'`);
  }
  // Use key definition to ensure correct key is displayed when Shift modifier is active
  if (Object.prototype.hasOwnProperty.call(keyDefinitionMap, normalizedKey)) {
    return keyDefinitionMap[normalizedKey];
  }
  return normalizedKey;
}<|MERGE_RESOLUTION|>--- conflicted
+++ resolved
@@ -20,12 +20,8 @@
   toCamelCase,
   convertCssPropertiesToCamelCase,
   screenshotOutputFolder,
-<<<<<<< HEAD
-  toCamelCase
-=======
   getNormalizedKeyAttributeValue,
   isModifierKey,
->>>>>>> d755c155
 } = require('../utils');
 const {
   isColorProperty,
@@ -1633,9 +1629,6 @@
   async grabCssPropertyFromAll(locator, cssProperty) {
     const els = await this._locate(locator);
     const res = await Promise.all(els.map(el => el.executionContext().evaluate(el => JSON.parse(JSON.stringify(getComputedStyle(el))), el)));
-<<<<<<< HEAD
-    const cssValues = res.map(props => toCamelCase(props[cssProperty]));
-=======
     const cssValues = res.map(props => props[toCamelCase(cssProperty)]);
 
     return cssValues;
@@ -1648,7 +1641,6 @@
   async grabCssPropertyFrom(locator, cssProperty) {
     const cssValues = await this.grabCssPropertyFromAll(locator, cssProperty);
     assertElementExists(cssValues, locator);
->>>>>>> d755c155
 
     if (cssValues.length > 1) {
       this.debugSection('GrabCSS', `Using first element out of ${cssValues.length}`);
@@ -1694,45 +1686,6 @@
       return true;
     });
     return equals(`all elements (${locator}) to have CSS property ${JSON.stringify(cssProperties)}`).assert(chunked.length, elemAmount);
-  }
-
-  /**
-   * {{> dontSeeCssPropertiesOnElements }}
-   * {{ react }}
-   */
-  async dontSeeCssPropertiesOnElements(locator, cssProperties) {
-    const res = await this._locate(locator);
-    assertElementExists(res, locator);
-
-    const cssPropertiesCamelCase = convertCssPropertiesToCamelCase(cssProperties);
-    const elemAmount = res.length;
-    const commands = [];
-    res.forEach((el) => {
-      Object.keys(cssPropertiesCamelCase).forEach((prop) => {
-        commands.push(el.executionContext()
-          .evaluate((el) => {
-            const style = window.getComputedStyle ? getComputedStyle(el) : el.currentStyle;
-            return JSON.parse(JSON.stringify(style));
-          }, el)
-          .then((props) => {
-            if (isColorProperty(prop)) {
-              return convertColorToRGBA(props[prop]);
-            }
-            return props[prop];
-          }));
-      });
-    });
-    let props = await Promise.all(commands);
-    const values = Object.keys(cssPropertiesCamelCase).map(key => cssPropertiesCamelCase[key]);
-    if (!Array.isArray(props)) props = [props];
-    let chunked = chunkArray(props, values.length);
-    chunked = chunked.filter((val) => {
-      for (let i = 0; i < val.length; ++i) {
-        if (val[i] !== values[i]) return true;
-      }
-      return false;
-    });
-    return equals(`all elements (${locator}) don't have CSS property ${JSON.stringify(cssProperties)}`).assert(chunked.length, elemAmount);
   }
 
   /**
