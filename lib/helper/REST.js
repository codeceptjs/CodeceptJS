const axios = require('axios').default;
const requireg = require('requireg');
<<<<<<< HEAD
const expect = require('chai').expect;
=======
const { expect } = require('chai');
>>>>>>> 03bd584e

const Helper = require('../helper');

/**
 * REST helper allows to send additional requests to the REST API during acceptance tests.
 * [Axios](https://github.com/axios/axios) library is used to perform requests.
 *
 * ## Configuration
 *
 * * endpoint: API base URL
 * * timeout: timeout for requests in milliseconds. 10000ms by default
 * * defaultHeaders: a list of default headers
 * * onRequest: a async function which can update request object.
 *
 * ## Example
 *
 * ```js
 *{
 *   helpers: {
 *     REST: {
 *       endpoint: 'http://site.com/api',
 *       onRequest: (request) => {
 *       request.headers.auth = '123';
 *     }
 *   }
 *}
 * ```
 *
 * ## Access From Helpers
 *
 * Send REST requests by accessing `_executeRequest` method:
 *
 * ```js
 * this.helpers['REST']._executeRequest({
 *    url,
 *    data,
 * });
 * ```
 *
 * ## Methods
 */
class REST extends Helper {
  constructor(config) {
    super(config);
    this.options = {
      timeout: 10000,
      defaultHeaders: {},
      endpoint: '',
    };
    this.options = Object.assign(this.options, config);
    this.headers = { ...this.options.defaultHeaders };
    axios.defaults.headers = this.options.defaultHeaders;
  }

  static _checkRequirements() {
    try {
      requireg('axios');
    } catch (e) {
      return ['axios'];
    }
  }

  /**
   * Executes axios request
   *
   * @param {*} request
   */
  async _executeRequest(request) {
    axios.defaults.timeout = request.timeout || this.options.timeout;

    if (this.headers && this.headers.auth) {
      request.auth = this.headers.auth;
    }

    if ((typeof request.data) === 'string') {
      if (!request.headers || !request.headers['Content-Type']) {
        request.headers = Object.assign(request.headers, { 'Content-Type': 'application/x-www-form-urlencoded' });
      }
    }

    if (this.config.onRequest) {
      await this.config.onRequest(request);
    }

    this.debugSection('Request', JSON.stringify(request));

    try {
      this.response = await axios(request);
    } catch (err) {
      if (!err.response) throw err;
      this.debugSection('Response', `Response error. Status code: ${err.response.status}`);
      this.response = err.response;
    }
    this.debugSection('Response', JSON.stringify(this.response.data));
    return this.response;
  }

  /**
   * Generates url based on format sent (takes endpoint + url if latter lacks 'http')
   *
   * @param {*} url
   */
  _url(url) {
    return /^\w+\:\/\//.test(url) ? url : this.options.endpoint + url;
  }

  /**
   * Set timeout for the request
   *
   * ```js
   * I.setRequestTimeout(10000); // In milliseconds
   * ```
   *
   */
  setRequestTimeout(newTimeout) {
    this.options.timeout = newTimeout;
  }

  /**
   * Send GET request to REST API
   *
   * ```js
   * I.sendGetRequest('/api/users.json');
   * ```
   *
   * @param {*} url
   * @param {object} headers
   */
  async sendGetRequest(url, headers = {}) {
    const request = {
      baseURL: this._url(url),
      headers,
    };
    return this._executeRequest(request);
  }

  /**
   * Sends POST request to API.
   *
   * ```js
   * I.sendPostRequest('/api/users.json', { "email": "user@user.com" });
   * ```
   *
   * @param {*} url
   * @param {*} payload
   * @param {object} headers
   */
  async sendPostRequest(url, payload = {}, headers = {}) {
    const request = {
      baseURL: this._url(url),
      method: 'POST',
      data: payload,
      headers,
    };

    return this._executeRequest(request);
  }

  /**
   * Sends PATCH request to API.
   *
   * ```js
   * I.sendPatchRequest('/api/users.json', { "email": "user@user.com" });
   * ```
   *
   * @param {string} url
   * @param {object} payload
   * @param {object} headers
   */
  async sendPatchRequest(url, payload, headers = {}) {
    const request = {
      baseURL: this._url(url),
      method: 'PATCH',
      data: payload,
      headers,
    };

    return this._executeRequest(request);
  }

  /**
   * Sends PUT request to API.
   *
   * ```js
   * I.sendPutRequest('/api/users.json', { "email": "user@user.com" });
   * ```
   *
   * @param {string} url
   * @param {object} payload
   * @param {object} headers
   */
  async sendPutRequest(url, payload = {}, headers = {}) {
    const request = {
      baseURL: this._url(url),
      method: 'PUT',
      data: payload,
      headers,
    };

    return this._executeRequest(request);
  }

  /**
   * Sends DELETE request to API.
   *
   * ```js
   * I.sendDeleteRequest('/api/users/1');
   * ```
   *
   * @param {*} url
   * @param {object} headers
   */
  async sendDeleteRequest(url, headers = {}) {
    const request = {
      baseURL: this._url(url),
      method: 'DELETE',
      headers,
    };

    return this._executeRequest(request);
  }


  /**
 * Checks if the response code is equal to what was provided
 *
 * ```js
 * I.seeResponseCodeIs(200);
 * ```
 *
 * @param {string|number} statusCode
 */
  seeResponseCodeIs(statusCode) {
    expect(this.response.status).to.equal(statusCode, `Status code ${this.response.status} of response is not equal to ${statusCode}`);
  }

  /**
   * Checks if the response code is not equal to what was provided
   *
   * ```js
   * I.dontSeeResponseCodeIs(200);
   * ```
   *
   * @param {string|number} statusCode
   */
  dontSeeResponseCodeIs(statusCode) {
    expect(this.response.status).to.not.equal(statusCode, `Status code ${this.response.status} of response is equal to ${statusCode}`);
  }

  /**
   * Checks if the response code is a sucessful response code by checking if its value is between 200-299
   *
   * ```js
   * I.seeResponseWasSucessful();
   * ```
   */
  seeResponseWasSucessful() {
    expect(this.response.status).to.be.above(199);
    expect(this.response.status).to.be.below(300);
  }

  /**
   * Checks if the response code is a redirect response code by checking if its value is between 300-399
   *
   * ```js
   * I.seeResponseWasRedirected();
   * ```
   */
  seeResponseWasRedirected() {
    expect(this.response.status).to.be.above(299);
    expect(this.response.status).to.be.below(400);
  }

  /**
   * Checks if the response code is an error response code by checking if its value is between 400-499
   *
   * ```js
   * I.seeResponseWasClientError();
   * ```
   */
  seeResponseWasClientError() {
    expect(this.response.status).to.be.above(399);
    expect(this.response.status).to.be.below(500);
  }

  /**
   * Checks if the response code is a server error response code by checking if its value is between 500-599
   *
   * ```js
   * I.seeResponseWasServerError();
   * ```
   */
  seeResponseWasServerError() {
    expect(this.response.status).to.be.above(499);
    expect(this.response.status).to.be.below(600);
  }

  /**
   * Checks if the response code is between a specified range
   *
   * ```js
   * I.seeResponseCodeBetween(200, 299);
   * ```
   */
  seeResponseCodeBetween(min, max) {
    expect(this.response.status).to.be.above(min);
    expect(this.response.status).to.be.below(max);
  }

  /**
   * Checks if a header exists on the request and optionally checks the header's value
   *
   * ```js
   * I.seeHeader('Content-Type');
   * I.seeHeader('Content-Type', 'application/json');
   * ```
   *
   * @param {string} key
   * @param {string} [value=undefined]
   */
  seeHeader(key, value = undefined) {
    expect(this.response.headers).to.have.property(key);
    if (value) {
      expect(this.response.headers[key]).to.equal(value);
    }
  }

  /**
   * Checks if a header does not exist on the request
   *
   * ```js
   * I.dontSeeHeader('Content-Type');
   * ```
   *
   * @param {string} key
   */
  dontSeeHeader(key) {
    expect(this.response.headers).to.not.have.property(key);
  }

  /**
   * Returns all headers from the request
   *
   * ```js
   * I.grabHeaders();
   * ```
   *
   */
  grabHeaders() {
    return this.headers;
  }

  /**
   * Returns the header from the request using the specified key
   *
   * ```js
   * I.grabHeader('Content-Type');
   * ```
   *
   * @param {string} key
   */
  grabHeader(key) {
    return this.headers[key];
  }

  /**
   * Sets an HTTP header on the request to be used in all subsequent requests
   *
   * ```js
   * I.setHeader('Content-Type', 'application/json');
   * ```
   *
   * @param {string} key
   * @param {string} value
   */
  setHeader(key, value) {
    this.headers[key] = value;
  }

  /**
   * Removes an HTTP header from the request and will be removed for all subsequent requests
   *
   * ```js
   * I.removeHeader('Content-Type');
   * ```
   *
   * @param {string} key
   */
  removeHeader(key) {
    delete this.headers[key];
  }

  /**
   * Checks that the response body is equal to the provided object
   *
   * ```js
   * I.seeResponseBody({a: 1, b: 2});
   * ```
   *
   * @param {Object} obj
   */
  seeResponseBody(obj) {
    expect(obj).to.deep.equal(this.response.data);
  }
}
module.exports = REST;<|MERGE_RESOLUTION|>--- conflicted
+++ resolved
@@ -1,10 +1,6 @@
 const axios = require('axios').default;
 const requireg = require('requireg');
-<<<<<<< HEAD
-const expect = require('chai').expect;
-=======
 const { expect } = require('chai');
->>>>>>> 03bd584e
 
 const Helper = require('../helper');
 
