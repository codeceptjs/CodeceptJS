--- conflicted
+++ resolved
@@ -170,6 +170,7 @@
    * @param {object} headers
    */
   sendPostRequest(url, payload = {}, headers = {}) {
+    payload = typeof payload === 'object' ? JSON.stringify(payload) : payload;
     request = unirest.post(this._url(url)).headers(headers).send(payload);
     return this._executeRequest(request);
   }
@@ -186,6 +187,7 @@
    * @param {object} headers
    */
   sendPatchRequest(url, payload = {}, headers = {}) {
+    payload = typeof payload === 'object' ? JSON.stringify(payload) : payload;
     request = unirest.patch(this._url(url)).headers(headers).send(payload);
     return this._executeRequest(request);
   }
@@ -202,6 +204,7 @@
    * @param {object} headers
    */
   sendPutRequest(url, payload = {}, headers = {}) {
+    payload = typeof payload === 'object' ? JSON.stringify(payload) : payload;
     request = unirest.put(this._url(url)).headers(headers).send(payload);
     return this._executeRequest(request);
   }
@@ -220,35 +223,11 @@
     request = unirest.delete(this._url(url)).headers(headers);
     return this._executeRequest(request);
   }
-<<<<<<< HEAD
-
-  /**
-   * Executes unirest request
-   *
-   * @param {*} request
-   */
-  async _executeRequest(request) {
-    if (headers && headers.auth) {
-      request.auth(headers.auth);
-    }
-    request.timeout(this.options.timeout);
-
-    const response = await executeRequest(request);
-    this._cleanRequestHeaders();
-    return response;
-  }
-=======
->>>>>>> 3d6d83fe
 }
 module.exports = REST;
 
-<<<<<<< HEAD
-async function executeRequest(request) {
-  return new Promise(((resolve, reject) => {
-=======
 function executeRequest(request) {
   return new Promise((resolve) => {
->>>>>>> 3d6d83fe
     request
       .headers(headers)
       .end(response => resolve(response));
