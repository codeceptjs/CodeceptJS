--- conflicted
+++ resolved
@@ -15,10 +15,7 @@
  *
  * * endpoint: API base URL
  * * timeout: timeout for requests in milliseconds. 10000 by default
-<<<<<<< HEAD
-=======
  * * defaultHeaders: a list of default headers
->>>>>>> 88717655
  * * resetHeaders: set to true to reset headers  between requests. Disabled by default
  *
  */
@@ -31,10 +28,7 @@
     this.options = {
       timeout: 10000,
       resetHeaders: false,
-<<<<<<< HEAD
-=======
       defaultHeaders: {},
->>>>>>> 88717655
       endpoint: ''
     };
     this.options = Object.assign(this.options, config);
@@ -49,10 +43,6 @@
     }
   }
 
-<<<<<<< HEAD
-
-=======
->>>>>>> 88717655
   setRequestTimeout(newTimeout) {
     this.options.timeout = newTimeout;
   }
@@ -78,11 +68,7 @@
 
   _cleanRequestHeaders() {
     if (this.options.resetHeaders) {
-<<<<<<< HEAD
-      this.headers = {};
-=======
       headers = this.options.defaultHeaders;
->>>>>>> 88717655
     }
   }
 
@@ -98,11 +84,6 @@
    * ```
    *
    * @param {*} url
-<<<<<<< HEAD
-   */
-  sendGetRequest(url) {
-    request = unirest.get(this._url(url));
-=======
    * @param object headers
    */
   sendGetRequest(url, headers = {}) {
@@ -123,85 +104,26 @@
    */
   sendPostRequest(url, payload = {}, headers = {}) {
     request = unirest.post(this._url(url)).send(payload).headers(headers);
->>>>>>> 88717655
     return this._executeRequest(request);
   }
 
   /**
-<<<<<<< HEAD
-   * Sends POST request to API.
-   *
-   * ```js
-   * I.sendPostRequest('/api/users.json', { "email": "user@user.com" });
-   * ```
-   *
-   * @param {*} url
-   * @param {*} payload
-   */
-  sendPostRequest(url, payload = {}) {
-    request = unirest.post(this._url(url)).send(payload);
-    return this._executeRequest(request);
-  }
-
-  /**
-=======
->>>>>>> 88717655
    * Sends PATCH request to API.
    *
    * ```js
    * I.sendPatchRequest('/api/users.json', { "email": "user@user.com" });
    * ```
    *
-<<<<<<< HEAD
-   * @param {*} url
-   * @param {*} payload
-   */
-  sendPatchRequest(url, payload = {}) {
-    request = unirest.patch(this._url(url)).send(payload);
-    return this._executeRequest(request);
-  }
-
-  /**
-   * Sends PUT request to API.
-   *
-   * ```js
-   * I.sendPutRequest('/api/users.json', { "email": "user@user.com" });
-   * ```
-   *
-   * @param {*} url
-   * @param {*} payload
-   */
-  sendPutRequest(url, payload = {}) {
-    request = unirest.put(this._url(url)).send(payload);
-    return this._executeRequest(request);
-  }
-
-  /**
-   * Sends DELETE request to API.
-   *
-   * ```js
-   * I.sendDeleteRequest('/api/users/1');
-   * ```
-   *
-   * @param {*} url
-   * @param {*} payload
-   */
-  sendDeleteRequest(url) {
-    request = unirest.delete(this._url(url));
-=======
    * @param string url
    * @param object payload
    * @param object headers
    */
   sendPatchRequest(url, payload = {}, headers = {}) {
     request = unirest.patch(this._url(url)).send(payload).headers(headers);
->>>>>>> 88717655
     return this._executeRequest(request);
   }
 
   /**
-<<<<<<< HEAD
-=======
    * Sends PUT request to API.
    *
    * ```js
@@ -233,7 +155,6 @@
   }
 
   /**
->>>>>>> 88717655
    * Executes unirest request
    *
    * @param {*} request
