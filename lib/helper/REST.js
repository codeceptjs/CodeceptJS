const axios = require('axios').default;
<<<<<<< HEAD
const requireg = require('requireg');
const expect = require('expect');
=======
const Secret = require('../secret');
>>>>>>> 47ef1e10

const Helper = require('../helper');

/**
 * REST helper allows to send additional requests to the REST API during acceptance tests.
 * [Axios](https://github.com/axios/axios) library is used to perform requests.
 *
 * ## Configuration
 *
 * * endpoint: API base URL
 * * timeout: timeout for requests in milliseconds. 10000ms by default
 * * defaultHeaders: a list of default headers
 * * onRequest: a async function which can update request object.
 * * maxUploadFileSize: set the max content file size in MB when performing api calls.
 *
 * ## Example
 *
 * ```js
 *{
 *   helpers: {
 *     REST: {
 *       endpoint: 'http://site.com/api',
 *       onRequest: (request) => {
 *       request.headers.auth = '123';
 *     }
 *   }
 *}
 * ```
 *
 * ## Access From Helpers
 *
 * Send REST requests by accessing `_executeRequest` method:
 *
 * ```js
 * this.helpers['REST']._executeRequest({
 *    url,
 *    data,
 * });
 * ```
 *
 * ## Methods
 */
class REST extends Helper {
  constructor(config) {
    super(config);
    this.options = {
      timeout: 10000,
      defaultHeaders: {},
      endpoint: '',
    };

    if (this.options.maxContentLength) {
      const maxContentLength = this.options.maxUploadFileSize * 1024 * 1024;
      this.options.maxContentLength = maxContentLength;
      this.options.maxBodyLength = maxContentLength;
    }

    this.options = { ...this.options, ...config };
    this.headers = { ...this.options.defaultHeaders };
    axios.defaults.headers = this.options.defaultHeaders;
  }

  static _checkRequirements() {
    try {
      require('axios');
    } catch (e) {
      return ['axios'];
    }
  }

  /**
   * Executes axios request
   *
   * @param {*} request
   */
  async _executeRequest(request) {
    const _debugRequest = { ...request };
    axios.defaults.timeout = request.timeout || this.options.timeout;

    if (this.headers && this.headers.auth) {
      request.auth = this.headers.auth;
    }

    if (request.data instanceof Secret) {
      _debugRequest.data = '*****';
      request.data = typeof request.data === 'object' ? { ...request.data.toString() } : request.data.toString();
    }

    if ((typeof request.data) === 'string') {
      if (!request.headers || !request.headers['Content-Type']) {
        request.headers = { ...request.headers, ...{ 'Content-Type': 'application/x-www-form-urlencoded' } };
      }
    }

    if (this.config.onRequest) {
      await this.config.onRequest(request);
    }

    this.debugSection('Request', JSON.stringify(_debugRequest));

    try {
      this.response = await axios(request);
    } catch (err) {
      if (!err.response) throw err;
      this.debugSection('Response', `Response error. Status code: ${err.response.status}`);
      this.response = err.response;
    }
    this.debugSection('Response', JSON.stringify(this.response.data));
    return this.response;
  }

  /**
   * Generates url based on format sent (takes endpoint + url if latter lacks 'http')
   *
   * @param {*} url
   */
  _url(url) {
    return /^\w+\:\/\//.test(url) ? url : this.options.endpoint + url;
  }

  /**
   * Set timeout for the request
   *
   * ```js
   * I.setRequestTimeout(10000); // In milliseconds
   * ```
   *
   */
  setRequestTimeout(newTimeout) {
    this.options.timeout = newTimeout;
  }

  /**
   * Send GET request to REST API
   *
   * ```js
   * I.sendGetRequest('/api/users.json');
   * ```
   *
   * @param {*} url
   * @param {object} [headers={}] - the headers object to be sent. By default it is sent as an empty object
   */
  async sendGetRequest(url, headers = {}) {
    const request = {
      baseURL: this._url(url),
      headers,
    };
    return this._executeRequest(request);
  }

  /**
   * Sends POST request to API.
   *
   * ```js
   * I.sendPostRequest('/api/users.json', { "email": "user@user.com" });
   *
   * // To mask the payload in logs
   * I.sendPostRequest('/api/users.json', secret({ "email": "user@user.com" }));
   *
   * ```
   *
   * @param {*} url
   * @param {*} [payload={}] - the payload to be sent. By default it is sent as an empty object
   * @param {object} [headers={}] - the headers object to be sent. By default it is sent as an empty object
   */
  async sendPostRequest(url, payload = {}, headers = {}) {
    const request = {
      baseURL: this._url(url),
      method: 'POST',
      data: payload,
      headers,
    };

    if (this.options.maxContentLength) {
      request.maxContentLength = this.options.maxContentLength;
      request.maxBodyLength = this.options.maxContentLength;
    }

    return this._executeRequest(request);
  }

  /**
   * Sends PATCH request to API.
   *
   * ```js
   * I.sendPatchRequest('/api/users.json', { "email": "user@user.com" });
   *
   * // To mask the payload in logs
   * I.sendPatchRequest('/api/users.json', secret({ "email": "user@user.com" }));
   *
   * ```
   *
   * @param {string} url
   * @param {*} [payload={}] - the payload to be sent. By default it is sent as an empty object
   * @param {object} [headers={}] - the headers object to be sent. By default it is sent as an empty object
   */
  async sendPatchRequest(url, payload = {}, headers = {}) {
    const request = {
      baseURL: this._url(url),
      method: 'PATCH',
      data: payload,
      headers,
    };

    if (this.options.maxContentLength) {
      request.maxContentLength = this.options.maxContentLength;
      request.maxBodyLength = this.options.maxBodyLength;
    }

    return this._executeRequest(request);
  }

  /**
   * Sends PUT request to API.
   *
   * ```js
   * I.sendPutRequest('/api/users.json', { "email": "user@user.com" });
   *
   * // To mask the payload in logs
   * I.sendPutRequest('/api/users.json', secret({ "email": "user@user.com" }));
   *
   * ```
   *
   * @param {string} url
   * @param {*} [payload={}] - the payload to be sent. By default it is sent as an empty object
   * @param {object} [headers={}] - the headers object to be sent. By default it is sent as an empty object
   */
  async sendPutRequest(url, payload = {}, headers = {}) {
    const request = {
      baseURL: this._url(url),
      method: 'PUT',
      data: payload,
      headers,
    };

    if (this.options.maxContentLength) {
      request.maxContentLength = this.options.maxContentLength;
      request.maxBodyLength = this.options.maxBodyLength;
    }

    return this._executeRequest(request);
  }

  /**
   * Sends DELETE request to API.
   *
   * ```js
   * I.sendDeleteRequest('/api/users/1');
   * ```
   *
   * @param {*} url
   * @param {object} [headers={}] - the headers object to be sent. By default it is sent as an empty object
   */
  async sendDeleteRequest(url, headers = {}) {
    const request = {
      baseURL: this._url(url),
      method: 'DELETE',
      headers,
    };

    return this._executeRequest(request);
  }


  /**
 * Checks if the response code is equal to what was provided
 *
 * ```js
 * I.seeResponseCodeIs(200);
 * ```
 *
 * @param {string|number} statusCode
 */
  seeResponseCodeIs(statusCode) {
    expect(this.response.status).toBe(statusCode);
  }

  /**
   * Checks if the response code is not equal to what was provided
   *
   * ```js
   * I.dontSeeResponseCodeIs(200);
   * ```
   *
   * @param {string|number} statusCode
   */
  dontSeeResponseCodeIs(statusCode) {
    expect(this.response.status).not.toBe(statusCode);
  }

  /**
   * Checks if the response code is a sucessful response code by checking if its value is between 200-299
   *
   * ```js
   * I.seeResponseWasSucessful();
   * ```
   */
  seeResponseWasSucessful() {
    expect(this.response.status).toBeLessThan(300);
    expect(this.response.status).toBeGreaterThan(199);
  }

  /**
   * Checks if the response code is a redirect response code by checking if its value is between 300-399
   *
   * ```js
   * I.seeResponseWasRedirected();
   * ```
   */
  seeResponseWasRedirected() {
    expect(this.response.status).toBeLessThan(400);
    expect(this.response.status).toBeGreaterThan(299);
  }

  /**
   * Checks if the response code is an error response code by checking if its value is between 400-499
   *
   * ```js
   * I.seeResponseWasClientError();
   * ```
   */
  seeResponseWasClientError() {
    expect(this.response.status).toBeLessThan(500);
    expect(this.response.status).toBeGreaterThan(399);
  }

  /**
   * Checks if the response code is a server error response code by checking if its value is between 500-599
   *
   * ```js
   * I.seeResponseWasServerError();
   * ```
   */
  seeResponseWasServerError() {
    expect(this.response.status).toBeLessThan(600);
    expect(this.response.status).toBeGreaterThan(499);
  }

  /**
   * Checks if the response code is between a specified range
   *
   * ```js
   * I.seeResponseCodeBetween(200, 299);
   * ```
   */
  seeResponseCodeBetween(min, max) {
    expect(this.response.status).toBeLessThan(max);
    expect(this.response.status).toBeGreaterThan(min);
  }

  /**
   * Checks if a header exists on the request and optionally checks the header's value
   *
   * ```js
   * I.seeHeader('Content-Type');
   * I.seeHeader('Content-Type', 'application/json');
   * ```
   *
   * @param {string} key
   * @param {string} [value=undefined]
   */
  seeHeader(key, value = undefined) {
    expect(this.response.headers).toHaveProperty(key)
    if (value) {
      expect(this.response.headers).toHaveProperty(key, value)
    }
  }

  /**
   * Checks if a header does not exist on the request
   *
   * ```js
   * I.dontSeeHeader('Content-Type');
   * ```
   *
   * @param {string} key
   */
  dontSeeHeader(key) {
    expect(this.response.headers).not.toHaveProperty(key);
  }

  /**
   * Returns all headers from the request
   *
   * ```js
   * I.grabHeaders();
   * ```
   *
   */
  grabHeaders() {
    return this.headers;
  }

  /**
   * Returns the header from the request using the specified key
   *
   * ```js
   * I.grabHeader('Content-Type');
   * ```
   *
   * @param {string} key
   */
  grabHeader(key) {
    return this.headers[key];
  }

  /**
   * Sets an HTTP header on the request to be used in all subsequent requests
   *
   * ```js
   * I.setHeader('Content-Type', 'application/json');
   * ```
   *
   * @param {string} key
   * @param {string} value
   */
  setHeader(key, value) {
    this.headers[key] = value;
  }

  /**
   * Removes an HTTP header from the request and will be removed for all subsequent requests
   *
   * ```js
   * I.removeHeader('Content-Type');
   * ```
   *
   * @param {string} key
   */
  removeHeader(key) {
    delete this.headers[key];
  }

  /**
   * Checks that the response body is equal to the provided object
   *
   * ```js
   * I.seeResponseBody({a: 1, b: 2});
   * ```
   *
   * @param {Object} obj
   */
  seeResponseBody(obj) {
    expect(obj).toEqual(this.response.data);
  }
}
module.exports = REST;<|MERGE_RESOLUTION|>--- conflicted
+++ resolved
@@ -1,11 +1,7 @@
 const axios = require('axios').default;
-<<<<<<< HEAD
 const requireg = require('requireg');
 const expect = require('expect');
-=======
 const Secret = require('../secret');
->>>>>>> 47ef1e10
-
 const Helper = require('../helper');
 
 /**
