--- conflicted
+++ resolved
@@ -957,52 +957,6 @@
 
   /**
    *
-<<<<<<< HEAD
-   * ```js
-   * I.performTouchAction('swipeDown'); // perform swipe down on the screen
-   * I.performTouchAction('swipeUp'); // perform swipe up on the screen
-   * I.performTouchAction('swipeLeft'); // perform swipe left on the screen
-   * I.performTouchAction('swipeRight'); // perform swipe right on the screen
-   * ```
-   *
-   * @param action
-   * @param percentage (optional), from 0 - 1, 1 by default
-   *
-   * Appium: support Android and iOS
-   */
-  async performTouchAction(action, percentage = 1) {
-    switch (action) {
-      case 'swipeDown':
-        this._swipeOnPercentage(
-          this._calculateXY(SWIPE_DIRECTION.down.start, percentage),
-          this._calculateXY(SWIPE_DIRECTION.down.end, percentage),
-        );
-        break;
-      case 'swipeUp':
-        this._swipeOnPercentage(
-          this._calculateXY(SWIPE_DIRECTION.up.start, percentage),
-          this._calculateXY(SWIPE_DIRECTION.up.end, percentage),
-        );
-        break;
-      case 'swipeLeft':
-        this._swipeOnPercentage(
-          this._calculateXY(SWIPE_DIRECTION.left.start, percentage),
-          this._calculateXY(SWIPE_DIRECTION.left.end, percentage),
-        );
-        break;
-      case 'swipeRight':
-        this._swipeOnPercentage(
-          this._calculateXY(SWIPE_DIRECTION.right.start, percentage),
-          this._calculateXY(SWIPE_DIRECTION.right.end, percentage),
-        );
-        break;
-    }
-  }
-
-  /**
-   *
-=======
->>>>>>> db8dceaa
    * Perform a swipe left on an element.
    *
    * ```js
