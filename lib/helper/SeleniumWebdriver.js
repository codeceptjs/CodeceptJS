--- conflicted
+++ resolved
@@ -165,25 +165,17 @@
   }
 
   _failed(test) {
-<<<<<<< HEAD
-    if (this.options.disableScreenshots) return;
-    let fileName = '';
-    if (this.options.uniqueScreenshotNames) {
-      fileName =
-        test.title.substring(0, 10).replace(/ /g, '_') + '-' + hashCode(test.title) + '-' + hashCode(test.file) +
-        '.failed.png';
-    } else {
-      fileName = test.title.replace(/ /g, '_') + '.failed.png';
-    }
-    return this.saveScreenshot(fileName, true);
-=======
     let fileName = test.title.replace(/ /g, '_') + '.failed.png';
     let promisesList = [];
-    console.log('within', withinStore);
     if (Object.keys(withinStore).length != 0) promisesList.push(this._withinEnd());
-    promisesList.push(this.saveScreenshot(fileName, true));
+    if (!this.options.disableScreenshots)) {
+      let fileName = test.title.replace(/ /g, '_') + '.failed.png';
+      if (this.options.uniqueScreenshotNames) {
+        fileName = test.title.substring(0, 10).replace(/ /g, '_') + '-' + hashCode(test.title) + '-' + hashCode(test.file) + '.failed.png';
+      }
+      promisesList.push(this.saveScreenshot(fileName, true));
+    }
     return Promise.all(promisesList);
->>>>>>> d0132e9f
   }
 
   _withinBegin(locator) {
