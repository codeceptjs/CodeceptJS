let addMochawesomeContext;
let currentTest;
let currentSuite;

const Helper = require('../helper');
<<<<<<< HEAD
const clearString = require('../utils').clearString;
=======
const { clearString } = require('../utils');
>>>>>>> bee213da

class Mochawesome extends Helper {
  constructor(config) {
    super(config);

    // set defaults
    this.options = {
      uniqueScreenshotNames: false,
      disableScreenshots: false,
    };

    addMochawesomeContext = require('mochawesome/addContext');
    this._createConfig(config);
  }

  _createConfig(config) {
    // override defaults with config
    Object.assign(this.options, config);
  }

  _beforeSuite(suite) {
    currentSuite = suite;
    currentTest = '';
  }

  _before() {
    if (currentSuite && currentSuite.ctx) {
      currentTest = { test: currentSuite.ctx.currentTest };
    }
  }

  _test(test) {
    currentTest = { test };
  }

  _failed(test) {
    if (this.options.disableScreenshots) return;
    let fileName;
    // Get proper name if we are fail on hook
    if (test.ctx.test.type === 'hook') {
      currentTest = { test: test.ctx.test };
      // ignore retries if we are in hook
      test._retries = -1;
      fileName = clearString(`${test.title}_${currentTest.test.title}`);
    } else {
      currentTest = { test };
      fileName = clearString(test.title);
    }
    if (this.options.uniqueScreenshotNames) {
      const uuid = test.uuid || test.ctx.test.uuid;
      fileName = `${fileName.substring(0, 10)}_${uuid}`;
    }
    if (test._retries < 1 || test._retries === test.retryNum) {
      fileName = `${fileName}.failed.png`;
      return addMochawesomeContext(currentTest, fileName);
    }
  }

  addMochawesomeContext(context) {
    if (currentTest === '') currentTest = { test: currentSuite.ctx.test };
    return addMochawesomeContext(currentTest, context);
  }
}

module.exports = Mochawesome;<|MERGE_RESOLUTION|>--- conflicted
+++ resolved
@@ -3,11 +3,7 @@
 let currentSuite;
 
 const Helper = require('../helper');
-<<<<<<< HEAD
-const clearString = require('../utils').clearString;
-=======
 const { clearString } = require('../utils');
->>>>>>> bee213da
 
 class Mochawesome extends Helper {
   constructor(config) {
