const requireg = require('requireg');
const Helper = require('../helper');
const stringIncludes = require('../assert/include').includes;
const urlEquals = require('../assert/equal').urlEquals;
const equals = require('../assert/equal').equals;
const empty = require('../assert/empty').empty;
const truth = require('../assert/truth').truth;
const Locator = require('../locator');
const path = require('path');
const ElementNotFound = require('./errors/ElementNotFound');
const urlResolve = require('url').resolve;
const {
  xpathLocator,
  fileExists,
  screenshotOutputFolder,
} = require('../utils');

const specialKeys = {
  Backspace: '\u0008',
  Enter: '\u000d',
  Delete: '\u007f',
};

let withinStatus = false;

/**
 * Nightmare helper wraps [Nightmare](https://github.com/segmentio/nightmare) library to provide
 * fastest headless testing using Electron engine. Unlike Selenium-based drivers this uses
 * Chromium-based browser with Electron with lots of client side scripts, thus should be less stable and
 * less trusted.
 *
 * Requires `nightmare` package to be installed.
 *
 * ## Configuration
 *
 * This helper should be configured in codecept.json or codecept.conf.js
 *
 * * `url` - base url of website to be tested
 * * `restart` (optional, default: true) - restart browser between tests.
 * * `disableScreenshots` (optional, default: false)  - don't save screenshot on failure.
 * * `uniqueScreenshotNames` (optional, default: false)  - option to prevent screenshot override if you have scenarios with the same name in different suites.
 * * `fullPageScreenshots` (optional, default: false) - make full page screenshots on failure.
 * * `keepBrowserState` (optional, default: false)  - keep browser state between tests when `restart` set to false.
 * * `keepCookies` (optional, default: false)  - keep cookies between tests when `restart` set to false.
 * * `waitForAction`: (optional) how long to wait after click, doubleClick or PressKey actions in ms. Default: 500.
 * * `waitForTimeout`: (optional) default wait* timeout in ms. Default: 1000.
 * * `windowSize`: (optional) default window size. Set a dimension like `640x480`.
 *
 * + options from [Nightmare configuration](https://github.com/segmentio/nightmare#api)
 *
 * ## Methods
 */
class Nightmare extends Helper {
  constructor(config) {
    super(config);

    this.isRunning = false;

    // override defaults with config
    this._setConfig(config);
  }

  _validateConfig(config) {
    const defaults = {
      waitForAction: 500,
      waitForTimeout: 1000,
      fullPageScreenshots: false,
      disableScreenshots: false,
      uniqueScreenshotNames: false,
      rootElement: 'body',
      restart: true,
      keepBrowserState: false,
      keepCookies: false,
      js_errors: null,
      enableHAR: false,
    };

    return Object.assign(defaults, config);
  }

  static _config() {
    return [
      { name: 'url', message: 'Base url of site to be tested', default: 'http://localhost' },
    ];
  }

  static _checkRequirements() {
    try {
      requireg('nightmare');
    } catch (e) {
      return ['nightmare'];
    }
  }

  async _init() {
    this.Nightmare = requireg('nightmare');

    if (this.options.enableHAR) {
      require('nightmare-har-plugin').install(this.Nightmare);
    }

    this.Nightmare.action('findElements', function (locator, contextEl, done) {
      if (!done) {
        done = contextEl;
        contextEl = null;
      }

      const by = Object.keys(locator)[0];
      const value = locator[by];

      this.evaluate_now((by, locator, contextEl) => window.codeceptjs.findAndStoreElements(by, locator, contextEl), done, by, value, contextEl);
    });

    this.Nightmare.action('findElement', function (locator, contextEl, done) {
      if (!done) {
        done = contextEl;
        contextEl = null;
      }

      const by = Object.keys(locator)[0];
      const value = locator[by];

      this.evaluate_now((by, locator, contextEl) => {
        const res = window.codeceptjs.findAndStoreElement(by, locator, contextEl);
        if (res === null) {
          throw new Error(`Element ${locator} couldn't be located by ${by}`);
        }
        return res;
      }, done, by, value, contextEl);
    });

    this.Nightmare.action('asyncScript', function () {
      let args = Array.prototype.slice.call(arguments);
      const done = args.pop();
      args = args.splice(1, 0, done);
      this.evaluate_now.apply(this, args);
    });

    this.Nightmare.action('enterText', function (el, text, clean, done) {
      const child = this.child;
      const typeFn = () => child.call('type', text, done);

      this.evaluate_now((el, clean) => {
        const element = window.codeceptjs.fetchElement(el);
        if (clean) element.value = '';
        element.focus();
      }, () => {
        if (clean) return typeFn();
        child.call('pressKey', 'End', typeFn); // type End before
      }, el, clean);
    });

    this.Nightmare.action('pressKey', (ns, options, parent, win, renderer, done) => {
      parent.respondTo('pressKey', (ch, done) => {
        win.webContents.sendInputEvent({
          type: 'keyDown',
          keyCode: ch,
        });

        win.webContents.sendInputEvent({
          type: 'char',
          keyCode: ch,
        });

        win.webContents.sendInputEvent({
          type: 'keyUp',
          keyCode: ch,
        });
        done();
      });
      done();
    }, function (key, done) {
      this.child.call('pressKey', key, done);
    });

    this.Nightmare.action('triggerMouseEvent', (ns, options, parent, win, renderer, done) => {
      parent.respondTo('triggerMouseEvent', (evt, done) => {
        win.webContents.sendInputEvent(evt);
        done();
      });
      done();
    }, function (event, done) {
      this.child.call('triggerMouseEvent', event, done);
    });

    this.Nightmare.action(
      'upload',
      (ns, options, parent, win, renderer, done) => {
        parent.respondTo('upload', (selector, pathsToUpload, done) => {
          parent.emit('log', 'paths', pathsToUpload);
          try {
          // attach the debugger
          // NOTE: this will fail if devtools is open
            win.webContents.debugger.attach('1.1');
          } catch (e) {
            parent.emit('log', 'problem attaching', e);
            return done(e);
          }

          win.webContents.debugger.sendCommand('DOM.getDocument', {}, (err, domDocument) => {
            win.webContents.debugger.sendCommand('DOM.querySelector', {
              nodeId: domDocument.root.nodeId,
              selector,
            }, (err, queryResult) => {
            // HACK: chromium errors appear to be unpopulated objects?
              if (Object.keys(err)
                .length > 0) {
                parent.emit('log', 'problem selecting', err);
                return done(err);
              }
              win.webContents.debugger.sendCommand('DOM.setFileInputFiles', {
                nodeId: queryResult.nodeId,
                files: pathsToUpload,
              }, (err, setFileResult) => {
                if (Object.keys(err)
                  .length > 0) {
                  parent.emit('log', 'problem setting input', err);
                  return done(err);
                }
                win.webContents.debugger.detach();
                done(null, pathsToUpload);
              });
            });
          });
        });
        done();
      },
      function (selector, pathsToUpload, done) {
        if (!Array.isArray(pathsToUpload)) {
          pathsToUpload = [pathsToUpload];
        }
        this.child.call('upload', selector, pathsToUpload, (err, stuff) => {
          done(err, stuff);
        });
      },
    );

    return Promise.resolve();
  }

  async _beforeSuite() {
    if (!this.options.restart && !this.isRunning) {
      this.debugSection('Session', 'Starting singleton browser session');
      return this._startBrowser();
    }
  }

  async _before() {
    if (this.options.restart) return this._startBrowser();
    if (!this.isRunning) return this._startBrowser();
    return this.browser;
  }

  async _after() {
    if (!this.isRunning) return;
    if (this.options.restart) {
      this.isRunning = false;
      return this._stopBrowser();
    }
    if (this.options.enableHAR) {
      await this.browser.resetHAR();
    }
    if (this.options.keepBrowserState) return;
    if (this.options.keepCookies) {
      await this.browser.cookies.clearAll();
    }
    this.debugSection('Session', 'cleaning up');
    return this.executeScript(() => localStorage.clear());
  }

  _afterSuite() {
  }

  _finishTest() {
    if (!this.options.restart && this.isRunning) {
      this._stopBrowser();
    }
  }

  async _startBrowser() {
    this.context = this.options.rootElement;
    if (this.options.enableHAR) {
      this.browser = this.Nightmare(Object.assign(require('nightmare-har-plugin').getDevtoolsOptions(), this.options));
      await this.browser;
      await this.browser.waitForDevtools();
    } else {
      this.browser = this.Nightmare(this.options);
      await this.browser;
    }
    await this.browser.goto('about:blank'); // Load a blank page so .saveScreenshot (/evaluate) will work
    this.isRunning = true;
    this.browser.on('dom-ready', () => this._injectClientScripts());
    this.browser.on('did-start-loading', () => this._injectClientScripts());
    this.browser.on('will-navigate', () => this._injectClientScripts());
    this.browser.on('console', (type, message) => {
      this.debug(`${type}: ${message}`);
    });

    if (this.options.windowSize) {
      const size = this.options.windowSize.split('x');
      return this.browser.viewport(parseInt(size[0], 10), parseInt(size[1], 10));
    }
  }

  /**
   * Get HAR
   *
   * ```js
   * let har = await I.grabHAR();
   * fs.writeFileSync('sample.har', JSON.stringify({log: har}));
   * ```
   */
  async grabHAR() {
    return this.browser.getHAR();
  }

  async saveHAR(fileName) {
    const outputFile = path.join(global.output_dir, fileName);
    this.debug(`HAR is saving to ${outputFile}`);

    await this.browser.getHAR().then((har) => {
      require('fs').writeFileSync(outputFile, JSON.stringify({ log: har }));
    });
  }

  async resetHAR() {
    await this.browser.resetHAR();
  }

  async _stopBrowser() {
    return this.browser.end().catch((error) => {
      this.debugSection('Error on End', error);
    });
  }

  async _withinBegin(locator) {
    this.context = locator;
    locator = new Locator(locator, 'css');
    withinStatus = true;
    return this.browser.evaluate((by, locator) => {
      const el = window.codeceptjs.findElement(by, locator);
      if (!el) throw new Error(`Element by ${by}: ${locator} not found`);
      window.codeceptjs.within = el;
    }, locator.type, locator.value);
  }

  _withinEnd() {
    this.context = this.options.rootElement;
    withinStatus = false;
    return this.browser.evaluate(() => {
      window.codeceptjs.within = null;
    });
  }

  /**
   * Locate elements by different locator types, including strict locator.
   * Should be used in custom helpers.
   *
   * This method return promise with array of IDs of found elements.
   * Actual elements can be accessed inside `evaluate` by using `codeceptjs.fetchElement()`
   * client-side function:
   *
   * ```js
   * // get an inner text of an element
   *
   * let browser = this.helpers['Nightmare'].browser;
   * let value = this.helpers['Nightmare']._locate({name: 'password'}).then(function(els) {
   *   return browser.evaluate(function(el) {
   *     return codeceptjs.fetchElement(el).value;
   *   }, els[0]);
   * });
   * ```
   */
  _locate(locator) {
    locator = new Locator(locator, 'css');
    return this.browser.evaluate((by, locator) => {
      return window.codeceptjs.findAndStoreElements(by, locator);
    }, locator.type, locator.value);
  }


  /**
   * Add a header override for all HTTP requests. If header is undefined, the header overrides will be reset.
   *
   * ```js
   * I.haveHeader('x-my-custom-header', 'some value');
   * I.haveHeader(); // clear headers
   * ```
   */
  haveHeader(header, value) {
    return this.browser.header(header, value);
  }

  /**
   * {{> amOnPage }}
   *
   * In a second argument a list of request headers can be passed:
   *
   * ```js
   * I.amOnPage('/auth', { 'x-my-custom-header': 'some value' })
   * ```
   */
  async amOnPage(url, headers = null) {
    if (!(/^\w+\:\/\//.test(url))) {
      url = urlResolve(this.options.url, url);
    }
    const currentUrl = await this.browser.url();
    if (url === currentUrl) {
      // navigating to the same url will cause an error in nightmare, so don't do it
      return;
    }
    return this.browser.goto(url, headers).then((res) => {
      this.debugSection('URL', res.url);
      this.debugSection('Code', res.code);
      this.debugSection('Headers', JSON.stringify(res.headers));
    });
  }

  /**
   * {{> seeInTitle }}
   */
  async seeInTitle(text) {
    const title = await this.browser.title();
    stringIncludes('web page title').assert(text, title);
  }

  /**
   * {{> dontSeeInTitle }}
   */
  async dontSeeInTitle(text) {
    const title = await this.browser.title();
    stringIncludes('web page title').negate(text, title);
  }

  /**
   * {{> grabTitle }}
   */
  async grabTitle() {
    return this.browser.title();
  }

  /**
   * {{> grabCurrentUrl }}
   */
  async grabCurrentUrl() {
    return this.browser.url();
  }

  /**
   * {{> seeInCurrentUrl }}
   */
  async seeInCurrentUrl(url) {
    const currentUrl = await this.browser.url();
    stringIncludes('url').assert(url, currentUrl);
  }

  /**
   * {{> dontSeeInCurrentUrl }}
   */
  async dontSeeInCurrentUrl(url) {
    const currentUrl = await this.browser.url();
    stringIncludes('url').negate(url, currentUrl);
  }

  /**
   * {{> seeCurrentUrlEquals }}
   */
  async seeCurrentUrlEquals(url) {
    const currentUrl = await this.browser.url();
    urlEquals(this.options.url).assert(url, currentUrl);
  }

  /**
   * {{> dontSeeCurrentUrlEquals }}
   */
  async dontSeeCurrentUrlEquals(url) {
    const currentUrl = await this.browser.url();
    urlEquals(this.options.url).negate(url, currentUrl);
  }

  /**
   * {{> see }}
   */
  async see(text, context = null) {
    return proceedSee.call(this, 'assert', text, context);
  }

  /**
   * {{> dontSee }}
   */
  dontSee(text, context = null) {
    return proceedSee.call(this, 'negate', text, context);
  }

  /**
   * {{> seeElement }}
   */
  async seeElement(locator) {
    locator = new Locator(locator, 'css');
    const num = await this.browser.evaluate((by, locator) => {
      return window.codeceptjs.findElements(by, locator).filter(e => e.offsetWidth > 0 && e.offsetHeight > 0).length;
    }, locator.type, locator.value);
    equals('number of elements on a page').negate(0, num);
  }

  /**
   * {{> dontSeeElement }}
   */
  async dontSeeElement(locator) {
    locator = new Locator(locator, 'css');
    locator = new Locator(locator, 'css');
    const num = await this.browser.evaluate((by, locator) => {
      return window.codeceptjs.findElements(by, locator).filter(e => e.offsetWidth > 0 && e.offsetHeight > 0).length;
    }, locator.type, locator.value);
    equals('number of elements on a page').assert(0, num);
  }

  /**
   * {{> seeElementInDOM }}
   */
  async seeElementInDOM(locator) {
    locator = new Locator(locator, 'css');
    const els = await this.browser.findElements(locator.toStrict());
    empty('elements').negate(els.fill('ELEMENT'));
  }

  /**
   * {{> dontSeeElementInDOM }}
   */
  async dontSeeElementInDOM(locator) {
    locator = new Locator(locator, 'css');
    const els = await this.browser.findElements(locator.toStrict());
    empty('elements').assert(els.fill('ELEMENT'));
  }

  /**
   * {{> seeInSource }}
   */
  async seeInSource(text) {
    const source = await this.browser.evaluate(() => document.documentElement.outerHTML);
    stringIncludes('HTML source of a page').assert(text, source);
  }

  /**
   * {{> dontSeeInSource }}
   */
  async dontSeeInSource(text) {
    const source = await this.browser.evaluate(() => document.documentElement.outerHTML);
    stringIncludes('HTML source of a page').negate(text, source);
  }

  /**
   * asserts that an element appears a given number of times in the DOM
   * Element is located by label or name or CSS or XPath.
   *
   * ```js
   * I.seeNumberOfElements('#submitBtn', 1);
   * ```
   */
  async seeNumberOfElements(selector, num) {
    const elements = await this._locate(selector);
    return equals(`expected number of elements (${selector}) is ${num}, but found ${elements.length}`).assert(elements.length, num);
  }

  /**
   * {{> seeNumberOfVisibleElements }}
   */
  async seeNumberOfVisibleElements(locator, num) {
    const res = await this.grabNumberOfVisibleElements(locator);
    return equals(`expected number of visible elements (${locator}) is ${num}, but found ${res}`).assert(res, num);
  }

  /**
   * {{> grabNumberOfVisibleElements }}
   */
  async grabNumberOfVisibleElements(locator) {
    locator = new Locator(locator, 'css');

    const num = await this.browser.evaluate((by, locator) => {
      return window.codeceptjs.findElements(by, locator)
        .filter(e => e.offsetWidth > 0 && e.offsetHeight > 0).length;
    }, locator.type, locator.value);

    return num;
  }

  /**
   * {{> click }}
   */
  async click(locator, context = null) {
    const el = await findClickable.call(this, locator, context);
    assertElementExists(el, locator, 'Clickable');
    return this.browser.evaluate(el => window.codeceptjs.clickEl(el), el)
      .wait(this.options.waitForAction);
  }

  /**
   * {{> doubleClick }}
   */
  async doubleClick(locator, context = null) {
    const el = await findClickable.call(this, locator, context);
    assertElementExists(el, locator, 'Clickable');
    return this.browser.evaluate(el => window.codeceptjs.doubleClickEl(el), el)
      .wait(this.options.waitForAction);
  }


  /**
   * {{> rightClick }}
   */
  async rightClick(locator, context = null) {
    const el = await findClickable.call(this, locator, context);
    assertElementExists(el, locator, 'Clickable');
    return this.browser.evaluate(el => window.codeceptjs.rightClickEl(el), el)
      .wait(this.options.waitForAction);
  }


  /**
   * {{> moveCursorTo }}
   */
  async moveCursorTo(locator, offsetX = 0, offsetY = 0) {
    locator = new Locator(locator, 'css');
    const el = await this.browser.findElement(locator.toStrict());
    assertElementExists(el, locator);
    return this.browser.evaluate((el, x, y) => window.codeceptjs.hoverEl(el, x, y), el, offsetX, offsetY)
      .wait(this.options.waitForAction); // wait for hover event to happen
  }


  /**
   * {{> executeScript }}
   *
   * Wrapper for synchronous [evaluate](https://github.com/segmentio/nightmare#evaluatefn-arg1-arg2)
   */
  async executeScript(fn) {
    return this.browser.evaluate.apply(this.browser, arguments)
      .catch(err => err); // Nightmare's first argument is error :(
  }

  /**
   * {{> executeAsyncScript }}
   *
   * Wrapper for asynchronous [evaluate](https://github.com/segmentio/nightmare#evaluatefn-arg1-arg2).
   * Unlike NightmareJS implementation calling `done` will return its first argument.
   */
  async executeAsyncScript(fn) {
    return this.browser.evaluate.apply(this.browser, arguments)
      .catch(err => err); // Nightmare's first argument is error :(
  }

  /**
   * {{> resizeWindow }}
   */
  async resizeWindow(width, height) {
    if (width === 'maximize') {
      throw new Error('Nightmare doesn\'t support resizeWindow to maximum!');
    }
    return this.browser.viewport(width, height).wait(this.options.waitForAction);
  }

  /**
   * {{> checkOption }}
   */
  async checkOption(field, context = null) {
    const els = await findCheckable.call(this, field, context);
    assertElementExists(els[0], field, 'Checkbox or radio');
    return this.browser.evaluate(els => window.codeceptjs.checkEl(els[0]), els)
      .wait(this.options.waitForAction);
  }

  /**
<<<<<<< HEAD
   * {{> fillField }}
=======
   * {{> ../webapi/uncheckOption }}
   */
  async uncheckOption(field, context = null) {
    const els = await findCheckable.call(this, field, context);
    assertElementExists(els[0], field, 'Checkbox or radio');
    return this.browser.evaluate(els => window.codeceptjs.unCheckEl(els[0]), els)
      .wait(this.options.waitForAction);
  }

  /**
   * {{> ../webapi/fillField }}
>>>>>>> 0e32b47a
   */
  async fillField(field, value) {
    const el = await findField.call(this, field);
    assertElementExists(el, field, 'Field');
    return this.browser.enterText(el, value.toString(), true)
      .wait(this.options.waitForAction);
  }

  /**
   * {{> clearField }}
   */
  async clearField(field) {
    return this.fillField(field, '');
  }

  /**
   * {{> appendField }}
   */
  async appendField(field, value) {
    const el = await findField.call(this, field);
    assertElementExists(el, field, 'Field');
    return this.browser.enterText(el, value, false)
      .wait(this.options.waitForAction);
  }

  /**
   * {{> seeInField }}
   */
  async seeInField(field, value) {
    return proceedSeeInField.call(this, 'assert', field, value);
  }

  /**
   * {{> dontSeeInField }}
   */
  async dontSeeInField(field, value) {
    return proceedSeeInField.call(this, 'negate', field, value);
  }

  /**
   * Sends [input event](http://electron.atom.io/docs/api/web-contents/#webcontentssendinputeventevent) on a page.
   * Can submit special keys like 'Enter', 'Backspace', etc
   */
  async pressKey(key) {
    if (Array.isArray(key)) {
      key = key.join('+'); // should work with accelerators...
    }
    if (Object.keys(specialKeys).indexOf(key) >= 0) {
      key = specialKeys[key];
    }
    return this.browser.pressKey(key).wait(this.options.waitForAction);
  }

  /**
   * Sends [input event](http://electron.atom.io/docs/api/web-contents/#contentssendinputeventevent) on a page.
   * Should be a mouse event like:
   *  {
        type: 'mouseDown',
        x: args.x,
        y: args.y,
        button: "left"
      }
   */
  async triggerMouseEvent(event) {
    return this.browser.triggerMouseEvent(event).wait(this.options.waitForAction);
  }

  /**
   * {{> seeCheckboxIsChecked }}
   */
  async seeCheckboxIsChecked(field) {
    return proceedIsChecked.call(this, 'assert', field);
  }

  /**
   * {{> dontSeeCheckboxIsChecked }}
   */
  async dontSeeCheckboxIsChecked(field) {
    return proceedIsChecked.call(this, 'negate', field);
  }

  /**
   * {{> attachFile }}
   *
   * ##### Limitations:
   *
   * * works only with CSS selectors.
   * * doesn't work if the Chromium DevTools panel is open (as Chromium allows only one attachment to the debugger at a time. [See more](https://github.com/rosshinkley/nightmare-upload#important-note-about-setting-file-upload-inputs))
   */
  async attachFile(locator, pathToFile) {
    const file = path.join(global.codecept_dir, pathToFile);

    locator = new Locator(locator, 'css');
    if (!locator.isCSS()) {
      throw new Error('Only CSS locator allowed for attachFile in Nightmare helper');
    }

    if (!fileExists(file)) {
      throw new Error(`File at ${file} can not be found on local system`);
    }
    return this.browser.upload(locator.value, file);
  }

  /**
   * {{> grabTextFrom }}
   */
  async grabTextFrom(locator) {
    locator = new Locator(locator, 'css');
    const els = await this.browser.findElements(locator.toStrict());
    assertElementExists(els[0], locator);
    const texts = [];
    const getText = el => window.codeceptjs.fetchElement(el).innerText;
    for (const el of els) {
      texts.push(await this.browser.evaluate(getText, el));
    }
    if (texts.length === 1) return texts[0];
    return texts;
  }

  /**
   * {{> grabValueFrom }}
   */
  async grabValueFrom(locator) {
    const el = await findField.call(this, locator);
    assertElementExists(el, locator, 'Field');
    return this.browser.evaluate(el => window.codeceptjs.fetchElement(el).value, el);
  }

  /**
   * {{> grabAttributeFrom }}
   */
  async grabAttributeFrom(locator, attr) {
    locator = new Locator(locator, 'css');
    const els = await this.browser.findElements(locator.toStrict());
    const array = [];

    for (let index = 0; index < els.length; index++) {
      const el = els[index];
      assertElementExists(el, locator);
      array.push(await this.browser.evaluate((el, attr) => window.codeceptjs.fetchElement(el).getAttribute(attr), el, attr));
    }

    return array.length === 1 ? array[0] : array;
  }

  /**
   * {{> grabHTMLFrom }}
   */
  async grabHTMLFrom(locator) {
    locator = new Locator(locator, 'css');
    const els = await this.browser.findElements(locator.toStrict());
    const array = [];

    for (let index = 0; index < els.length; index++) {
      const el = els[index];
      assertElementExists(el, locator);
      array.push(await this.browser.evaluate(el => window.codeceptjs.fetchElement(el).innerHTML, el));
    }
    this.debugSection('HTML', array);

    return array.length === 1 ? array[0] : array;
  }


  _injectClientScripts() {
    return this.browser.inject('js', path.join(__dirname, 'clientscripts', 'nightmare.js'));
  }

  /**
   * {{> selectOption }}
   */
  async selectOption(select, option) {
    const fetchAndCheckOption = function (el, locator) {
      el = window.codeceptjs.fetchElement(el);
      const found = document.evaluate(locator, el, null, 5, null);
      let current = null;
      const items = [];
      while (current = found.iterateNext()) {
        items.push(current);
      }
      for (let i = 0; i < items.length; i++) {
        current = items[i];
        if (current instanceof HTMLOptionElement) {
          current.selected = true;
          if (!el.multiple) el.value = current.value;
        }
        const event = document.createEvent('HTMLEvents');
        event.initEvent('change', true, true);
        el.dispatchEvent(event);
      }
      return !!current;
    };

    const el = await findField.call(this, select);
    assertElementExists(el, select, 'Selectable field');
    if (!Array.isArray(option)) {
      option = [option];
    }
    const promises = [];

    for (const key in option) {
      const opt = xpathLocator.literal(option[key]);
      const checked = await this.browser.evaluate(fetchAndCheckOption, el, Locator.select.byVisibleText(opt));

      if (!checked) {
        await this.browser.evaluate(fetchAndCheckOption, el, Locator.select.byValue(opt));
      }
    }
    return this.browser.wait(this.options.waitForAction);
  }

  /**
   * {{> setCookie }}
   *
   * Wrapper for `.cookies.set(cookie)`.
   * [See more](https://github.com/segmentio/nightmare/blob/master/Readme.md#cookiessetcookie)
   */
  async setCookie(cookie) {
    return this.browser.cookies.set(cookie);
  }

  /**
   * {{> seeCookie}}
   *
   */
  async seeCookie(name) {
    const res = await this.browser.cookies.get(name);
    truth(`cookie ${name}`, 'to be set').assert(res);
  }

  /**
   * {{> dontSeeCookie}}
   */
  async dontSeeCookie(name) {
    const res = await this.browser.cookies.get(name);
    truth(`cookie ${name}`, 'to be set').negate(res);
  }

  /**
   * {{> grabCookie}}
   *
   * Returns cookie in JSON format. If name not passed returns all cookies for this domain.
   *
   * Multiple cookies can be received by passing query object:
   *
   * ```js
   * I.grabCookie({ secure: true});
   * ```
   *
   * If you'd like get all cookies for all urls, use: `.grabCookie({ url: null }).`
   */
  async grabCookie(name) {
    return this.browser.cookies.get(name);
  }

  /**
   * {{> clearCookie}}
   */
  async clearCookie(cookie) {
    if (!cookie) {
      return this.browser.cookies.clearAll();
    }
    return this.browser.cookies.clear(cookie);
  }

  /**
   * {{> waitForFunction }}
   */
  async waitForFunction(fn, argsOrSec = null, sec = null) {
    let args = [];
    if (argsOrSec) {
      if (Array.isArray(argsOrSec)) {
        args = argsOrSec;
      } else if (typeof argsOrSec === 'number') {
        sec = argsOrSec;
      }
    }
    this.browser.options.waitTimeout = sec ? sec * 1000 : this.options.waitForTimeout;
    return this.browser.wait(fn, ...args);
  }

  /**
   * {{> wait }}
   */
  async wait(sec) {
    return new Promise(((done) => {
      setTimeout(done, sec * 1000);
    }));
  }

  /**
   * {{> waitForText }}
   */
  async waitForText(text, sec, context = null) {
    if (!context) {
      context = this.context;
    }
    const locator = new Locator(context, 'css');
    this.browser.options.waitTimeout = sec ? sec * 1000 : this.options.waitForTimeout;
    return this.browser.wait((by, locator, text) => {
      return window.codeceptjs.findElement(by, locator).innerText.indexOf(text) > -1;
    }, locator.type, locator.value, text).catch((err) => {
      if (err.message.indexOf('Cannot read property') > -1) {
        throw new Error(`element (${JSON.stringify(context)}) is not in DOM. Unable to wait text.`);
      } else if (err.message && err.message.indexOf('.wait() timed out after') > -1) {
        throw new Error(`there is no element(${JSON.stringify(context)}) with text "${text}" after ${sec} sec`);
      } else throw err;
    });
  }

  /**
   * {{> waitForVisible }}
   */
  waitForVisible(locator, sec) {
    this.browser.options.waitTimeout = sec ? sec * 1000 : this.options.waitForTimeout;
    locator = new Locator(locator, 'css');

    return this.browser.wait((by, locator) => {
      const el = window.codeceptjs.findElement(by, locator);
      if (!el) return false;
      return el.offsetWidth > 0 && el.offsetHeight > 0;
    }, locator.type, locator.value).catch((err) => {
      if (err.message && err.message.indexOf('.wait() timed out after') > -1) {
        throw new Error(`element (${JSON.stringify(locator)}) still not visible on page after ${sec} sec`);
      } else throw err;
    });
  }

  /**
   * {{> waitToHide }}
   */
  async waitToHide(locator, sec = null) {
    return this.waitForInvisible(locator, sec);
  }

  /**
   * {{> waitForInvisible }}
   */
  waitForInvisible(locator, sec) {
    this.browser.options.waitTimeout = sec ? sec * 1000 : this.options.waitForTimeout;
    locator = new Locator(locator, 'css');

    return this.browser.wait((by, locator) => {
      const el = window.codeceptjs.findElement(by, locator);
      if (!el) return true;
      return !(el.offsetWidth > 0 && el.offsetHeight > 0);
    }, locator.type, locator.value).catch((err) => {
      if (err.message && err.message.indexOf('.wait() timed out after') > -1) {
        throw new Error(`element (${JSON.stringify(locator)}) still visible after ${sec} sec`);
      } else throw err;
    });
  }

  /**
   * {{> waitForElement }}
   */
  async waitForElement(locator, sec) {
    this.browser.options.waitTimeout = sec ? sec * 1000 : this.options.waitForTimeout;
    locator = new Locator(locator, 'css');

    return this.browser.wait((by, locator) => window.codeceptjs.findElement(by, locator) !== null, locator.type, locator.value).catch((err) => {
      if (err.message && err.message.indexOf('.wait() timed out after') > -1) {
        throw new Error(`element (${JSON.stringify(locator)}) still not present on page after ${sec} sec`);
      } else throw err;
    });
  }

  async waitUntilExists(locator, sec) {
    console.log(`waitUntilExists deprecated:
    * use 'waitForElement' to wait for element to be attached
    * use 'waitForDetached to wait for element to be removed'`);
    return this.waitForDetached(locator, sec);
  }

  /**
   * {{> waitForDetached }}
   */
  async waitForDetached(locator, sec) {
    this.browser.options.waitTimeout = sec ? sec * 1000 : this.options.waitForTimeout;
    sec = this.browser.options.waitForTimeout / 1000;
    locator = new Locator(locator, 'css');

    return this.browser.wait((by, locator) => window.codeceptjs.findElement(by, locator) === null, locator.type, locator.value).catch((err) => {
      if (err.message && err.message.indexOf('.wait() timed out after') > -1) {
        throw new Error(`element (${JSON.stringify(locator)}) still on page after ${sec} sec`);
      } else throw err;
    });
  }

  /**
   * {{> refreshPage }}
   */
  async refreshPage() {
    return this.browser.refresh();
  }

  /**
   * Reload the page
   */
  refresh() {
    console.log('Deprecated in favor of refreshPage');
    return this.browser.refresh();
  }

  /**
   * {{> saveScreenshot }}
   */
  async saveScreenshot(fileName, fullPage = this.options.fullPageScreenshots) {
    const outputFile = screenshotOutputFolder(fileName);

    this.debug(`Screenshot is saving to ${outputFile}`);
    const recorder = require('../recorder');

    if (!fullPage) {
      return this.browser.screenshot(outputFile);
    }
    const { height, width } = await this.browser.evaluate(() => {
      return { height: document.body.scrollHeight, width: document.body.scrollWidth };
    });
    await this.browser.viewport(width, height);
    return this.browser.screenshot(outputFile);
  }

  async _failed(test) {
    if (withinStatus !== false) await this._withinEnd();
  }

  /**
   * {{> scrollTo }}
   */
  async scrollTo(locator, offsetX = 0, offsetY = 0) {
    if (typeof locator === 'number' && typeof offsetX === 'number') {
      offsetY = offsetX;
      offsetX = locator;
      locator = null;
    }
    if (locator) {
      locator = new Locator(locator, 'css');
      return this.browser.evaluate((by, locator, offsetX, offsetY) => {
        const el = window.codeceptjs.findElement(by, locator);
        if (!el) throw new Error(`Element not found ${by}: ${locator}`);
        const rect = el.getBoundingClientRect();
        window.scrollTo(rect.left + offsetX, rect.top + offsetY);
      }, locator.type, locator.value, offsetX, offsetY);
    }
    // eslint-disable-next-line prefer-arrow-callback
    return this.executeScript(function (x, y) { return window.scrollTo(x, y); }, offsetX, offsetY);
  }

  /**
   * {{> scrollPageToTop }}
   */
  async scrollPageToTop() {
    return this.executeScript(() => window.scrollTo(0, 0));
  }

  /**
   * {{> scrollPageToBottom }}
   */
  async scrollPageToBottom() {
    /* eslint-disable prefer-arrow-callback, comma-dangle */
    return this.executeScript(function () {
      const body = document.body;
      const html = document.documentElement;
      window.scrollTo(0, Math.max(
        body.scrollHeight, body.offsetHeight,
        html.clientHeight, html.scrollHeight, html.offsetHeight
      ));
    });
    /* eslint-enable */
  }

  /**
   * {{> grabPageScrollPosition}}
   */
  async grabPageScrollPosition() {
    /* eslint-disable comma-dangle */
    function getScrollPosition() {
      return {
        x: window.pageXOffset,
        y: window.pageYOffset
      };
    }
    /* eslint-enable comma-dangle */
    return this.executeScript(getScrollPosition);
  }
}

module.exports = Nightmare;

async function proceedSee(assertType, text, context) {
  let description;
  let locator;
  if (!context) {
    if (this.context === this.options.rootElement) {
      locator = new Locator(this.context, 'css');
      description = 'web application';
    } else {
      description = `current context ${this.context}`;
      locator = new Locator({ xpath: './/*' });
    }
  } else {
    locator = new Locator(context, 'css');
    description = `element ${locator.toString()}`;
  }

  const texts = await this.browser.evaluate((by, locator) => {
    return window.codeceptjs.findElements(by, locator).map(el => el.innerText);
  }, locator.type, locator.value);
  const allText = texts.join(' | ');
  return stringIncludes(description)[assertType](text, allText);
}

async function proceedSeeInField(assertType, field, value) {
  const el = await findField.call(this, field);
  assertElementExists(el, field, 'Field');
  const tag = await this.browser.evaluate(el => window.codeceptjs.fetchElement(el).tagName, el);
  const fieldVal = await this.browser.evaluate(el => window.codeceptjs.fetchElement(el).value, el);
  if (tag === 'select') {
    // locate option by values and check them
    const text = await this.browser.evaluate((el, val) => {
      return el.querySelector(`option[value="${val}"]`).innerText;
    }, el, xpathLocator.literal(fieldVal));
    return equals(`select option by ${field}`)[assertType](value, text);
  }
  return stringIncludes(`field by ${field}`)[assertType](value, fieldVal);
}

async function proceedIsChecked(assertType, option) {
  const els = await findCheckable.call(this, option);
  assertElementExists(els, option, 'Checkable');
  const selected = await this.browser.evaluate((els) => {
    return els.map(el => window.codeceptjs.fetchElement(el).checked).reduce((prev, cur) => prev || cur);
  }, els);
  return truth(`checkable ${option}`, 'to be checked')[assertType](selected);
}


async function findCheckable(locator, context) {
  let contextEl = null;
  if (context) {
    contextEl = await this.browser.findElement((new Locator(context, 'css')).toStrict());
  }

  const matchedLocator = new Locator(locator);
  if (!matchedLocator.isFuzzy()) {
    return this.browser.findElements(matchedLocator.toStrict(), contextEl);
  }

  const literal = xpathLocator.literal(locator);
  let els = await this.browser.findElements({ xpath: Locator.checkable.byText(literal) }, contextEl);
  if (els.length) {
    return els;
  }
  els = await this.browser.findElements({ xpath: Locator.checkable.byName(literal) }, contextEl);
  if (els.length) {
    return els;
  }
  return this.browser.findElements({ css: locator }, contextEl);
}

async function findClickable(locator, context) {
  let contextEl = null;
  if (context) {
    contextEl = await this.browser.findElement((new Locator(context, 'css')).toStrict());
  }

  const matchedLocator = new Locator(locator);
  if (!matchedLocator.isFuzzy()) {
    return this.browser.findElement(matchedLocator.toStrict(), contextEl);
  }

  const literal = xpathLocator.literal(locator);

  let els = await this.browser.findElements({ xpath: Locator.clickable.narrow(literal) }, contextEl);
  if (els.length) {
    return els[0];
  }

  els = await this.browser.findElements({ xpath: Locator.clickable.wide(literal) }, contextEl);
  if (els.length) {
    return els[0];
  }

  return this.browser.findElement({ css: locator }, contextEl);
}

async function findField(locator) {
  const matchedLocator = new Locator(locator);
  if (!matchedLocator.isFuzzy()) {
    return this.browser.findElements(matchedLocator.toStrict());
  }
  const literal = xpathLocator.literal(locator);

  let els = await this.browser.findElements({ xpath: Locator.field.labelEquals(literal) });
  if (els.length) {
    return els[0];
  }

  els = await this.browser.findElements({ xpath: Locator.field.labelContains(literal) });
  if (els.length) {
    return els[0];
  }
  els = await this.browser.findElements({ xpath: Locator.field.byName(literal) });
  if (els.length) {
    return els[0];
  }
  return this.browser.findElement({ css: locator });
}

function assertElementExists(el, locator, prefix, suffix) {
  if (el === null) throw new ElementNotFound(locator, prefix, suffix);
}<|MERGE_RESOLUTION|>--- conflicted
+++ resolved
@@ -670,10 +670,7 @@
   }
 
   /**
-<<<<<<< HEAD
-   * {{> fillField }}
-=======
-   * {{> ../webapi/uncheckOption }}
+   * {{> uncheckOption }}
    */
   async uncheckOption(field, context = null) {
     const els = await findCheckable.call(this, field, context);
@@ -683,8 +680,7 @@
   }
 
   /**
-   * {{> ../webapi/fillField }}
->>>>>>> 0e32b47a
+   * {{> fillField }}
    */
   async fillField(field, value) {
     const el = await findField.call(this, field);
