'use strict';
const requireg = require('requireg');
const Helper = require('../helper');
const stringIncludes = require('../assert/include').includes;
const urlEquals = require('../assert/equal').urlEquals;
const equals = require('../assert/equal').equals;
const empty = require('../assert/empty').empty;
const truth = require('../assert/truth').truth;
const xpathLocator = require('../utils').xpathLocator;
const fileExists = require('../utils').fileExists;
const co = require('co');
const path = require('path');

let specialKeys = {
  Backspace: '\u0008',
  Enter: '\u000d',
  Delete: '\u007f'
};

let withinStatus = false;

/**
 * Nightmare helper wraps [Nightmare](https://github.com/segmentio/nightmare) library to provide
 * fastest headless testing using Electron engine. Unlike Selenium-based drivers this uses
 * Chromium-based browser with Electron with lots of client side scripts, thus should be less stable and
 * less trusted.
 *
 * Requires `nightmare` and `nightmare-upload` packages to be installed.
 *
 * ### Configuration
 *
 * This helper should be configured in codecept.json
 *
 * * `url` - base url of website to be tested
 * * `restart` (optional, default: true) - restart browser between tests.
 * * `keepCookies` (optional, default: false)  - keep cookies between tests when `restart` set to false.
 * * `waitForAction`: (optional) how long to wait after click, doubleClick or PressKey actions in ms. Default: 500
 * * `waitForTimeout`: (optional) default wait* timeout
 * * `windowSize`: (optional) default window size. Set a dimension like `640x480`.
 *
 * + options from [Nightmare configuration](https://github.com/segmentio/nightmare#api)
 *
 */
class Nightmare extends Helper {

  constructor(config) {
    super(config);

    // set defaults
    this.options = {
      waitForAction: 500,
      waitForTimeout: 1000,
      fullPageScreenshots: true,
      disableScreenshots: false,
      uniqueScreenshotNames: false,
      rootElement: 'body',
      restart: true,
      keepCookies: false,
      js_errors: null
    };

    this.isRunning = false;

    // override defaults with config
    Object.assign(this.options, config);

    this.context = this.options.rootElement;
    this.options.waitForTimeout;
  }

  static _config() {
    return [
      { name: 'url', message: "Base url of site to be tested", default: 'http://localhost' },
    ];
  }

  static _checkRequirements() {
    try {
      requireg("nightmare");
      requireg("nightmare-upload");
    } catch(e) {
      return ["nightmare", "nightmare-upload"];
    }
  }

  _init() {
    this.Nightmare = requireg('nightmare');

    require('nightmare-upload')(this.Nightmare);

    this.Nightmare.action('findElements', function (locator, contextEl, done) {

      if (!done) {
        done = contextEl;
        contextEl = null;
      }

      let by = Object.keys(locator)[0];
      let value = locator[by];

      this.evaluate_now(function (by, locator, contextEl) {
        return window.codeceptjs.findAndStoreElements(by, locator);
      }, done, by, value, contextEl);
    });

    this.Nightmare.action('findElement', function (locator, contextEl, done) {
      if (!done) {
        done = contextEl;
        contextEl = null;
      }

      let by = Object.keys(locator)[0];
      let value = locator[by];

      this.evaluate_now(function (by, locator, contextEl) {
        let res = window.codeceptjs.findAndStoreElement(by, locator);
        if (res === null) {
          throw new Error(`Element ${locator} couldn't be located by ${by}`);
        }
        return res;
      }, done, by, value, contextEl);
    });

    this.Nightmare.action('asyncScript', function () {
      let args = Array.prototype.slice.call(arguments);
      let done = args.pop();
      args = args.splice(1, 0, done);
      this.evaluate_now.apply(this, args);
    });

    this.Nightmare.action('enterText', function (el, text, clean, done) {

      let child = this.child;
      let typeFn = () => child.call('type', text, done);

      this.evaluate_now(function (el, clean) {
        var el = window.codeceptjs.fetchElement(el);
        if (clean) el.value = '';
        el.focus();
      }, () => {
        if (clean) return typeFn();
        child.call('pressKey', 'End', typeFn); // type End before
      }, el, clean);
    });

    this.Nightmare.action('pressKey', function (ns, options, parent, win, renderer, done) {
      parent.respondTo('pressKey', function (ch, done) {
        win.webContents.sendInputEvent({
          type: 'keyDown',
          keyCode: ch
        });

        win.webContents.sendInputEvent({
          type: 'char',
          keyCode: ch
        });

        win.webContents.sendInputEvent({
          type: 'keyUp',
          keyCode: ch
        });
        done();
      });
      done();
    }, function (key, done) {
      this.child.call('pressKey', key, done);
    });

    this.Nightmare.action('triggerMouseEvent', function (ns, options, parent, win, renderer, done) {
      parent.respondTo('triggerMouseEvent', function (evt, done) {
        win.webContents.sendInputEvent(evt);
        done();
      });
      done();
    }, function (event, done) {
      this.child.call('triggerMouseEvent', event, done);
    });
  }

  _beforeSuite() {
    if (!this.options.restart && !this.isRunning) {
      this.isRunning = true;
      return this._startBrowser();
    }
  }

  _before() {
    if (this.options.restart) {
      return this._startBrowser();
    }
    return this.browser;
  }

  _after() {
    if (this.options.restart) {
      return this._stopBrowser();
    }
    if (this.options.keepCookies) return;
    return Promise.all([this.browser.cookies.clearAll(), this.executeScript(function () {
      return localStorage.clear();
    })]);
  }

  _afterSuite() {
  }

  _finishTest() {
    if (!this.options.restart) {
      this._stopBrowser();
    }
  }

  _startBrowser() {
    this.browser = this.Nightmare(this.options);
    this.browser.on('dom-ready', () => this._injectClientScripts());
    this.browser.on('console', (type, message) => {
      this.debug(`${type}: ${message}`);
    });

    if (this.options.windowSize) {
      let size = this.options.windowSize.split('x');
      return this.browser.viewport(parseInt(size[0]), parseInt(size[1]));
    }
  }

  _stopBrowser() {
    return this.browser.end().catch((error) => {
      this.debugSection('Error on End', error);
    });
  }

  _withinBegin(locator) {
    this.context = locator;
    locator = guessLocator(locator) || {css: locator};
    withinStatus = true;
    return this.browser.evaluate(function (by, locator) {
      var el = codeceptjs.findElement(by, locator);
      if (!el) throw new Error(`Element by ${by}: ${locator} not found`);
      window.codeceptjs.within = el;
    }, lctype(locator), lcval(locator));
  }

  _withinEnd() {
    this.context = this.options.rootElement;
    withinStatus = false;
    return this.browser.evaluate(function () {
      codeceptjs.within = null;
    });
  }

  /**
   * Locate elements by different locator types, including strict locator.
   * Should be used in custom helpers.
   *
   * This method return promise with array of IDs of found elements.
   * Actual elements can be accessed inside `evaluate` by using `codeceptjs.fetchElement()`
   * client-side function:
   *
   * ```js
   * // get an inner text of an element
   *
   * let browser = this.helpers['Nightmare'].browser;
   * let value = this.helpers['Nightmare']._locate({name: 'password'}).then(function(els) {
   *   return browser.evaluate(function(el) {
   *     return codeceptjs.fetchElement(el).value;
   *   }, els[0]);
   * });
   * ```
   */
  _locate(locator) {
    locator = guessLocator(locator) || { css: locator};
    return this.browser.evaluate(function (by, locator) {
      return codeceptjs.findElements(by, locator);
    }, lctype(locator), lcval(locator));
  }


  /**
   * Add a header override for all HTTP requests. If header is undefined, the header overrides will be reset.
   *
   * ```js
   * I.haveHeader('x-my-custom-header', 'some value');
   * I.haveHeader(); // clear headers
   * ```
   */
  haveHeader(header, value) {
    return this.browser.header(header, value);
  }

  /**
   * {{> ../webapi/amOnPage }}
   *
   * In a second argument a list of request headers can be passed:
   *
   * ```js
   * I.amOnPage('/auth', [{'x-my-custom-header': 'some value'}])
   * ```
   */
  amOnPage(url, headers) {
    if (url.indexOf('http') !== 0) {
      url = this.options.url + url;
    }
    return this.browser.goto(url, headers).then((res) => {
      this.debugSection('URL', res.url);
      this.debugSection('Code', res.code);
      this.debugSection('Headers', JSON.stringify(res.headers));
    });
  }

  /**
   * {{> ../webapi/seeInTitle }}
   */
  seeInTitle(text) {
    return this.browser.title().then((title) => stringIncludes('web page title').assert(text, title));
  }

  /**
   * {{> ../webapi/dontSeeInTitle }}
   */
  dontSeeInTitle(text) {
    return this.browser.title().then((title) => stringIncludes('web page title').negate(text, title));
  }

  /**
   * {{> ../webapi/grabTitle }}
   */
  grabTitle() {
    return this.browser.title();
  }

  /**
   * {{> ../webapi/seeInCurrentUrl }}
   */
  seeInCurrentUrl(url) {
    return this.browser.url().then(function (currentUrl) {
      return stringIncludes('url').assert(url, currentUrl);
    });
  }

  /**
   * {{> ../webapi/dontSeeInCurrentUrl }}
   */
  dontSeeInCurrentUrl(url) {
    return this.browser.url().then(function (currentUrl) {
      return stringIncludes('url').negate(url, currentUrl);
    });
  }

  /**
   * {{> ../webapi/seeCurrentUrlEquals }}
   */
  seeCurrentUrlEquals(url) {
    return this.browser.url().then((currentUrl) => {
      return urlEquals(this.options.url).assert(url, currentUrl);
    });
  }

  /**
   * {{> ../webapi/dontSeeCurrentUrlEquals }}
   */
  dontSeeCurrentUrlEquals(url) {
    return this.browser.url().then((currentUrl) => {
      return urlEquals(this.options.url).negate(url, currentUrl);
    });
  }

  /**
   * {{> ../webapi/see }}
   */
  see(text, context) {
    return proceedSee.call(this, 'assert', text, context);
  }

  /**
   * {{> ../webapi/dontSee }}
   */
  dontSee(text, context) {
    return proceedSee.call(this, 'negate', text, context);
  }

  /**
   * {{> ../webapi/seeElement }}
   */
  seeElement(locator) {
    locator = guessLocator(locator) || { css: locator};
    return this.browser.evaluate(function (by, locator) {
      return codeceptjs.findElements(by, locator).filter((e) => e.offsetParent !== null).length;
    }, lctype(locator), lcval(locator)).then((num) => {
      return equals('number of elements on a page').negate(0, num);
    });
  }

  /**
   * {{> ../webapi/dontSeeElement }}
   */
  dontSeeElement(locator) {
    locator = guessLocator(locator) || { css: locator};
    return this.browser.evaluate(function (by, locator) {
      return codeceptjs.findElements(by, locator).filter((e) => e.offsetParent !== null).length;
    }, lctype(locator), lcval(locator)).then((num) => {
      return equals('number of elements on a page').assert(0, num);
    });
  }

  /**
   * {{> ../webapi/seeElementInDOM }}
   */
  seeElementInDOM(locator) {
    return this.browser.findElements(guessLocator(locator) || {css: locator}).then((els) => {
      return empty('elements').negate(els.fill('ELEMENT'));
    });
  }

  /**
   * {{> ../webapi/dontSeeElementInDOM }}
   */
  dontSeeElementInDOM(locator) {
    return this.browser.findElements(guessLocator(locator) || {css: locator}).then((els) => {
      return empty('elements').assert(els.fill('ELEMENT'));
    });
  }

  /**
   * {{> ../webapi/seeInSource }}
   */
  seeInSource(text) {
    return this.browser.evaluate(function () {
      return document.documentElement.outerHTML;
    }).then((source) => {
      return stringIncludes('HTML source of a page').assert(text, source);
    });
  }

  /**
   * {{> ../webapi/dontSeeInSource }}
   */
  dontSeeInSource(text) {
    return this.browser.evaluate(function () {
      return document.documentElement.outerHTML;
    }).then((source) => {
      return stringIncludes('HTML source of a page').negate(text, source);
    });
  }


  /**
   * {{> ../webapi/click }}
   */
  click(locator, context) {
    if (context) {
      context = guessLocator(context) || {css: context};
    }
    return co(findClickable.call(this, locator, context)).then((el) => {
      if (el === null) throw new Error(`Clickable element "${locator}" not found by name|text|title|CSS|XPath`);
      return this.browser.evaluate(function (el) {
        return window.codeceptjs.clickEl(el);
      }, el).wait(this.options.waitForAction); // wait for click event to happen
    });
  }

  /**
   * {{> ../webapi/doubleClick }}
   */
  doubleClick(locator, context) {
    if (context) {
      context = guessLocator(context) || {css: context};
    }
    return co(findClickable.call(this, locator, context)).then((el) => {
      if (el === null) throw new Error(`Clickable element "${locator}" not found by name|text|title|CSS|XPath`);
      return this.browser.evaluate(function (el) {
        return window.codeceptjs.doubleClickEl(el);
      }, el).wait(this.options.waitForAction); // wait for click event to happen
    });
  }

  /**
   * {{> ../webapi/moveCursorTo }}
   */
  moveCursorTo(locator, offsetX, offsetY) {
    return this.browser.findElement(guessLocator(locator) || { css: locator}).then((el) => {
      if (el === null) throw new Error(`Element ${locator} not found`);
      return this.browser.evaluate(function (el, x, y) {
        return window.codeceptjs.hoverEl(el, x, y);
      }, el, offsetX, offsetY).wait(this.options.waitForAction); // wait for hover event to happen
    });
  }


  /**
   * {{> ../webapi/executeScript }}
   *
   * Wrapper for synchronous [evaluate](https://github.com/segmentio/nightmare#evaluatefn-arg1-arg2)
   */
  executeScript(fn) {
    return this.browser.evaluate.apply(this.browser, arguments);
  }

  /**
   * {{> ../webapi/executeAsyncScript }}
   *
   * Wrapper for asynchronous [evaluate](https://github.com/segmentio/nightmare#evaluatefn-arg1-arg2).
   * Unlike NightmareJS implementation calling `done` will return its first argument.
   */
  executeAsyncScript(fn) {
    return this.browser.evaluate.apply(this.browser, arguments)
      .catch((err) => err); // Nightmare's first argument is error :(
  }

  /**
   * {{> ../webapi/resizeWindow }}
   */
  resizeWindow(width, height) {
    if (width === 'maximize') {
      throw new Error(`Nightmare doesn't support resizeWindow to maximum!`);
    }
    return this.browser.viewport(width, height);
  }

  /**
   * {{> ../webapi/checkOption }}
   */
  checkOption(field, context) {
    if (context) {
      context = guessLocator(context) || {css: context};
    }
    return co(findCheckable.call(this, field, context)).then((els) => {
      if (!els.length) {
        throw new Error(`Option ${field} not found by name|text|CSS|XPath`);
      }
      return this.browser.evaluate(function (els) {
        window.codeceptjs.checkEl(els[0]);
      }, els);
    });
  }

  /**
   * {{> ../webapi/fillField }}
   */
  fillField(field, value) {
    return co(findFields(this.browser, field)).then((els) => {
      if (!els.length) {
        throw new Error(`Field ${field} not found by name|text|CSS|XPath`);
      }
      return this.browser.enterText(els[0], value, true);
    });
  }

  /**
   * {{> ../webapi/clearField }}
   */
  clearField(field) {
    return this.fillField(field, '');
  }

  /**
   * {{> ../webapi/appendField }}
   */
  appendField(field, value) {
    return co(findFields(this.browser, field)).then((els) => {
      if (!els.length) {
        throw new Error(`Field ${field} not found by name|text|CSS|XPath`);
      }
      return this.browser.enterText(els[0], value, false);
    });
  }

  /**
   * {{> ../webapi/seeInField }}
   */
  seeInField(field, value) {
    return co.wrap(proceedSeeInField).call(this, 'assert', field, value);
  }

  /**
   * {{> ../webapi/dontSeeInField }}
   */
  dontSeeInField(field, value) {
    return co.wrap(proceedSeeInField).call(this, 'negate', field, value);
  }

  /**
   * Sends [input event](http://electron.atom.io/docs/api/web-contents/#webcontentssendinputeventevent) on a page.
   * Can submit special keys like 'Enter', 'Backspace', etc
   */
  pressKey(key) {
    if (Array.isArray(key)) {
      key = key.join('+'); // should work with accelerators...
    }
    if (Object.keys(specialKeys).indexOf(key) >= 0) {
      key = specialKeys[key];
    }
    return this.browser.pressKey(key).wait(this.options.waitForAction);
  }

  /**
   * Sends [input event](http://electron.atom.io/docs/api/web-contents/#contentssendinputeventevent) on a page.
   * Should be a mouse event like:
   *  {
        type: 'mouseDown',
        x: args.x,
        y: args.y,
        button: "left"
      }
   */
  triggerMouseEvent(event) {
    return this.browser.triggerMouseEvent(event).wait(this.options.waitForAction);
  }

  /**
   * {{> ../webapi/seeCheckboxIsChecked }}
   */
  seeCheckboxIsChecked(field) {
    return co.wrap(proceedIsChecked).call(this, 'assert', field);
  }

  /**
   * {{> ../webapi/dontSeeCheckboxIsChecked }}
   */
  dontSeeCheckboxIsChecked(field) {
    return co.wrap(proceedIsChecked).call(this, 'negate', field);
  }

  /**
   * {{> ../webapi/attachFile }}
   *
   * ##### Limitations:
   *
   * * works only with CSS selectors.
   * * doesn't work if the Chromium DevTools panel is open (as Chromium allows only one attachment to the debugger at a time. [See more](https://github.com/rosshinkley/nightmare-upload#important-note-about-setting-file-upload-inputs))
   */
  attachFile(locator, pathToFile) {
    let file = path.join(global.codecept_dir, pathToFile);

    if (!isCSS(locator)) {
      throw new Error(`Only CSS locator allowed for attachFile in Nightmare helper`);
    }

    if (!fileExists(file)) {
      throw new Error(`File at ${file} can not be found on local system`);
    }
    return this.browser.upload(locator, file);
  }

  /**
   * {{> ../webapi/grabTextFrom }}
   */
  grabTextFrom(locator) {
    return this.browser.findElement(guessLocator(locator) || { css: locator}).then((el) => {
      return this.browser.evaluate(function (el) {
        return codeceptjs.fetchElement(el).innerText;
      }, el);
    });
  }

  /**
   * {{> ../webapi/grabValueFrom }}
   */
  grabValueFrom(locator) {
    return co(findFields(this.browser, locator)).then((els) => {
      if (!els.length) {
        throw new Error(`Field ${locator} was not located by name|label|CSS|XPath`);
      }
      return this.browser.evaluate(function (el) {
        return codeceptjs.fetchElement(el).value;
      }, els[0]);
    });
  }

  /**
   * {{> ../webapi/grabAttributeFrom }}
   */
  grabAttributeFrom(locator, attr) {
    return this.browser.findElement(guessLocator(locator) || { css: locator}).then((el) => {
      return this.browser.evaluate(function (el, attr) {
        return codeceptjs.fetchElement(el).getAttribute(attr);
      }, el, attr);
    });
  }


  _injectClientScripts() {
    return this.browser.inject('js', path.join(__dirname, 'clientscripts', 'nightmare.js'));
  }

  /**
   * {{> ../webapi/selectOption }}
   */
  selectOption(select, option) {
    let fetchAndCheckOption = function (el, locator) {
      el = codeceptjs.fetchElement(el);
      let found = document.evaluate(locator, el, null, 5);
      var current = null;
      var items = [];
      while (current = found.iterateNext()) {
        items.push(current);
      }
      for (var i = 0; i < items.length; items++) {
        current = items[i];
        current.selected = true;
        var event = document.createEvent('HTMLEvents');
        if (!el.multiple) el.value = current.value;
        event.initEvent('change', true, true);
        el.dispatchEvent(event);
      }
      return !!current;
    };
    let browser = this.browser;
    return co(findFields(this.browser, select)).then(co.wrap(function*(fields) {
      if (!fields.length) {
        throw new Error(`Selectable field ${select} not found by name|text|CSS|XPath`);
      }
      if (!Array.isArray(option)) {
        option = [option];
      }
      let field = fields[0];
      let promises = [];
      for (let key in option) {
        let opt = option[key];
        let normalizedText = `[normalize-space(.) = "${opt.trim() }"]`;
        let byVisibleText = `./option${normalizedText}|./optgroup/option${normalizedText}`;

        let checked = yield browser.evaluate(fetchAndCheckOption, field, byVisibleText);

        if (!checked) {
          let normalizedValue = `[normalize-space(@value) = "${opt.trim() }"]`;
          let byValue = `./option${normalizedValue}|./optgroup/option${normalizedValue}`;
          yield browser.evaluate(fetchAndCheckOption, field, byValue);
        }
      }
    }));
  }

  /**
   * {{> ../webapi/setCookie }}
   *
   * Wrapper for `.cookies.set(cookie)`.
   * [See more](https://github.com/segmentio/nightmare/blob/master/Readme.md#cookiessetcookie)
   */
  setCookie(cookie) {
    return this.browser.cookies.set(cookie);
  }

  /**
   * {{> ../webapi/seeCookie}}
   *
   */
  seeCookie(name) {
    return this.browser.cookies.get(name).then(function (res) {
      return truth('cookie ' + name, 'to be set').assert(res);
    });
  }

  /**
   * {{> ../webapi/dontSeeCookie}}
   */
  dontSeeCookie(name) {
    return this.browser.cookies.get(name).then(function (res) {
      return truth('cookie ' + name, 'to be set').negate(res);
    });
  }

  /**
   * {{> ../webapi/grabCookie}}
   *
   * Returns cookie in JSON format. If name not passed returns all cookies for this domain.
   *
   * Multiple cookies can be received by passing query object:
   *
   * ```js
   * I.grabCookie({ secure: true});
   * ```
   *
   * If you'd like get all cookies for all urls, use: `.grabCookie({ url: null }).`
   */
  grabCookie(name) {
    return this.browser.cookies.get(name);
  }

  /**
   * {{> ../webapi/clearCookie}}
   */
  clearCookie(cookie) {
    if (!cookie) {
      return this.browser.cookies.clearAll();
    }
    return this.browser.cookies.clear(cookie);
  }

  /**
   * {{> ../webapi/wait }}
   */
  wait(sec) {
    return new Promise(function (done) {
      setTimeout(done, sec * 1000);
    });
  }

  /**
   * {{> ../webapi/waitForText }}
   */
  waitForText(text, sec, context) {
    if (!context) {
      context = this.context;
    }
    let locator = guessLocator(context) || { css: context};
    this.browser.options.waitTimeout = sec * 1000 || this.options.waitForTimeout;

    return this.browser.wait(function (by, locator, text) {
      return codeceptjs.findElement(by, locator).innerText.indexOf(text) > -1;
    }, lctype(locator), lcval(locator), text);
  }

  /**
   * {{> ../webapi/waitForVisible }}
   */
  waitForVisible(locator, sec) {
    this.browser.options.waitTimeout = sec * 1000 || this.options.waitForTimeout;
    locator = guessLocator(locator) || { css: locator};

    return this.browser.wait(function (by, locator) {
      var el = codeceptjs.findElement(by, locator);
      if (!el) return false;
      return el.offsetParent !== null;
    }, lctype(locator), lcval(locator));
  }

  /**
   * {{> ../webapi/waitForElement }}
   */
  waitForElement(locator, sec) {
    this.browser.options.waitTimeout = sec * 1000 || this.options.waitForTimeout;
    locator = guessLocator(locator) || { css: locator};

    return this.browser.wait(function (by, locator) {
      return codeceptjs.findElement(by, locator) !== null;
    }, lctype(locator), lcval(locator));
  }

  /**
   * {{> ../webapi/saveScreenshot }}
   */
  saveScreenshot(fileName, fullPage = this.options.fullPageScreenshots) {
    let outputFile = path.join(global.output_dir, fileName);
    this.debug('Screenshot is saving to ' + outputFile);
    let recorder = require('../recorder');

    if (!fullPage) {
      return this.browser.screenshot(outputFile);
    }
    return this.browser.evaluate(() => ({
      height: document.body.scrollHeight,
      width: document.body.scrollWidth
    })).then(({
                width,
                height
              }) => {
      this.browser.viewport(width, height);
      return this.browser.screenshot(outputFile);
    });
  }

  _failed(test) {
<<<<<<< HEAD
    if (this.options.disableScreenshots) return;
    let fileName = "";
    if (this.options.uniqueScreenshotNames) {
      fileName =
        test.title.substring(0, 10).replace(/ /g, '_') + '-' + hashCode(test.title) + '-' + hashCode(test.file) +
        '.failed.png';
    } else {
      fileName = test.title.replace(/ /g, '_') + '.failed.png';
    }
    return this.saveScreenshot(fileName, true);
=======
    let fileName = test.title.replace(/\W/g, '_') + '.failed.png';
    let promisesList = [];
    if (withinStatus !== false) promisesList.push(this._withinEnd());
    promisesList.push(this.saveScreenshot(fileName, true));
    return Promise.all(promisesList);
>>>>>>> d0132e9f
  }

  /**
   * Scrolls to element matched by locator.
   * Extra shift can be set with offsetX and offsetY options
   *
   * ```js
   * I.scrollTo('footer');
   * I.scrollTo('#submit', 5,5);
   * ```
   */
  scrollTo(locator, offsetX, offsetY) {
    locator = guessLocator(locator) || {css: locator};
    return this.browser.evaluate(function (by, locator, offsetX, offsetY) {
      let el = codeceptjs.findElement(by, locator);
      if (!el) throw new Error(`Element not found ${by}: ${locator}`);
      let rect = el.getBoundingClientRect();
      window.scrollTo(rect.left + offsetX, rect.top + offsetY);
    }, lctype(locator), lcval(locator), offsetX, offsetY);
  }

}

module.exports = Nightmare;

function proceedSee(assertType, text, context) {
  let description, locator;
  if (!context) {
    if (this.context === this.options.rootElement) {
      locator = guessLocator(this.context) || {css: this.context};
      description = 'web application';
    } else {
      description = 'current context ' + this.context; [];
      locator = {xpath: './/*'};
    }
  } else {
    locator = guessLocator(context) || {css: context};
    description = 'element ' + context;
  }

  return this.browser.evaluate(function (by, locator) {
    return codeceptjs.findElements(by, locator).map((el) => el.innerText);
  }, lctype(locator), lcval(locator)).then(function (texts) {
    let allText = texts.join(' | ');
    return stringIncludes(description)[assertType](text, allText);
  });
}

function *proceedSeeInField(assertType, field, value) {
  let els = yield co(findFields(this.browser, field));
  if (!els.length) {
    throw new Error(`Field ${field} not found by name|text|CSS|XPath`);
  }
  let el = els[0];
  let tag = yield this.browser.evaluate(function (el) {
    return codeceptjs.fetchElement(el).tagName;
  }, el);
  let fieldVal = yield this.browser.evaluate(function (el) {
    return codeceptjs.fetchElement(el).value;
  }
    , el);
  if (tag == 'select') {
    // locate option by values and check them
    let text = yield this.browser.evaluate(function (el, val) {
      return el.querySelector(`option[value="${val}"]`).innerText;
    }, el, xpathLocator.literal(fieldVal));
    return equals('select option by ' + field)[assertType](value, text);
  }
  return stringIncludes('field by ' + field)[assertType](value, fieldVal);
}

function *proceedIsChecked(assertType, option) {
  let els = yield co(findCheckable.call(this, option));
  if (!els.length) {
    throw new Error(`Option ${option} not found by name|text|CSS|XPath`);
  }
  let selected = yield this.browser.evaluate(function (els) {
    return els.map((el) => codeceptjs.fetchElement(el).checked)
      .reduce((prev, cur) => prev || cur);
  }, els);

  return truth(`checkable ${option}`, 'to be checked')[assertType](selected);
}


function *findCheckable(locator, context) {
  let contextEl = null;
  if (context) {
    contextEl = yield this.browser.findElement(context);
  }

  let matchedLocator = guessLocator(locator);
  if (matchedLocator) {
    return this.browser.findElements(matchedLocator, contextEl);
  }

  let literal = xpathLocator.literal(locator);
  let byText = xpathLocator.combine([
    `.//input[@type = 'checkbox' or @type = 'radio'][(@id = //label[contains(normalize-space(string(.)), ${literal})]/@for) or @placeholder = ${literal}]`,
    `.//label[contains(normalize-space(string(.)), ${literal})]//input[@type = 'radio' or @type = 'checkbox']`
  ]);
  let els = yield this.browser.findElements({ xpath: byText}, contextEl);
  if (els.length) {
    return els;
  }
  let byName = `.//input[@type = 'checkbox' or @type = 'radio'][@name = ${literal}]`;
  els = yield this.browser.findElements({ xpath: byName}, contextEl);
  if (els.length) {
    return els;
  }
  return yield this.browser.findElements({ css: locator}, contextEl);
}

function *findClickable(locator, context) {
  let contextEl = null;
  if (context) {
    contextEl = yield this.browser.findElement(context);
  }

  let l = guessLocator(locator);
  if (guessLocator(locator)) {
    return this.browser.findElement(l, contextEl);
  }

  let literal = xpathLocator.literal(locator);

  let narrowLocator = xpathLocator.combine([
    `.//a[normalize-space(.)=${literal}]`,
    `.//button[normalize-space(.)=${literal}]`,
    `.//a/img[normalize-space(@alt)=${literal}]/ancestor::a`,
    `.//input[./@type = 'submit' or ./@type = 'image' or ./@type = 'button'][normalize-space(@value)=${literal}]`
  ]);
  let els = yield this.browser.findElements({xpath: narrowLocator}, contextEl);
  if (els.length) {
    return els[0];
  }

  let wideLocator = xpathLocator.combine([
    `.//a[./@href][((contains(normalize-space(string(.)), ${literal})) or .//img[contains(./@alt, ${literal})])]`,
    `.//input[./@type = 'submit' or ./@type = 'image' or ./@type = 'button'][contains(./@value, ${literal})]`,
    `.//input[./@type = 'image'][contains(./@alt, ${literal})]`,
    `.//button[contains(normalize-space(string(.)), ${literal})]`,
    `.//label[contains(normalize-space(string(.)), ${literal})]`,
    `.//input[./@type = 'submit' or ./@type = 'image' or ./@type = 'button'][./@name = ${literal}]`,
    `.//button[./@name = ${literal} or ./@title=${literal}]`,
  ]);

  els = yield this.browser.findElements({xpath: wideLocator}, contextEl);
  if (els.length) {
    return els[0];
  }

  if (isXPath(locator)) {
    return this.browser.findElement({xpath: locator}, contextEl);
  }
  return this.browser.findElement({css: locator}, contextEl);
}

function *findFields(client, locator) {
  let matchedLocator = guessLocator(locator);
  if (matchedLocator) {
    return client.findElements(matchedLocator);
  }
  let literal = xpathLocator.literal(locator);

  let byLabelEquals = xpathLocator.combine([
    `.//*[self::input | self::textarea | self::select][not(./@type = 'submit' or ./@type = 'image' or ./@type = 'hidden')][((./@name = ${literal}) or ./@id = //label[normalize-space(string(.)) = ${literal}]/@for or ./@placeholder = ${literal})]`,
    `.//label[normalize-space(string(.)) = ${literal}]//.//*[self::input | self::textarea | self::select][not(./@type = 'submit' or ./@type = 'image' or ./@type = 'hidden')]`
  ]);
  let els = yield client.findElements({ xpath: byLabelEquals});
  if (els.length) {
    return els;
  }

  let byLabelContains = xpathLocator.combine([
    `.//*[self::input | self::textarea | self::select][not(./@type = 'submit' or ./@type = 'image' or ./@type = 'hidden')][(((./@name = ${literal}) or ./@id = //label[contains(normalize-space(string(.)), ${literal})]/@for) or ./@placeholder = ${literal})]`,
    `.//label[contains(normalize-space(string(.)), ${literal})]//.//*[self::input | self::textarea | self::select][not(./@type = 'submit' or ./@type = 'image' or ./@type = 'hidden')]`
  ]);
  els = yield client.findElements({ xpath: byLabelContains});
  if (els.length) {
    return els;
  }
  let byName = `.//*[self::input | self::textarea | self::select][@name = ${literal}]`;
  els = yield client.findElements({ xpath: byName});
  if (els.length) {
    return els;
  }
  return yield client.findElements({ css: locator});
}


function guessLocator(locator) {
  if (typeof locator === 'object') {
    let key = Object.keys(locator)[0];
    let value = locator[key];
    locator.toString = () => `{${key}: '${value}'}`;
    return locator;
  }
  if (isCSS(locator)) {
    return { css: locator };
  }
  if (isXPath(locator)) {
    return { xpath: locator };
  }
}

function isCSS(locator) {
  return locator[0] === '#' || locator[0] === '.';
}

function isXPath(locator) {
  return locator.substr(0, 2) === '//' || locator.substr(0, 3) === './/';
}

function lctype(locator) {
  return Object.keys(locator)[0];
}

function lcval(locator) {
  return locator[Object.keys(locator)[0]];
}<|MERGE_RESOLUTION|>--- conflicted
+++ resolved
@@ -859,25 +859,18 @@
     });
   }
 
-  _failed(test) {
-<<<<<<< HEAD
-    if (this.options.disableScreenshots) return;
-    let fileName = "";
-    if (this.options.uniqueScreenshotNames) {
-      fileName =
-        test.title.substring(0, 10).replace(/ /g, '_') + '-' + hashCode(test.title) + '-' + hashCode(test.file) +
-        '.failed.png';
-    } else {
-      fileName = test.title.replace(/ /g, '_') + '.failed.png';
-    }
-    return this.saveScreenshot(fileName, true);
-=======
-    let fileName = test.title.replace(/\W/g, '_') + '.failed.png';
+  _failed(test) {  
     let promisesList = [];
     if (withinStatus !== false) promisesList.push(this._withinEnd());
-    promisesList.push(this.saveScreenshot(fileName, true));
+    if (!this.options.disableScreenshots) {
+      let fileName = test.title.replace(/ /g, '_') + '.failed.png';
+      if (this.options.uniqueScreenshotNames) {
+        fileName = test.title.substring(0, 10).replace(/ /g, '_') + '-' + hashCode(test.title) + '-' + hashCode(test.file) +
+          '.failed.png';
+      }
+      promisesList.push(this.saveScreenshot(fileName, true));
+    }
     return Promise.all(promisesList);
->>>>>>> d0132e9f
   }
 
   /**
