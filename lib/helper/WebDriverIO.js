--- conflicted
+++ resolved
@@ -358,16 +358,12 @@
       promisesList.push(this.saveScreenshot(fileName, this.options.fullPageScreenshots));
     }
     return Promise.all(promisesList).catch((err) => {
-<<<<<<< HEAD
       if (err &&
           err.type &&
           err.type == "RuntimeError" &&
           err.message &&
           (err.message.indexOf("was terminated due to") > -1 || err.message.indexOf("no such window: target window already closed") > -1)
         ) {
-=======
-      if (err && err.type && err.type === "RuntimeError" && err.message && (err.message.indexOf("was terminated due to") > -1 || err.message.indexOf("no such window: target window already closed" > -1))) {
->>>>>>> 7213b14f
         this.isRunning = false;
         return;
       }
