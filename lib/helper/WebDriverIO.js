'use strict';
let webdriverio;
const Helper = require('../helper');
const stringIncludes = require('../assert/include').includes;
const urlEquals = require('../assert/equal').urlEquals;
const equals = require('../assert/equal').equals;
const empty = require('../assert/empty').empty;
const truth = require('../assert/truth').truth;
const xpathLocator = require('../utils').xpathLocator;
const hashCode = require('../utils').hashCode;
const fileExists = require('../utils').fileExists;
const assert = require('assert');
const path = require('path');
const requireg = require('requireg');

let withinStore = {};

/**
 * WebDriverIO helper which wraps [webdriverio](http://webdriver.io/) library to
 * manipulate browser using Selenium WebDriver or PhantomJS.
 *
 * #### Selenium Installation
 *
 * 1. Download [Selenium Server](http://docs.seleniumhq.org/download/)
 * 2.1. For Chrome browser install [ChromeDriver](https://sites.google.com/a/chromium.org/chromedriver/getting-started)
 * 2.2. For Firefox browser install [GeckoDriver](https://github.com/mozilla/geckodriver) (optionally)
 * 3. Launch the daemon: `java -jar selenium-server-standalone-3.xx.xxx.jar`
 *
 * #### PhantomJS Installation
 *
 * PhantomJS is a headless alternative to Selenium Server that implements the WebDriver protocol.
 * It allows you to run Selenium tests on a server without a GUI installed.
 *
 * 1. Download [PhantomJS](http://phantomjs.org/download.html)
 * 2. Run PhantomJS in WebDriver mode: `phantomjs --webdriver=4444`
 *
 * ### Configuration
 *
 * This helper should be configured in codecept.json
 *
 * * `url` - base url of website to be tested
 * * `browser` - browser in which perform testing
 * * `restart` (optional, default: true) - restart browser between tests.
 * * `keepCookies` (optional, default: false)  - keep cookies between tests when `restart` set to false.
 * * `windowSize`: (optional) default window size. Set to `maximize` or a dimension in the format `640x480`.
 * * `waitForTimeout`: (optionres.valueal) sets default wait time in *ms* for all `wait*` functions. 1000 by default;
 * * `desiredCapabilities`: Selenium's [desired capabilities](https://github.com/SeleniumHQ/selenium/wiki/DesiredCapabilities)
 * * `manualStart` (optional, default: false) - do not start browser before a test, start it manually inside a helper with `this.helpers["WebDriverIO"]._startBrowser()`
 * * `timeouts`: [WebDriverIO timeouts](http://webdriver.io/guide/testrunner/timeouts.html) defined as hash.
 *
 * Example:
 *
 * ```json
 * {
 *    "helpers": {
 *      "WebDriverIO" : {
 *        "browser": "chrome",
 *        "restart": false,
 *        "windowSize": "maximize",
 *        "timeouts": {
 *          "script": 60000,
 *          "page load": 10000,
 *          "implicit" : 5000
 *        }
 *      }
 *    }
 * }
 *
 * ```
 *
 * Additional configuration params can be used from [webdriverio website](http://webdriver.io/guide/getstarted/configuration.html).
 *
 * ### Connect through proxy
 *
 * CodeceptJS also provides flexible options when you want to execute tests to Selenium servers through proxy. You will
 * need to update the `helpers.WebDriverIO.desiredCapabilities.proxy` key.
 *
 * ```js
 * {
 *     "helpers": {
 *         "WebDriverIO": {
 *             "desiredCapabilities": {
 *                 "proxy": {
 *                     "proxyType": "manual|pac",
 *                     "proxyAutoconfigUrl": "URL TO PAC FILE",
 *                     "httpProxy": "PROXY SERVER",
 *                     "sslProxy": "PROXY SERVER",
 *                     "ftpProxy": "PROXY SERVER",
 *                     "socksProxy": "PROXY SERVER",
 *                     "socksUsername": "USERNAME",
 *                     "socksPassword": "PASSWORD",
 *                     "noProxy": "BYPASS ADDRESSES"
 *                 }
 *             }
 *         }
 *     }
 * }
 * ```
 *res.value
 * For example,
 *
 * ```js
 * {
 *     "helpers": {
 *         "WebDriverIO": {
 *             "desiredCapabilities": {
 *                 "proxy": {
 *                     "proxyType": "manual",
 *                     "httpProxy": "http://corporate.proxy:8080",
 *                     "socksUsername": "codeceptjs",
 *                     "socksPassword": "secret",
 *                     "noProxy": "127.0.0.1,localhost"
 *                 }
 *             }
 *         }
 *     }
 * }
 * ```
 *
 * Please refer to [Selenium - Proxy Object](https://github.com/SeleniumHQ/selenium/wiki/DesiredCapabilities) for more information.
 *
 * ### Cloud Providers
 *
 * WebDriverIO makes it possible to execute tests against services like `Sauce Labs` `BrowserStack` `TestingBot`
 * Check out their documentation on [available parameters](http://webdriver.io/guide/usage/cloudservices.html)
 *
 * Connecting to `BrowserStack` and `Sauce Labs` is simple. All you need to do
 * is set the `user` and `key` parameters. WebDriverIO automatically know which
 * service provider to connect to.
 *
 * ```js
 * {
 *     "helpers":{
 *         "WebDriverIO": {
 *             "url": "YOUR_DESIERED_HOST",
 *             "user": "YOUR_BROWSERSTACK_USER",
 *             "key": "YOUR_BROWSERSTACK_KEY",
 *             "desiredCapabilities": {
 *                 "browserName": "chrome",
 *
 *                 // only set this if you're using BrowserStackLocal to test a local domain
 *                 // "browserstack.local": true,
 *
 *                 // set this option to tell browserstack to provide addition debugging info
 *                 // "browserstack.debug": true,
 *             }
 *         }
 *     }
 * }
 * ```
 *
 * ### Multiremote Capabilities
 *
 * This is a work in progress but you can control two browsers at a time right out of the box.
 * Individual control is something that is planned for a later version.
 *
 * Here is the [webdriverio docs](http://webdriver.io/guide/usage/multiremote.html) on the subject
 *
 * ```js
 * {
 *     "helpers": {
 *         "WebDriverIO": {
 *             "multiremote": {
 *                 "MyChrome": {
 *                     "desiredCapabilities": {
 *                         "browserName": "chrome"
 *                      }
 *                 },
 *                 "MyFirefox": {
 *                    "desiredCapabilities": {
 *                        "browserName": "firefox"
 *                    }
 *                 }
 *             }
 *         }
 *     }
 * }
 * ```
 *
 *
 * ## Access From Helpers
 *
 * Receive a WebDriverIO client from a custom helper by accessing `browser` property:
 *
 * ```js
 * this.helpers['WebDriverIO'].browser
 * ```
 */
class WebDriverIO extends Helper {

  constructor(config) {
    super(config);
    webdriverio = requireg('webdriverio');

    // set defaults
    this.options = {
      waitForTimeout: 1000, // ms
      desiredCapabilities: {},
      restart: true,
      uniqueScreenshotNames: false,
      manualStart: false,
      keepCookies: false,
      timeouts: {
        script: 1000 // ms
      }
    };

    // override defaults with config
    Object.assign(this.options, config);

    this.options.baseUrl = this.options.url || this.options.baseUrl;
    this.options.desiredCapabilities.browserName = this.options.browser || this.options.desiredCapabilities.browserName;
    this.options.waitForTimeout /= 1000; // convert to seconds

    if (!this.options.url || !this.options.browser) {
      throw new Error(`
        WebDriverIO requires ares.valuet least these parameters
        Check your codeceptjs config file to ensure these are set properly
          {
            "helpers": {
              "WebDriverIO": {
                "url": "YOUR_HOST"
                "browser": "YOUR_PREFERED_TESTING_BROWSER"
              }
            }
          }
      `);
    }
  }

  static _checkRequirements() {
    try {
      requireg("webdriverio");
    } catch (e) {
      return ["webdriverio"];
    }
  }

  static _config() {
    return [{
      name: 'url',
      message: "Base url of site to be tested",
      default: 'http://localhost'
    }, {
      name: 'browser',
      message: 'Browser in which testing will be performed',
      default: 'chrome'
    }];
  }

  _beforeSuite() {
    if (!this.options.restart && !this.options.manualStart) {
      this.debugSection('Session', 'Starting singleton browser session');
      return this._startBrowser();
    }
  }

  _startBrowser() {
    if (this.options.multiremote) {
      this.browser = webdriverio.multiremote(this.options.multiremote).init();
    } else {
      this.browser = webdriverio.remote(this.options).init();
    }

    if (this.options.timeouts) {
      this.defineTimeout(this.options.timeouts);
    }

    if (this.options.windowSize === 'maximize') {
      this.browser.windowHandleMaximize(false);
    }
    if (this.options.windowSize && this.options.windowSize.indexOf('x') > 0) {
      let dimensions = this.options.windowSize.split('x');
      this.browser.windowHandleSize({
        width: dimensions[0],
        height: dimensions[1]
      });
    }
    return this.browser;
  }

  _before() {
    if (this.options.restart && !this.options.manualStart) this._startBrowser();
    this.failedTestName = null;
    this.context = 'body';
    return this.browser;
  }

  _after() {
    if (this.options.restart) return this.browser.end();
    if (this.options.keepCookies) return;
    this.debugSection('Session', 'cleaning cookies and localStorage');
    return this.browser.execute('localStorage.clear();').then(() => {
      return this.browser.deleteCookie();
    });
  }

  _afterSuite() {
    if (!this.options.restart) return this.browser.end();
  }

  _failed(test) {
    let fileName = '';
    if (this.options.uniqueScreenshotNames) {
      fileName = test.title.substring(0, 10).replace(/ /g, '_') + '-' + hashCode(test.title) + '-' + hashCode(test.file) + '.failed.png';
    } else {
      fileName = test.title.replace(/ /g, '_') + '.failed.png';
    }
    return this.saveScreenshot(fileName);
  }

  _withinBegin(locator) {
    let frame = isFrameLocator(locator);
    if (frame) {
      withinStore.frame = frame;
      return this.browser.element(frame).then((res) => this.browser.frame(res.value));
    }
    withinStore.elFn = this.browser.element;
    withinStore.elsFn = this.browser.elements;
    this.context = locator;
    return this.browser.element(withStrictLocator(locator)).then((res) => {
      this.browser.element = function (l) {
        return this.elementIdElement(res.value.ELEMENT, l);
      };
      this.browser.elements = function (l) {
        return this.elementIdElements(res.value.ELEMENT, l);
      };
    });
  }

  _withinEnd() {
    if (withinStore.frame) {
      withinStore = {};
      return this.browser.frame(null);
    }
    this.context = 'body';
    this.browser.element = withinStore.elFn;
    this.browser.elements = withinStore.elsFn;
    withinStore = {};
  }

  /**
   * Get elements by different locator types, including strict locator
   * Should be used in custom helpers:
   *
   * ```js
   * this.helpers['WebDriverIO']._locate({name: 'password'}).then //...
   * ```
   */
  _locate(locator) {
    return this.browser.elements(withStrictLocator(locator));
  }

  /**
   * Find a checkbox by providing human readable text:
   *
   * ```js
   * this.helpers['WebDriverIO']._locateCheckable('I agree with terms and conditions').then // ...
   * ```
   */
  _locateCheckable(locator) {
    return findCheckable(this.browser, locator).then(function (res) {
      return res.value;
    });
  }

  /**
   * Find a clickable element by providing human readable text:
   *
   * ```js
   * this.helpers['WebDriverIO']._locateClickable('Next page').then // ...
   * ```
   */
  _locateClickable(locator) {
    return findClickable(this.browser, locator).then(function (res) {
      return res.value;
    });
  }

  /**
   * Find field elements by providing human readable text:
   *
   * ```js
   * this.helpers['WebDriverIO']._locateFields('Your email').then // ...
   * ```
   */
  _locateFields(locator) {
    return findFields(this.browser, locator).then(function (res) {
      return res.value;
    });
  }

  /**
   * Set [WebDriverIO timeouts](http://webdriver.io/guide/testrunner/timeouts.html) in realtime.
   * Timeouts are expected to be passed as object:
   *
   * ```js
   * I.defineTimeout({ script: 5000 });
   * I.defineTimeout({ implicit: 10000, "page load": 10000, script: 5000 });
   * ```
   */
  defineTimeout(timeouts) {
    if (timeouts.implicit) {
      this.browser.timeouts('implicit', timeouts.implicit);
    }
    if (timeouts['page load']) {
      this.browser.timeouts('page load', timeouts['page load']);
    }
    if (timeouts.script) {
      this.browser.timeouts('script', timeouts.script);
    }
  }

  /**
   * {{> ../webapi/amOnPage }}
   */
  amOnPage(url) {
    return this.browser.url(url).url((err, res) => {
      if (err) throw err;
      this.debugSection('Url', res.value);
    });
  }

  /**
   * {{> ../webapi/click }}
   */
  click(locator, context) {
    let client = this.browser;
    let clickMethod = this.browser.isMobile ? 'touchClick' : 'elementIdClick';
    if (context) {
      client = client.element(context);
    }
    return findClickable(client, locator).then(function (res) {
      if (!res.value || res.value.length === 0) {
        if (typeof locator === "object") locator = JSON.stringify(locator);
        throw new Error(`Clickable element ${locator.toString()} was not found by text|CSS|XPath`);
      }
      let elem = res.value[0];
      return this[clickMethod](elem.ELEMENT);
    });
  }

  /**
   * {{> ../webapi/doubleClick }}
   */
  doubleClick(locator, context) {
    let client = this.browser;
    if (context) {
      client = client.element(context);
    }
    return findClickable(client, locator).then(function (res) {
      if (!res.value || res.value.length === 0) {
        if (typeof locator === "object") locator = JSON.stringify(locator);
        throw new Error(`Clickable element ${locator.toString()} was not found by text|CSS|XPath`);
      }
      let elem = res.value[0];
      return this.moveTo(elem.ELEMENT).doDoubleClick();
    });
  }

  /**
   * Performs right click on an element matched by CSS or XPath.
   */
  rightClick(locator) {
    return this.browser.rightClick(withStrictLocator(locator));
  }

  /**
   * {{> ../webapi/fillField }}
   */
  fillField(field, value) {
    return findFields(this.browser, field).then(function (res) {
      if (!res.value || res.value.length === 0) {
        throw new Error(`Field ${field} not found by name|text|CSS|XPath`);
      }
      let elem = res.value[0];
      return this.elementIdClear(elem.ELEMENT).elementIdValue(elem.ELEMENT, value);
    });
  }

  /**
   * {{> ../webapi/appendField }}
   */
  appendField(field, value) {
    return findFields(this.browser, field).then(function (res) {
      if (!res.value || res.value.length === 0) {
        throw new Error(`Field ${field} not found by name|text|CSS|XPath`);
      }
      let elem = res.value[0];
      return this.elementIdValue(elem.ELEMENT, value);
    });
  }

  /**
   * {{> ../webapi/selectOption}}
   *
   */
  selectOption(select, option) {
    return findFields(this.browser, select).then(function (res) {
      if (!res.value || res.value.length === 0) {
        throw new Error(`Selectable field ${select} not found by name|text|CSS|XPath`);
      }
      let elem = res.value[0];

      let normalized, byVisibleText;
      let commands = [];

      if (!Array.isArray(option)) {
        option = [option];
      }

      option.forEach((opt) => {
        normalized = `[normalize-space(.) = "${opt.trim() }"]`;
        byVisibleText = `./option${normalized}|./optgroup/option${normalized}`;
        commands.push(this.elementIdElements(elem.ELEMENT, byVisibleText));
      });
      return this.unify(commands, {
        extractValue: true
      }).then((els) => {
        commands = [];
        let clickOptionFn = (el) => {
          if (el[0]) el = el[0];
          if (el && el.ELEMENT) commands.push(this.elementIdClick(el.ELEMENT));
        };

        if (els.length) {
          els.forEach(clickOptionFn);
          return this.unify(commands);
        }
        let normalized, byValue;

        option.forEach((opt) => {
          normalized = `[normalize-space(@value) = "${opt.trim() }"]`;
          byValue = `./option${normalized}|./optgroup/option${normalized}`;
          commands.push(this.elementIdElements(elem.ELEMENT, byValue));
        });
        // try by value
        return this.unify(commands, {
          extractValue: true
        }).then((els) => {
          if (els.length === 0) {
            throw new Error(`Option ${option} in ${select} was found neither by visible text not by value`);
          }
          commands = [];
          els.forEach(clickOptionFn);
          return this.unify(commands);
        });
      });
    });
  }

  /**
   * {{> ../webapi/attachFile }}
   */
  attachFile(locator, pathToFile) {
    let file = path.join(global.codecept_dir, pathToFile);
    if (!fileExists(file)) {
      throw new Error(`File at ${file} can not be found on local system`);
    }
    return findFields(this.browser, locator).then((el) => {
      this.debug("Uploading " + file);
      return this.browser.uploadFile(file).then((res) => {
        if (!el.value || el.value.length === 0) {
          throw new Error(`File field ${locator} not found by name|text|CSS|XPath`);
        }
        return this.browser.elementIdValue(el.value[0].ELEMENT, res.value);
      });
    });
  }

  /**
   * {{> ../webapi/checkOption }}
   */
  checkOption(field, context) {
    let client = this.browser;
    let clickMethod = this.browser.isMobile ? 'touchClick' : 'elementIdClick';
    if (context) {
      client = client.element(withStrictLocator(context));
    }
    return findCheckable(client, field).then((res) => {
      if (!res.value || res.value.length === 0) {
        throw new Error(`Checkable ${field} cant be located by name|text|CSS|XPath`);
      }
      let elem = res.value[0];
      return client.elementIdSelected(elem.ELEMENT).then(function (isSelected) {
        if (isSelected.value) return true;
        return this[clickMethod](elem.ELEMENT);
      });
    });
  }

  /**
   * {{> ../webapi/grabTextFrom }}
   */
  grabTextFrom(locator) {
    return this.browser.getText(withStrictLocator(locator)).then(function (text) {
      return text;
    });
  }

  /**
   * Retrieves the innerHTML from an element located by CSS or XPath and returns it to test.
   * Resumes test execution, so **should be used inside a generator with `yield`** operator.
   *
   * ```js
   * let postHTML = yield I.grabHTMLFrom('#post');
   * ```
   */
  grabHTMLFrom(locator) {
    return this.browser.getHTML(withStrictLocator(locator)).then(function (html) {
      return html;
    });
  }

  /**
   * {{> ../webapi/grabValueFrom }}
   */
  grabValueFrom(locator) {
    return this.browser.getValue(withStrictLocator(locator)).then(function (text) {
      return text;
    });
  }

  /**
   * {{> ../webapi/grabAttributeFrom }}
   */
  grabAttributeFrom(locator, attr) {
    return this.browser.getAttribute(withStrictLocator(locator), attr).then(function (text) {
      return text;
    });
  }

  /**
   * {{> ../webapi/seeInTitle }}
   */
  seeInTitle(text) {
    return this.browser.getTitle().then((title) => {
      return stringIncludes('web page title').assert(text, title);
    });
  }

  /**
   * {{> ../webapi/dontSeeInTitle }}
   */
  dontSeeInTitle(text) {
    return this.browser.getTitle().then((title) => {
      return stringIncludes('web page title').negate(text, title);
    });
  }

  /**
   * {{> ../webapi/grabTitle }}
   */
  grabTitle() {
    return this.browser.getTitle().then((title) => {
      this.debugSection('Title', title);
      return title;
    });
  }

  /**
   * {{> ../webapi/see }}
   */
  see(text, context) {
    return proceedSee.call(this, 'assert', text, context);
  }

  /**
   * {{> ../webapi/dontSee }}
   */
  dontSee(text, context) {
    return proceedSee.call(this, 'negate', text, context);
  }

  /**
   * {{> ../webapi/seeInField }}
   */
  seeInField(field, value) {
    return proceedSeeField.call(this, 'assert', field, value);
  }

  /**
   * {{> ../webapi/dontSeeInField }}
   */
  dontSeeInField(field, value) {
    return proceedSeeField.call(this, 'negate', field, value);
  }

  /**
   * {{> ../webapi/seeCheckboxIsChecked }}
   */
  seeCheckboxIsChecked(field) {
    return proceedSeeCheckbox.call(this, 'assert', field);
  }

  /**
   * {{> ../webapi/dontSeeCheckboxIsChecked }}
   */
  dontSeeCheckboxIsChecked(field) {
    return proceedSeeCheckbox.call(this, 'negate', field);
  }

  /**
   * {{> ../webapi/seeElement }}
   */
  seeElement(locator) {
    return this.browser.isVisible(withStrictLocator(locator)).then(function (res) {
      return truth(`elements of ${locator}`, 'to be seen').assert(res);
    });
  }

  /**
   * {{> ../webapi/dontSeeElement}}
   */
  dontSeeElement(locator) {
    return this.browser.isVisible(withStrictLocator(locator)).then(function (res) {
      return truth(`elements of ${locator}`, 'to be seen').negate(res);
    });
  }

  /**
   * {{> ../webapi/seeElementInDOM }}
   */
  seeElementInDOM(locator) {
    return this.browser.elements(withStrictLocator(locator)).then(function (res) {
      return empty('elements').negate(res.value);
    });
  }

  /**
   * {{> ../webapi/dontSeeElementInDOM }}
   */
  dontSeeElementInDOM(locator) {
    return this.browser.elements(withStrictLocator(locator)).then(function (res) {
      return empty('elements').assert(res.value);
    });
  }

  /**
   * {{> ../webapi/seeInSource }}
   */
  seeInSource(text) {
    return this.browser.getSource().then((source) => {
      return stringIncludes('HTML source of a page').assert(text, source);
    });
  }

  /**
   * {{> ../webapi/dontSeeInSource }}
   */
  dontSeeInSource(text) {
    return this.browser.getSource().then((source) => {
      return stringIncludes('HTML source of a page').negate(text, source);
    });
  }

  /**
   * asserts that an element appears a given number of times in the DOM
   * Element is located by label or name or CSS or XPath.
   *
   * ```js
   * I.seeNumberOfElements('#submitBtn', 1);
   * ```
   */
  seeNumberOfElements(selector, num) {
    return this.browser.elements(withStrictLocator(selector))
      .then(function (res) {
        return assert.equal(res.value.length, num);
      });
  }

  /**
   * asserts that an element is visible a given number of times
   * Element is located by CSS or XPath.
   *
   * ```js
   * I.seeNumberOfVisibleElements('.buttons', 3);
   * ```
   */
  seeNumberOfVisibleElements(selector, num) {
    return this.browser.isVisible(withStrictLocator(selector))
<<<<<<< HEAD
      .then(function(res) {
        if(!Array.isArray(res)) res = [res];
=======
      .then(function (res) {
>>>>>>> c2bc87b5
        res = res.filter((val) => val == true);
        return truth(`elements of ${locator}`, 'to be seen').assert.equal(res.length, num);
      });
  }

  /**
   * {{> ../webapi/seeInCurrentUrl }}
   */
  seeInCurrentUrl(url) {
    return this.browser.url().then(function (res) {
      return stringIncludes('url').assert(url, res.value);
    });
  }

  /**
   * {{> ../webapi/dontSeeInCurrentUrl }}
   */
  dontSeeInCurrentUrl(url) {
    return this.browser.url().then(function (res) {
      return stringIncludes('url').negate(url, res.value);
    });
  }

  /**
   * {{> ../webapi/seeCurrentUrlEquals }}
   */
  seeCurrentUrlEquals(url) {
    return this.browser.url().then((res) => {
      return urlEquals(this.options.url).assert(url, res.value);
    });
  }

  /**
   * {{> ../webapi/dontSeeCurrentUrlEquals }}
   */
  dontSeeCurrentUrlEquals(url) {
    return this.browser.url().then((res) => {
      return urlEquals(this.options.url).negate(url, res.value);
    });
  }

  /**
   * {{> ../webapi/executeScript }}
   *
   * Wraps [execute](http://webdriver.io/api/protocol/execute.html) command.
   */
  executeScript(fn) {
    return this.browser.execute.apply(this.browser, arguments).then((res) => res.value);
  }

  /**
   * {{> ../webapi/executeAsyncScript }}
   */
  executeAsyncScript(fn) {
    return this.browser.executeAsync.apply(this.browser, arguments).then((res) => res.value);
  }

  /**
   * Scrolls to element matched by locator.
   * Extra shift can be set with offsetX and offsetY options
   *
   * ```js
   * I.scrollTo('footer');
   * I.scrollTo('#submit', 5,5);
   * ```
   */
  scrollTo(locator, offsetX, offsetY) {
    return this.browser.scroll(withStrictLocator(locator), offsetX, offsetY);
  }

  /**
   * {{> ../webapi/moveCursorTo}}
   */
  moveCursorTo(locator, offsetX, offsetY) {
    return this.browser.moveToObject(withStrictLocator(locator), offsetX, offsetY);
  }

  /**
   * {{> ../webapi/saveScreenshot}}
   */
  saveScreenshot(fileName) {
    let outputFile = path.join(global.output_dir, fileName);
    this.debug('Screenshot has been saved to ' + outputFile);
    return this.browser.saveScreenshot(outputFile);
  }

  /**
   * {{> ../webapi/setCookie}}
   *
   * Uses Selenium's JSON [cookie format](https://code.google.com/p/selenium/wiki/JsonWireProtocol#Cookie_JSON_Object).
   */
  setCookie(cookie) {
    return this.browser.setCookie(cookie);
  }

  /**
   * {{> ../webapi/clearCookie}}
   */
  clearCookie(cookie) {
    return this.browser.deleteCookie(cookie);
  }

  /**
   * {{> ../webapi/clearField}}
   */
  clearField(field) {
    return findFields(this.browser, field).then(function (res) {
      if (!res.value || res.value.length === 0) {
        throw new Error(`Field ${field} not found by name|text|CSS|XPath`);
      }
      let elem = res.value[0];
      return this.elementIdClear(elem.ELEMENT);
    });

  }

  /**
   * {{> ../webapi/seeCookie}}
   */
  seeCookie(name) {
    return this.browser.getCookie(name).then(function (res) {
      return truth('cookie ' + name, 'to be set').assert(res);
    });
  }

  /**
   * {{> ../webapi/dontSeeCookie}}
   */
  dontSeeCookie(name) {
    return this.browser.getCookie(name).then(function (res) {
      return truth('cookie ' + name, 'to be set').negate(res);
    });
  }

  /**
   * {{> ../webapi/grabCookie}}
   */
  grabCookie(name) {
    return this.browser.getCookie(name);
  }

  /**
   * Accepts the active JavaScript native popup window, as created by window.alert|window.confirm|window.prompt.
   * Don't confuse popups with modal windows, as created by [various libraries](http://jster.net/category/windows-modals-popups).
   */
  acceptPopup() {
    return this.browser.alertText().then(function (res) {
      if (res !== null) {
        return this.alertAccept();
      }
    });
  }

  /**
   * Dismisses the active JavaScript popup, as created by window.alert|window.confirm|window.prompt.
   */
  cancelPopup() {
    return this.browser.alertText().then(function (res) {
      if (res !== null) {
        return this.alertDismiss();
      }
    });
  }

  /**
   * Checks that the active JavaScript popup, as created by `window.alert|window.confirm|window.prompt`, contains the given string.
   */
  seeInPopup(text) {
    return this.browser.alertText().then(function (res) {
      if (res === null) {
        throw new Error('Popup is not opened');
      }
      stringIncludes('text in popup').assert(text, res);
    });
  }

  /**
   * {{> ../webapi/pressKey }}
   *
   * To make combinations with modifier and mouse clicks (like Ctrl+Click) press a modifier, click, then release it.
   *
   * ```js
   * I.pressKey('Control');
   * I.click('#someelement');
   * I.pressKey('Control');
   * ```
   */
  pressKey(key) {
    let modifier;
    if (Array.isArray(key) && ~['Control', 'Command', 'Shift', 'Alt'].indexOf(key[0])) {
      modifier = key[0];
    }
    return this.browser.keys(key).then(function () {
      if (!modifier) return true;
      return this.keys(modifier); // release modifeier
    });
  }

  /**
   * {{> ../webapi/resizeWindow }}
   */
  resizeWindow(width, height) {
    if (width === 'maximize') {
      return this.browser.windowHandleMaximize(false);
    }
    return this.browser.windowHandleSize({
      width,
      height
    });
  }

  /**
   * Drag an item to a destination element.
   *
   * ```js
   * I.dragAndDrop('#dragHandle', '#container');
   * ```
   */
  dragAndDrop(srcElement, destElement) {
    return this.browser.dragAndDrop(
      withStrictLocator(srcElement),
      withStrictLocator(destElement)
    );
  }

  /**
   * {{> ../webapi/wait }}
   */
  wait(sec) {
    return this.browser.pause(sec * 1000);
  }

  /**
   * {{> ../webapi/waitForEnabled }}
   */
  waitForEnabled(locator, sec) {
    sec = sec || this.options.waitForTimeout;
    return this.browser.waitForEnabled(withStrictLocator(locator), sec * 1000);
  }

  /**
   * {{> ../webapi/waitForElement }}
   */
  waitForElement(locator, sec) {
    sec = sec || this.options.waitForTimeout;
    return this.browser.waitForExist(withStrictLocator(locator), sec * 1000);
  }

  /**
   * {{> ../webapi/waitForText }}
   */
  waitForText(text, sec, context) {
    sec = sec || this.options.waitForTimeout;
    context = context || 'body';
    return this.browser.waitUntil(function () {
      return this.getText(context).then(function (source) {
        if (Array.isArray(source)) {
          return source.filter(part => part.indexOf(text) >= 0).length > 0;
        }
        return source.indexOf(text) >= 0;
      });
    }, sec * 1000)
      .catch((e) => {
        if (e.type === 'WaitUntilTimeoutError') {
          return proceedSee.call(this, 'assert', text, context);
        } else {
          throw e;
        }
      });
  }

  /**
   * {{> ../webapi/waitForVisible }}
   */
  waitForVisible(locator, sec) {
    sec = sec || this.options.waitForTimeout;
    return this.browser.waitForVisible(withStrictLocator(locator), sec * 1000);
  }

  /**
   * {{> ../webapi/waitForInvisible }}
   */
  waitForInvisible(locator, sec) {
    sec = sec || this.options.waitForTimeout;
    return this.browser.waitForVisible(withStrictLocator(locator), sec * 1000, true);
  }

  /**
   * Waits for an element to become invisible on a page (by default waits for 1sec).
   * Element can be located by CSS or XPath.
   */
  waitToHide(locator, sec) {
    return this.waitForInvisible(locator, sec);
  }

  /**
   * {{> ../webapi/waitForStalenessOf }}
   */
  waitForStalenessOf(locator, sec) {
    sec = sec || this.options.waitForTimeout;
    return this.browser.waitForExist(withStrictLocator(locator), sec * 1000, true);
  }

  /**
   * Waits for a function to return true (waits for 1sec by default).
   */
  waitUntil(fn, sec) {
    sec = sec || this.options.waitForTimeout;
    return this.browser.waitUntil(fn, sec);
  }

  /**
   * Switches frame or in case of null locator reverts to parent.
   */
  switchTo(locator) {
    locator = locator || null;
    return this.browser.frame(locator);
  }
}

function proceedSee(assertType, text, context) {
  let description;
  if (!context) {
    context = this.context;
    if (this.context === 'body') {
      description = 'web page';
    } else {
      description = 'current context ' + this.context;
    }
  } else {
    description = 'element ' + context;
  }
  return this.browser.getText(withStrictLocator(context)).then(function (source) {
    return stringIncludes(description)[assertType](text, source);
  });
}

function findClickable(client, locator) {
  if (typeof locator === 'object') return client.elements(withStrictLocator(locator));
  if (isCSSorXPathLocator(locator)) return client.elements(locator);

  let literal = xpathLocator.literal(locator);

  let narrowLocator = xpathLocator.combine([
    `.//a[normalize-space(.)=${literal}]`,
    `.//button[normalize-space(.)=${literal}]`,
    `.//a/img[normalize-space(@alt)=${literal}]/ancestor::a`,
    `.//input[./@type = 'submit' or ./@type = 'image' or ./@type = 'button'][normalize-space(@value)=${literal}]`
  ]);
  return client.elements(narrowLocator).then(function (els) {
    if (els.value.length) {
      return els;
    }
    let wideLocator = xpathLocator.combine([
      `.//a[./@href][((contains(normalize-space(string(.)), ${literal})) or .//img[contains(./@alt, ${literal})])]`,
      `.//input[./@type = 'submit' or ./@type = 'image' or ./@type = 'button'][contains(./@value, ${literal})]`,
      `.//input[./@type = 'image'][contains(./@alt, ${literal})]`,
      `.//button[contains(normalize-space(string(.)), ${literal})]`,
      `.//input[./@type = 'submit' or ./@type = 'image' or ./@type = 'button'][./@name = ${literal}]`,
      `.//button[./@name = ${literal}]`
    ]);
    return client.elements(wideLocator).then(function (els) {
      if (els.value.length) {
        return els;
      }
      return client.elements(locator); // by css or xpath
    });
  });
}

function findFields(client, locator) {
  if (typeof locator === 'object') return client.elements(withStrictLocator(locator));
  if (isCSSorXPathLocator(locator)) return client.elements(locator);

  let literal = xpathLocator.literal(locator);
  let byText = xpathLocator.combine([
    `.//*[self::input | self::textarea | self::select][not(./@type = 'submit' or ./@type = 'image' or ./@type = 'hidden')][(((./@name = ${literal}) or ./@id = //label[contains(normalize-space(string(.)), ${literal})]/@for) or ./@placeholder = ${literal})]`,
    `.//label[contains(normalize-space(string(.)), ${literal})]//.//*[self::input | self::textarea | self::select][not(./@type = 'submit' or ./@type = 'image' or ./@type = 'hidden')]`
  ]);
  return client.elements(byText).then((els) => {
    if (els.value.length) return els;
    let byName = `.//*[self::input | self::textarea | self::select][@name = ${literal}]`;
    return client.elements(byName).then((els) => {
      if (els.value.length) return els;
      return client.elements(locator); // by css or xpath
    });
  });
}

function proceedSeeField(assertType, field, value) {
  return findFields(this.browser, field).then(function (res) {
    if (!res.value || res.value.length === 0) {
      throw new Error(`Field ${field} not found by name|text|CSS|XPath`);
    }

    var proceedMultiple = (fields) => {
      let commands = [];
      fields.forEach((el) => commands.push(this.elementIdSelected(el.ELEMENT)));
      this.unify(commands).then((res) => {
        commands = [];
        fields.forEach((el) => {
          if (el.value === false) return;
          commands.push(this.elementIdAttribute(el.ELEMENT, 'value'));
        });
        this.unify(commands, {
          extractValue: true
        }).then((val) => {
          return stringIncludes('fields by ' + field)[assertType](value, val);
        });
      });
    };

    var proceedSingle = (el) => {
      return this.elementIdAttribute(el.ELEMENT, 'value').then((res) => {
        return stringIncludes('fields by ' + field)[assertType](value, res.value);
      });
    };

    return this.elementIdName(res.value[0].ELEMENT).then((tag) => {
      if (tag.value == 'select') {
        return proceedMultiple(res.value);
      }

      if (tag.value == 'input') {
        return this.elementIdAttribute(res.value[0].ELEMENT, 'type').then((type) => {
          if (type.value == 'checkbox' || type.value == 'radio') {
            return proceedMultiple(res.value);
          }
          return proceedSingle(res.value[0]);
        });
      }
      return proceedSingle(res.value[0]);
    });
  });
}

function proceedSeeCheckbox(assertType, field) {
  return findFields(this.browser, field).then(function (res) {
    if (!res.value || res.value.length === 0) {
      throw new Error(`Field ${field} not found by name|text|CSS|XPath`);
    }
    let commands = [];
    res.value.forEach((el) => commands.push(this.elementIdSelected(el.ELEMENT)));
    return this.unify(commands, {
      extractValue: true
    }).then((selected) => {
      return truth(`checkable field ${field}`, 'to be checked')[assertType](selected);
    });
  });
}

function findCheckable(client, locator) {
  if (typeof locator === 'object') return client.elements(withStrictLocator(locator));
  if (isCSSorXPathLocator(locator)) return client.elements(locator);

  let literal = xpathLocator.literal(locator);
  let byText = xpathLocator.combine([
    `.//input[@type = 'checkbox' or @type = 'radio'][(@id = //label[contains(normalize-space(string(.)), ${literal})]/@for) or @placeholder = ${literal}]`,
    `.//label[contains(normalize-space(string(.)), ${literal})]//input[@type = 'radio' or @type = 'checkbox']`
  ]);
  return client.elements(byText).then(function (els) {
    if (els.value.length) return els;
    let byName = `.//input[@type = 'checkbox' or @type = 'radio'][@name = ${literal}]`;
    return client.elements(byName).then(function (els) {
      if (els.value.length) return els;
      return client.elements(locator); // by css or xpath
    });
  });
}

function isCSSorXPathLocator(locator) {
  if (locator[0] === '#' || locator[0] === '.') {
    return true;
  }
  if (locator.substr(0, 2) === '//') {
    return true;
  }
  return false;
}

function withStrictLocator(locator) {
  if (!locator) return null;
  if (typeof locator !== 'object') return locator;
  let key = Object.keys(locator)[0];
  let value = locator[key];

  locator.toString = () => `{${key}: '${value}'}`;

  switch (key) {
  case 'by':
  case 'xpath':
  case 'css':
    return value;
  case 'id':
    return '#' + value;
  case 'name':
    return `[name="${value}"]`;
  }
}

function isFrameLocator(locator) {
  if (typeof locator !== 'object') return false;
  let key = Object.keys(locator)[0];
  if (key !== 'frame') return false;
  return locator[key];
}

module.exports = WebDriverIO;<|MERGE_RESOLUTION|>--- conflicted
+++ resolved
@@ -779,12 +779,8 @@
    */
   seeNumberOfVisibleElements(selector, num) {
     return this.browser.isVisible(withStrictLocator(selector))
-<<<<<<< HEAD
       .then(function(res) {
         if(!Array.isArray(res)) res = [res];
-=======
-      .then(function (res) {
->>>>>>> c2bc87b5
         res = res.filter((val) => val == true);
         return truth(`elements of ${locator}`, 'to be seen').assert.equal(res.length, num);
       });
