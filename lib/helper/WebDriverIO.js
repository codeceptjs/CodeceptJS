'use strict';
let webdriverio;
const Helper = require('../helper');
const stringIncludes = require('../assert/include').includes;
const urlEquals = require('../assert/equal').urlEquals;
const equals = require('../assert/equal').equals;
const empty = require('../assert/empty').empty;
const truth = require('../assert/truth').truth;
const xpathLocator = require('../utils').xpathLocator;
const hashCode = require('../utils').hashCode;
const fileExists = require('../utils').fileExists;
const assert = require('assert');
const path = require('path');
const requireg = require('requireg');

let withinStore = {};

/**
 * WebDriverIO helper which wraps [webdriverio](http://webdriver.io/) library to
 * manipulate browser using Selenium WebDriver or PhantomJS.
 *
 * #### Selenium Installation
 *
 * 1. Download [Selenium Server](http://docs.seleniumhq.org/download/)
 * 2. For Chrome browser install [ChromeDriver](https://sites.google.com/a/chromium.org/chromedriver/getting-started),
 * for Firefox browser install [GeckoDriver](https://github.com/mozilla/geckodriver).
 * 3. Launch the server: `java -jar selenium-server-standalone-3.xx.xxx.jar`. To locate Chromedriver binary use
 * `-Dwebdriver.chrome.driver=./chromedriver` option. For Geckodriver use `-Dwebdriver.gecko.driver=`.
 *
 * #### PhantomJS Installation
 *
 * PhantomJS is a headless alternative to Selenium Server that implements the WebDriver protocol.
 * It allows you to run Selenium tests on a server without a GUI installed.
 *
 * 1. Download [PhantomJS](http://phantomjs.org/download.html)
 * 2. Run PhantomJS in WebDriver mode: `phantomjs --webdriver=4444`
 *
 * ### Configuration
 *
 * This helper should be configured in codecept.json
 *
 * * `url` - base url of website to be tested
 * * `browser` - browser in which perform testing
 * * `restart` (optional, default: true) - restart browser between tests.
 * * `keepCookies` (optional, default: false)  - keep cookies between tests when `restart` set to false.
 * * `windowSize`: (optional) default window size. Set to `maximize` or a dimension in the format `640x480`.
 * * `waitForTimeout`: (option) sets default wait time in *ms* for all `wait*` functions. 1000 by default;
 * * `desiredCapabilities`: Selenium's [desired
 * capabilities](https://github.com/SeleniumHQ/selenium/wiki/DesiredCapabilities)
 * * `manualStart` (optional, default: false) - do not start browser before a test, start it manually inside a helper
 * with `this.helpers["WebDriverIO"]._startBrowser()`
 * * `timeouts`: [WebDriverIO timeouts](http://webdriver.io/guide/testrunner/timeouts.html) defined as hash.
 *
 * Example:
 *
 * ```json
 * {
 *    "helpers": {
 *      "WebDriverIO" : {
 *        "browser": "chrome",
 *        "restart": false,
 *        "windowSize": "maximize",
 *        "timeouts": {
 *          "script": 60000,
 *          "page load": 10000,
 *          "implicit" : 5000
 *        }
 *      }
 *    }
 * }
 *
 * ```
 *
 * Additional configuration params can be used from [webdriverio
 * website](http://webdriver.io/guide/getstarted/configuration.html).
 *
 * ### Connect through proxy
 *
 * CodeceptJS also provides flexible options when you want to execute tests to Selenium servers through proxy. You will
 * need to update the `helpers.WebDriverIO.desiredCapabilities.proxy` key.
 *
 * ```js
 * {
 *     "helpers": {
 *         "WebDriverIO": {
 *             "desiredCapabilities": {
 *                 "proxy": {
 *                     "proxyType": "manual|pac",
 *                     "proxyAutoconfigUrl": "URL TO PAC FILE",
 *                     "httpProxy": "PROXY SERVER",
 *                     "sslProxy": "PROXY SERVER",
 *                     "ftpProxy": "PROXY SERVER",
 *                     "socksProxy": "PROXY SERVER",
 *                     "socksUsername": "USERNAME",
 *                     "socksPassword": "PASSWORD",
 *                     "noProxy": "BYPASS ADDRESSES"
 *                 }
 *             }
 *         }
 *     }
 * }
 * ```
 * For example,
 *
 * ```js
 * {
 *     "helpers": {
 *         "WebDriverIO": {
 *             "desiredCapabilities": {
 *                 "proxy": {
 *                     "proxyType": "manual",
 *                     "httpProxy": "http://corporate.proxy:8080",
 *                     "socksUsername": "codeceptjs",
 *                     "socksPassword": "secret",
 *                     "noProxy": "127.0.0.1,localhost"
 *                 }
 *             }
 *         }
 *     }
 * }
 * ```
 *
 * Please refer to [Selenium - Proxy Object](https://github.com/SeleniumHQ/selenium/wiki/DesiredCapabilities) for more
 * information.
 *
 * ### Cloud Providers
 *
 * WebDriverIO makes it possible to execute tests against services like `Sauce Labs` `BrowserStack` `TestingBot`
 * Check out their documentation on [available parameters](http://webdriver.io/guide/usage/cloudservices.html)
 *
 * Connecting to `BrowserStack` and `Sauce Labs` is simple. All you need to do
 * is set the `user` and `key` parameters. WebDriverIO automatically know which
 * service provider to connect to.
 *
 * ```js
 * {
 *     "helpers":{
 *         "WebDriverIO": {
 *             "url": "YOUR_DESIERED_HOST",
 *             "user": "YOUR_BROWSERSTACK_USER",
 *             "key": "YOUR_BROWSERSTACK_KEY",
 *             "desiredCapabilities": {
 *                 "browserName": "chrome",
 *
 *                 // only set this if you're using BrowserStackLocal to test a local domain
 *                 // "browserstack.local": true,
 *
 *                 // set this option to tell browserstack to provide addition debugging info
 *                 // "browserstack.debug": true,
 *             }
 *         }
 *     }
 * }
 * ```
 *
 * ### Multiremote Capabilities
 *
 * This is a work in progress but you can control two browsers at a time right out of the box.
 * Individual control is something that is planned for a later version.
 *
 * Here is the [webdriverio docs](http://webdriver.io/guide/usage/multiremote.html) on the subject
 *
 * ```js
 * {
 *     "helpers": {
 *         "WebDriverIO": {
 *             "multiremote": {
 *                 "MyChrome": {
 *                     "desiredCapabilities": {
 *                         "browserName": "chrome"
 *                      }
 *                 },
 *                 "MyFirefox": {
 *                    "desiredCapabilities": {
 *                        "browserName": "firefox"
 *                    }
 *                 }
 *             }
 *         }
 *     }
 * }
 * ```
 *
 *
 * ## Access From Helpers
 *
 * Receive a WebDriverIO client from a custom helper by accessing `browser` property:
 *
 * ```js
 * this.helpers['WebDriverIO'].browser
 * ```
 */
class WebDriverIO extends Helper {

  constructor(config) {
    super(config);
    webdriverio = requireg('webdriverio');

    // set defaults
    this.options = {
      waitForTimeout: 1000, // ms
      desiredCapabilities: {},
      restart: true,
      uniqueScreenshotNames: false,
      fullPageScreenshots: true,
      manualStart: false,
      keepCookies: false,
      timeouts: {
        script: 1000 // ms
      }
    };

    // override defaults with config
    Object.assign(this.options, config);

    this.options.baseUrl = this.options.url || this.options.baseUrl;
    this.options.desiredCapabilities.browserName = this.options.browser || this.options.desiredCapabilities.browserName;
    this.options.waitForTimeout /= 1000; // convert to seconds

    if (!this.options.desiredCapabilities.platformName && (!this.options.url || !this.options.browser)) {
      throw new Error(`
        WebDriverIO requires ares.valuet least these parameters
        Check your codeceptjs config file to ensure these are set properly
          {
            "helpers": {
              "WebDriverIO": {
                "url": "YOUR_HOST"
                "browser": "YOUR_PREFERED_TESTING_BROWSER"
              }
            }
          }
      `);
    }


  }

  static _checkRequirements() {
    try {
      requireg("webdriverio");
    } catch (e) {
      return ["webdriverio"];
    }
  }

  static _config() {
    return [{
      name: 'url',
      message: "Base url of site to be tested",
      default: 'http://localhost'
    }, {
      name: 'browser',
      message: 'Browser in which testing will be performed',
      default: 'chrome'
    }];
  }

  _beforeSuite() {
    if (!this.options.restart && !this.options.manualStart) {
      this.debugSection('Session', 'Starting singleton browser session');
      return this._startBrowser();
    }
  }

  _startBrowser() {
    if (this.options.multiremote) {
      this.browser = webdriverio.multiremote(this.options.multiremote).init();
    } else {
      this.browser = webdriverio.remote(this.options).init();
    }

    if (this.options.timeouts) {
      this.defineTimeout(this.options.timeouts);
    }

    if (this.options.windowSize === 'maximize') {
      this.browser.windowHandleMaximize(false);
    }
    if (this.options.windowSize && this.options.windowSize.indexOf('x') > 0) {
      let dimensions = this.options.windowSize.split('x');
      this.browser.windowHandleSize({
        width: dimensions[0],
        height: dimensions[1]
      });
    }
    return this.browser;
  }

  _before() {
    if (this.options.restart && !this.options.manualStart) this._startBrowser();
    this.failedTestName = null;
    this.context = 'body';
    return this.browser;
  }

  _after() {
    if (this.options.restart) return this.browser.end();
    if (this.options.keepCookies) return;
    this.debugSection('Session', 'cleaning cookies and localStorage');
    return Promise.all([this.browser.deleteCookie(), this.browser.execute('localStorage.clear();')]);
  }

  _afterSuite() {
    if (!this.options.restart) return this.browser.end();
  }

  _failed(test) {
    let fileName = '';
    if (this.options.uniqueScreenshotNames) {
      fileName =
        test.title.substring(0, 10).replace(/ /g, '_') + '-' + hashCode(test.title) + '-' + hashCode(test.file) +
        '.failed.png';
    } else {
      fileName = test.title.replace(/ /g, '_') + '.failed.png';
    }
    return this.saveScreenshot(fileName, this.options.fullPageScreenshots);
  }

  _withinBegin(locator) {
    let frame = isFrameLocator(locator);
    if (frame) {
      withinStore.frame = frame;
      return this.browser.element(frame).then((res) => this.browser.frame(res.value));
    }
    withinStore.elFn = this.browser.element;
    withinStore.elsFn = this.browser.elements;
    this.context = locator;
    return this.browser.element(withStrictLocator(locator)).then((res) => {
      this.browser.element = function (l) {
        return this.elementIdElement(res.value.ELEMENT, l);
      };
      this.browser.elements = function (l) {
        return this.elementIdElements(res.value.ELEMENT, l);
      };
    });
  }

  _withinEnd() {
    if (withinStore.frame) {
      withinStore = {};
      return this.browser.frame(null);
    }
    this.context = 'body';
    this.browser.element = withinStore.elFn;
    this.browser.elements = withinStore.elsFn;
    withinStore = {};
  }

  /**
   * Get elements by different locator types, including strict locator
   * Should be used in custom helpers:
   *
   * ```js
   * this.helpers['WebDriverIO']._locate({name: 'password'}).then //...
   * ```
   */
  _locate(locator) {
    return this.browser.elements(withStrictLocator(locator));
  }

  /**
   * Find a checkbox by providing human readable text:
   *
   * ```js
   * this.helpers['WebDriverIO']._locateCheckable('I agree with terms and conditions').then // ...
   * ```
   */
  _locateCheckable(locator) {
    return findCheckable(this.browser, locator).then(function (res) {
      return res.value;
    });
  }

  /**
   * Find a clickable element by providing human readable text:
   *
   * ```js
   * this.helpers['WebDriverIO']._locateClickable('Next page').then // ...
   * ```
   */
  _locateClickable(locator) {
    return findClickable(this.browser, locator).then(function (res) {
      return res.value;
    });
  }

  /**
   * Find field elements by providing human readable text:
   *
   * ```js
   * this.helpers['WebDriverIO']._locateFields('Your email').then // ...
   * ```
   */
  _locateFields(locator) {
    return findFields(this.browser, locator).then(function (res) {
      return res.value;
    });
  }

  /**
   * Set [WebDriverIO timeouts](http://webdriver.io/guide/testrunner/timeouts.html) in realtime.
   * Appium: support only web testing
   * Timeouts are expected to be passed as object:
   *
   * ```js
   * I.defineTimeout({ script: 5000 });
   * I.defineTimeout({ implicit: 10000, "page load": 10000, script: 5000 });
   * ```
   */
  defineTimeout(timeouts) {
    if (timeouts.implicit) {
      this.browser.timeouts('implicit', timeouts.implicit);
    }
    if (timeouts['page load']) {
      this.browser.timeouts('page load', timeouts['page load']);
    }
    if (timeouts.script) {
      this.browser.timeouts('script', timeouts.script);
    }
  }

  /**
   * {{> ../webapi/amOnPage }}
   * Appium: support only web testing
   */
  amOnPage(url) {
    return this.browser.url(url).url((err, res) => {
      if (err) throw err;
      this.debugSection('Url', res.value);
    });
  }

  /**
   * {{> ../webapi/click }}
   * Appium: support
   */
  click(locator, context) {
    let client = this.browser;
    let clickMethod = this.browser.isMobile ? 'touchClick' : 'elementIdClick';
    if (context) {
      client = client.element(context);
    }
    return findClickable(client, locator).then(function (res) {
      if (!res.value || res.value.length === 0) {
        if (typeof locator === "object") locator = JSON.stringify(locator);
        throw new Error(`Clickable element ${locator.toString()} was not found by text|CSS|XPath`);
      }
      let elem = res.value[0];
      return this[clickMethod](elem.ELEMENT);
    });
  }

  /**
   * {{> ../webapi/doubleClick }}
   * Appium: support only web testing
   */
  doubleClick(locator, context) {
    let client = this.browser;
    if (context) {
      client = client.element(context);
    }
    return findClickable(client, locator).then(function (res) {
      if (!res.value || res.value.length === 0) {
        if (typeof locator === "object") locator = JSON.stringify(locator);
        throw new Error(`Clickable element ${locator.toString()} was not found by text|CSS|XPath`);
      }
      let elem = res.value[0];
      return this.moveTo(elem.ELEMENT).doDoubleClick();
    });
  }

  /**
   * Performs right click on an element matched by CSS or XPath.
   * Appium: support, but in apps works as usual click
   */
  rightClick(locator) {
    return this.browser.rightClick(withStrictLocator(locator));
  }

  /**
   * {{> ../webapi/fillField }}
   * Appium: support
   */
  fillField(field, value) {
    return findFields(this.browser, field).then(function (res) {
      if (!res.value || res.value.length === 0) {
        throw new Error(`Field ${field} not found by name|text|CSS|XPath`);
      }
      let elem = res.value[0];
      return this.elementIdClear(elem.ELEMENT).elementIdValue(elem.ELEMENT, value);
    });
  }

  /**
   * {{> ../webapi/appendField }}
   * Appium: support, but it's clear a field before insert in apps
   */
  appendField(field, value) {
    return findFields(this.browser, field).then(function (res) {
      if (!res.value || res.value.length === 0) {
        throw new Error(`Field ${field} not found by name|text|CSS|XPath`);
      }
      let elem = res.value[0];
      return this.elementIdValue(elem.ELEMENT, value);
    });
  }

  /**
   * {{> ../webapi/selectOption}}
   * Appium: support only web testing
   */
  selectOption(select, option) {
    return findFields(this.browser, select).then(function (res) {
      if (!res.value || res.value.length === 0) {
        throw new Error(`Selectable field ${select} not found by name|text|CSS|XPath`);
      }
      let elem = res.value[0];

      let normalized, byVisibleText;
      let commands = [];

      if (!Array.isArray(option)) {
        option = [option];
      }

      option.forEach((opt) => {
        normalized = `[normalize-space(.) = "${opt.trim() }"]`;
        byVisibleText = `./option${normalized}|./optgroup/option${normalized}`;
        commands.push(this.elementIdElements(elem.ELEMENT, byVisibleText));
      });
      return this.unify(commands, {
        extractValue: true
      }).then((els) => {
        commands = [];
        let clickOptionFn = (el) => {
          if (el[0]) el = el[0];
          if (el && el.ELEMENT) commands.push(this.elementIdClick(el.ELEMENT));
        };

        if (els.length) {
          els.forEach(clickOptionFn);
          return this.unify(commands);
        }
        let normalized, byValue;

        option.forEach((opt) => {
          normalized = `[normalize-space(@value) = "${opt.trim() }"]`;
          byValue = `./option${normalized}|./optgroup/option${normalized}`;
          commands.push(this.elementIdElements(elem.ELEMENT, byValue));
        });
        // try by value
        return this.unify(commands, {
          extractValue: true
        }).then((els) => {
          if (els.length === 0) {
            throw new Error(`Option ${option} in ${select} was found neither by visible text not by value`);
          }
          commands = [];
          els.forEach(clickOptionFn);
          return this.unify(commands);
        });
      });
    });
  }

  /**
   * {{> ../webapi/attachFile }}
   * Appium: not tested
   */
  attachFile(locator, pathToFile) {
    let file = path.join(global.codecept_dir, pathToFile);
    if (!fileExists(file)) {
      throw new Error(`File at ${file} can not be found on local system`);
    }
    return findFields(this.browser, locator).then((el) => {
      this.debug("Uploading " + file);
      return this.browser.uploadFile(file).then((res) => {
        if (!el.value || el.value.length === 0) {
          throw new Error(`File field ${locator} not found by name|text|CSS|XPath`);
        }
        return this.browser.elementIdValue(el.value[0].ELEMENT, res.value);
      });
    });
  }

  /**
   * {{> ../webapi/checkOption }}
   * Appium: not tested
   */
  checkOption(field, context) {
    let client = this.browser;
    let clickMethod = this.browser.isMobile ? 'touchClick' : 'elementIdClick';
    if (context) {
      client = client.element(withStrictLocator(context));
    }
    return findCheckable(client, field).then((res) => {
      if (!res.value || res.value.length === 0) {
        throw new Error(`Checkable ${field} cant be located by name|text|CSS|XPath`);
      }
      let elem = res.value[0];
      return client.elementIdSelected(elem.ELEMENT).then(function (isSelected) {
        if (isSelected.value) return true;
        return this[clickMethod](elem.ELEMENT);
      });
    });
  }

  /**
   * {{> ../webapi/grabTextFrom }}
   * Appium: support
   */
  grabTextFrom(locator) {
    return this.browser.getText(withStrictLocator(locator)).then(function (text) {
      return text;
    });
  }

  /**
   * Retrieves the innerHTML from an element located by CSS or XPath and returns it to test.
   * Resumes test execution, so **should be used inside a generator with `yield`** operator.
   * Appium: support only web testing
   *
   * ```js
   * let postHTML = yield I.grabHTMLFrom('#post');
   * ```
   */
  grabHTMLFrom(locator) {
    return this.browser.getHTML(withStrictLocator(locator)).then(function (html) {
      return html;
    });
  }

  /**
   * {{> ../webapi/grabValueFrom }}
   * Appium: support only web testing
   */
  grabValueFrom(locator) {
    return this.browser.getValue(withStrictLocator(locator)).then(function (text) {
      return text;
    });
  }

  /**
   * {{> ../webapi/grabAttributeFrom }}
   * Appium: can be used for apps only with several values ("contentDescription", "text", "className", "resourceId")
   */
  grabAttributeFrom(locator, attr) {
    return this.browser.getAttribute(withStrictLocator(locator), attr).then(function (text) {
      return text;
    });
  }

  /**
   * {{> ../webapi/seeInTitle }}
   * Appium: support only web testing
   */
  seeInTitle(text) {
    return this.browser.getTitle().then((title) => {
      return stringIncludes('web page title').assert(text, title);
    });
  }

  /**
   * {{> ../webapi/dontSeeInTitle }}
   * Appium: support only web testing
   */
  dontSeeInTitle(text) {
    return this.browser.getTitle().then((title) => {
      return stringIncludes('web page title').negate(text, title);
    });
  }

  /**
   * {{> ../webapi/grabTitle }}
   * Appium: support only web testing
   */
  grabTitle() {
    return this.browser.getTitle().then((title) => {
      this.debugSection('Title', title);
      return title;
    });
  }

  /**
   * {{> ../webapi/see }}
   * Appium: support with context in apps
   */
  see(text, context) {
    return proceedSee.call(this, 'assert', text, context);
  }

  /**
   * {{> ../webapi/dontSee }}
   * Appium: support with context in apps
   */
  dontSee(text, context) {
    return proceedSee.call(this, 'negate', text, context);
  }

  /**
   * {{> ../webapi/seeInField }}
   * Appium: support only web testing
   */
  seeInField(field, value) {
    return proceedSeeField.call(this, 'assert', field, value);
  }

  /**
   * {{> ../webapi/dontSeeInField }}
   * Appium: support only web testing
   */
  dontSeeInField(field, value) {
    return proceedSeeField.call(this, 'negate', field, value);
  }

  /**
   * {{> ../webapi/seeCheckboxIsChecked }}
   * Appium: not tested
   */
  seeCheckboxIsChecked(field) {
    return proceedSeeCheckbox.call(this, 'assert', field);
  }

  /**
   * {{> ../webapi/dontSeeCheckboxIsChecked }}
   * Appium: not tested
   */
  dontSeeCheckboxIsChecked(field) {
    return proceedSeeCheckbox.call(this, 'negate', field);
  }

  /**
   * {{> ../webapi/seeElement }}
   * Appium: support
   */
  seeElement(locator) {
    return this.browser.isVisible(withStrictLocator(locator)).then(function (res) {
      return truth(`elements of ${locator}`, 'to be seen').assert(res);
    });
  }

  /**
   * {{> ../webapi/dontSeeElement}}
   * Appium: support
   */
  dontSeeElement(locator) {
    return this.browser.isVisible(withStrictLocator(locator)).then(function (res) {
      return truth(`elements of ${locator}`, 'to be seen').negate(res);
    });
  }

  /**
   * {{> ../webapi/seeElementInDOM }}
   * Appium: support
   */
  seeElementInDOM(locator) {
    return this.browser.elements(withStrictLocator(locator)).then(function (res) {
      return empty('elements').negate(res.value);
    });
  }

  /**
   * {{> ../webapi/dontSeeElementInDOM }}
   * Appium: support
   */
  dontSeeElementInDOM(locator) {
    return this.browser.elements(withStrictLocator(locator)).then(function (res) {
      return empty('elements').assert(res.value);
    });
  }

  /**
   * {{> ../webapi/seeInSource }}
   * Appium: support
   */
  seeInSource(text) {
    return this.browser.getSource().then((source) => {
      return stringIncludes('HTML source of a page').assert(text, source);
    });
  }

  /**
   * {{> ../webapi/seeInSource }}
   * Appium: support
   */
  grabSource() {
    return this.browser.getSource();
  }

  /**
   * {{> ../webapi/dontSeeInSource }}
   * Appium: support
   */
  dontSeeInSource(text) {
    return this.browser.getSource().then((source) => {
      return stringIncludes('HTML source of a page').negate(text, source);
    });
  }

  /**
   * asserts that an element appears a given number of times in the DOM
   * Element is located by label or name or CSS or XPath.
   * Appium: support
   *
   * ```js
   * I.seeNumberOfElements('#submitBtn', 1);
   * ```
   */
  seeNumberOfElements(selector, num) {
    return this.browser.elements(withStrictLocator(selector))
      .then(function (res) {
        return assert.equal(res.value.length, num);
      });
  }

  /**
   * asserts that an element is visible a given number of times
   * Element is located by CSS or XPath.
   *
   * ```js
   * I.seeNumberOfVisibleElements('.buttons', 3);
   * ```
   */
  seeNumberOfVisibleElements(selector, num) {
    return this.browser.isVisible(withStrictLocator(selector))
      .then(function (res) {
        if (!Array.isArray(res)) res = [res];
        res = res.filter((val) => val == true);
        return truth(`elements of ${locator}`, 'to be seen').assert.equal(res.length, num);
      });
  }

  /**
   * {{> ../webapi/seeInCurrentUrl }}
   * Appium: support only web testing
   */
  seeInCurrentUrl(url) {
    return this.browser.url().then(function (res) {
      return stringIncludes('url').assert(url, res.value);
    });
  }

  /**
   * {{> ../webapi/dontSeeInCurrentUrl }}
   * Appium: support only web testing
   */
  dontSeeInCurrentUrl(url) {
    return this.browser.url().then(function (res) {
      return stringIncludes('url').negate(url, res.value);
    });
  }

  /**
   * {{> ../webapi/seeCurrentUrlEquals }}
   * Appium: support only web testing
   */
  seeCurrentUrlEquals(url) {
    return this.browser.url().then((res) => {
      return urlEquals(this.options.url).assert(url, res.value);
    });
  }

  /**
   * {{> ../webapi/dontSeeCurrentUrlEquals }}
   * Appium: support only web testing
   */
  dontSeeCurrentUrlEquals(url) {
    return this.browser.url().then((res) => {
      return urlEquals(this.options.url).negate(url, res.value);
    });
  }

  /**
   * {{> ../webapi/executeScript }}
   * Appium: support only web testing
   *
   * Wraps [execute](http://webdriver.io/api/protocol/execute.html) command.
   */
  executeScript(fn) {
    return this.browser.execute.apply(this.browser, arguments).then((res) => res.value);
  }

  /**
   * {{> ../webapi/executeAsyncScript }}
   * Appium: support only web testing
   */
  executeAsyncScript(fn) {
    return this.browser.executeAsync.apply(this.browser, arguments).then((res) => res.value);
  }

  /**
   * Scrolls to element matched by locator.
   * Extra shift can be set with offsetX and offsetY options
   * Appium: support only web testing
   *
   * ```js
   * I.scrollTo('footer');
   * I.scrollTo('#submit', 5,5);
   * ```
   */
  scrollTo(locator, offsetX, offsetY) {
    return this.browser.scroll(withStrictLocator(locator), offsetX, offsetY);
  }

  /**
   * {{> ../webapi/moveCursorTo}}
   * Appium: support only web testing
   */
  moveCursorTo(locator, offsetX, offsetY) {
    return this.browser.moveToObject(withStrictLocator(locator), offsetX, offsetY);
  }

  /**
   * {{> ../webapi/saveScreenshot}}
   * Appium: support
   */
  saveScreenshot(fileName, fullPage = false) {
    let outputFile = path.join(global.output_dir, fileName);

    if (!fullPage) {
      this.debug('Screenshot has been saved to ' + outputFile);
      return this.browser.saveScreenshot(outputFile);
    }
    return this.browser.execute(function () {
<<<<<<< HEAD
      return {
        height: document.body.scrollHeight,
        width: document.body.scrollWidth
      };
=======
      return ({
        height: document.body.scrollHeight,
        width: document.body.scrollWidth
      })
>>>>>>> 5e8e5645
    }).then(({
      width,
      height
    }) => {
      this.browser.windowHandleSize(width, height);
      this.debug('Screenshot has been saved to ' + outputFile);
      return this.browser.saveScreenshot(outputFile);
    });
  }


  /**
   * {{> ../webapi/setCookie}}
   * Appium: support only web testing
   *
   * Uses Selenium's JSON [cookie format](https://code.google.com/p/selenium/wiki/JsonWireProtocol#Cookie_JSON_Object).
   */
  setCookie(cookie) {
    return this.browser.setCookie(cookie);
  }

  /**
   * {{> ../webapi/clearCookie}}
   * Appium: support only web testing
   */
  clearCookie(cookie) {
    return this.browser.deleteCookie(cookie);
  }

  /**
   * {{> ../webapi/clearField}}
   * Appium: support
   */
  clearField(field) {
    return findFields(this.browser, field).then(function (res) {
      if (!res.value || res.value.length === 0) {
        throw new Error(`Field ${field} not found by name|text|CSS|XPath`);
      }
      let elem = res.value[0];
      return this.elementIdClear(elem.ELEMENT);
    });

  }

  /**
   * {{> ../webapi/seeCookie}}
   * Appium: support only web testing
   */
  seeCookie(name) {
    return this.browser.getCookie(name).then(function (res) {
      return truth('cookie ' + name, 'to be set').assert(res);
    });
  }

  /**
   * {{> ../webapi/dontSeeCookie}}
   * Appium: support only web testing
   */
  dontSeeCookie(name) {
    return this.browser.getCookie(name).then(function (res) {
      return truth('cookie ' + name, 'to be set').negate(res);
    });
  }

  /**
   * {{> ../webapi/grabCookie}}
   * Appium: support only web testing
   */
  grabCookie(name) {
    return this.browser.getCookie(name);
  }

  /**
   * Accepts the active JavaScript native popup window, as created by window.alert|window.confirm|window.prompt.
   * Don't confuse popups with modal windows, as created by [various
   * libraries](http://jster.net/category/windows-modals-popups). Appium: support only web testing
   */
  acceptPopup() {
    return this.browser.alertText().then(function (res) {
      if (res !== null) {
        return this.alertAccept();
      }
    });
  }

  /**
   * Dismisses the active JavaScript popup, as created by window.alert|window.confirm|window.prompt.
   * Appium: support only web testing
   */
  cancelPopup() {
    return this.browser.alertText().then(function (res) {
      if (res !== null) {
        return this.alertDismiss();
      }
    });
  }

  /**
   * Checks that the active JavaScript popup, as created by `window.alert|window.confirm|window.prompt`, contains the
   * given string. Appium: support only web testing
   */
  seeInPopup(text) {
    return this.browser.alertText().then(function (res) {
      if (res === null) {
        throw new Error('Popup is not opened');
      }
      stringIncludes('text in popup').assert(text, res);
    });
  }

  /**
   * {{> ../webapi/pressKey }}
   *
   * To make combinations with modifier and mouse clicks (like Ctrl+Click) press a modifier, click, then release it.
   * Appium: support, but clear field before pressing in apps
   *
   * ```js
   * I.pressKey('Control');
   * I.click('#someelement');
   * I.pressKey('Control');
   * ```
   */
  pressKey(key) {
    let modifier;
    if (Array.isArray(key) && ~['Control', 'Command', 'Shift', 'Alt'].indexOf(key[0])) {
      modifier = key[0];
    }
    return this.browser.keys(key).then(function () {
      if (!modifier) return true;
      return this.keys(modifier); // release modifeier
    });
  }

  /**
   * {{> ../webapi/resizeWindow }}
   * Appium: not tested in web, in apps doesn't work
   */
  resizeWindow(width, height) {
    if (width === 'maximize') {
      return this.browser.windowHandleMaximize(false);
    }
    return this.browser.windowHandleSize({
      width,
      height
    });
  }

  /**
   * Drag an item to a destination element.
   * Appium: not tested
   *
   * ```js
   * I.dragAndDrop('#dragHandle', '#container');
   * ```
   */
  dragAndDrop(srcElement, destElement) {
    return this.browser.dragAndDrop(
      withStrictLocator(srcElement),
      withStrictLocator(destElement)
    );
  }

  /**
   * {{> ../webapi/wait }}
   * Appium: support
   */
  wait(sec) {
    return this.browser.pause(sec * 1000);
  }

  /**
   * {{> ../webapi/waitForEnabled }}
   * Appium: support
   */
  waitForEnabled(locator, sec) {
    sec = sec || this.options.waitForTimeout;
    return this.browser.waitForEnabled(withStrictLocator(locator), sec * 1000);
  }

  /**
   * {{> ../webapi/waitForElement }}
   * Appium: support
   */
  waitForElement(locator, sec) {
    sec = sec || this.options.waitForTimeout;
    return this.browser.waitForExist(withStrictLocator(locator), sec * 1000);
  }

  /**
   * {{> ../webapi/waitForText }}
   * Appium: support
   */
  waitForText(text, sec, context) {
    sec = sec || this.options.waitForTimeout;
    context = context || 'body';
    return this.browser.waitUntil(function () {
        return this.getText(withStrictLocator(context)).then(function (source) {
          if (Array.isArray(source)) {
            return source.filter(part => part.indexOf(text) >= 0).length > 0;
          }
          return source.indexOf(text) >= 0;
        });
      }, sec * 1000)
      .catch((e) => {
        if (e.type === 'WaitUntilTimeoutError') {
          return proceedSee.call(this, 'assert', text, withStrictLocator(context));
        } else {
          throw e;
        }
      });
  }

  /**
   * {{> ../webapi/waitForVisible }}
   * Appium: support
   */
  waitForVisible(locator, sec) {
    sec = sec || this.options.waitForTimeout;
    return this.browser.waitForVisible(withStrictLocator(locator), sec * 1000);
  }

  /**
   * {{> ../webapi/waitForInvisible }}
   * Appium: support
   */
  waitForInvisible(locator, sec) {
    sec = sec || this.options.waitForTimeout;
    return this.browser.waitForVisible(withStrictLocator(locator), sec * 1000, true);
  }

  /**
   * Waits for an element to become invisible on a page (by default waits for 1sec).
   * Element can be located by CSS or XPath.
   * Appium: support
   */
  waitToHide(locator, sec) {
    return this.waitForInvisible(locator, sec);
  }

  /**
   * {{> ../webapi/waitForStalenessOf }}
   * Appium: support
   */
  waitForStalenessOf(locator, sec) {
    sec = sec || this.options.waitForTimeout;
    return this.browser.waitForExist(withStrictLocator(locator), sec * 1000, true);
  }

  /**
   * Waits for a function to return true (waits for 1sec by default).
   * Appium: support
   */
  waitUntil(fn, sec) {
    sec = sec || this.options.waitForTimeout;
    return this.browser.waitUntil(fn, sec);
  }

  /**
   * Switches frame or in case of null locator reverts to parent.
   * Appium: support only web testing
   */
  switchTo(locator) {
    locator = locator || null;
    return this.browser.frame(locator);
  }

}

function proceedSee(assertType, text, context) {
  let description;
  if (!context) {
    context = this.context;
    if (this.context === 'body') {
      description = 'web page';
    } else {
      description = 'current context ' + this.context;
    }
  } else {
    description = 'element ' + context;
  }
  return this.browser.getText(withStrictLocator(context)).then(function (source) {
    return stringIncludes(description)[assertType](text, source);
  });
}

function findClickable(client, locator) {
  if (typeof locator === 'object') return client.elements(withStrictLocator(locator));
  if (isCSSorXPathLocator(locator)) return client.elements(locator);

  let literal = xpathLocator.literal(locator);

  let narrowLocator = xpathLocator.combine([
    `.//a[normalize-space(.)=${literal}]`,
    `.//button[normalize-space(.)=${literal}]`,
    `.//a/img[normalize-space(@alt)=${literal}]/ancestor::a`,
    `.//input[./@type = 'submit' or ./@type = 'image' or ./@type = 'button'][normalize-space(@value)=${literal}]`
  ]);
  return client.elements(narrowLocator).then(function (els) {
    if (els.value.length) {
      return els;
    }
    let wideLocator = xpathLocator.combine([
      `.//a[./@href][((contains(normalize-space(string(.)), ${literal})) or .//img[contains(./@alt, ${literal})])]`,
      `.//input[./@type = 'submit' or ./@type = 'image' or ./@type = 'button'][contains(./@value, ${literal})]`,
      `.//input[./@type = 'image'][contains(./@alt, ${literal})]`,
      `.//button[contains(normalize-space(string(.)), ${literal})]`,
      `.//input[./@type = 'submit' or ./@type = 'image' or ./@type = 'button'][./@name = ${literal}]`,
      `.//button[./@name = ${literal}]`
    ]);
    return client.elements(wideLocator).then(function (els) {
      if (els.value.length) {
        return els;
      }
      return client.elements(locator); // by css or xpath
    });
  });
}

function findFields(client, locator) {
  if (typeof locator === 'object') return client.elements(withStrictLocator(locator));
  if (isCSSorXPathLocator(locator)) return client.elements(locator);

  let literal = xpathLocator.literal(locator);
  let byText = xpathLocator.combine([
    `.//*[self::input | self::textarea | self::select][not(./@type = 'submit' or ./@type = 'image' or ./@type = 'hidden')][(((./@name = ${literal}) or ./@id = //label[contains(normalize-space(string(.)), ${literal})]/@for) or ./@placeholder = ${literal})]`,
    `.//label[contains(normalize-space(string(.)), ${literal})]//.//*[self::input | self::textarea | self::select][not(./@type = 'submit' or ./@type = 'image' or ./@type = 'hidden')]`
  ]);
  return client.elements(byText).then((els) => {
    if (els.value.length) return els;
    let byName = `.//*[self::input | self::textarea | self::select][@name = ${literal}]`;
    return client.elements(byName).then((els) => {
      if (els.value.length) return els;
      return client.elements(locator); // by css or xpath
    });
  });
}

function proceedSeeField(assertType, field, value) {
  return findFields(this.browser, field).then(function (res) {
    if (!res.value || res.value.length === 0) {
      throw new Error(`Field ${field} not found by name|text|CSS|XPath`);
    }

    var proceedMultiple = (fields) => {
      let commands = [];
      fields.forEach((el) => commands.push(this.elementIdSelected(el.ELEMENT)));
      this.unify(commands).then((res) => {
        commands = [];
        fields.forEach((el) => {
          if (el.value === false) return;
          commands.push(this.elementIdAttribute(el.ELEMENT, 'value'));
        });
        this.unify(commands, {
          extractValue: true
        }).then((val) => {
          return stringIncludes('fields by ' + field)[assertType](value, val);
        });
      });
    };

    var proceedSingle = (el) => {
      return this.elementIdAttribute(el.ELEMENT, 'value').then((res) => {
        return stringIncludes('fields by ' + field)[assertType](value, res.value);
      });
    };

    return this.elementIdName(res.value[0].ELEMENT).then((tag) => {
      if (tag.value == 'select') {
        return proceedMultiple(res.value);
      }

      if (tag.value == 'input') {
        return this.elementIdAttribute(res.value[0].ELEMENT, 'type').then((type) => {
          if (type.value == 'checkbox' || type.value == 'radio') {
            return proceedMultiple(res.value);
          }
          return proceedSingle(res.value[0]);
        });
      }
      return proceedSingle(res.value[0]);
    });
  });
}

function proceedSeeCheckbox(assertType, field) {
  return findFields(this.browser, field).then(function (res) {
    if (!res.value || res.value.length === 0) {
      throw new Error(`Field ${field} not found by name|text|CSS|XPath`);
    }
    let commands = [];
    res.value.forEach((el) => commands.push(this.elementIdSelected(el.ELEMENT)));
    return this.unify(commands, {
      extractValue: true
    }).then((selected) => {
      return truth(`checkable field ${field}`, 'to be checked')[assertType](selected);
    });
  });
}

function findCheckable(client, locator) {
  if (typeof locator === 'object') return client.elements(withStrictLocator(locator));
  if (isCSSorXPathLocator(locator)) return client.elements(locator);

  let literal = xpathLocator.literal(locator);
  let byText = xpathLocator.combine([
    `.//input[@type = 'checkbox' or @type = 'radio'][(@id = //label[contains(normalize-space(string(.)), ${literal})]/@for) or @placeholder = ${literal}]`,
    `.//label[contains(normalize-space(string(.)), ${literal})]//input[@type = 'radio' or @type = 'checkbox']`
  ]);
  return client.elements(byText).then(function (els) {
    if (els.value.length) return els;
    let byName = `.//input[@type = 'checkbox' or @type = 'radio'][@name = ${literal}]`;
    return client.elements(byName).then(function (els) {
      if (els.value.length) return els;
      return client.elements(locator); // by css or xpath
    });
  });
}

function isCSSorXPathLocator(locator) {
  if (locator[0] === '#' || locator[0] === '.') {
    return true;
  }
  if (locator.substr(0, 2) === '//') {
    return true;
  }
  return false;
}

function withStrictLocator(locator) {
  if (!locator) return null;
  if (typeof locator !== 'object') return locator;
  let key = Object.keys(locator)[0];
  let value = locator[key];

  locator.toString = () => `{${key}: '${value}'}`;

  switch (key) {
    case 'by':
    case 'xpath':
      return value;
    case 'css':
      return value;
    case 'id':
      return '#' + value;
    case 'name':
      return `[name="${value}"]`;
  }
}

function isFrameLocator(locator) {
  if (typeof locator !== 'object') return false;
  let key = Object.keys(locator)[0];
  if (key !== 'frame') return false;
  return locator[key];
}

module.exports = WebDriverIO;<|MERGE_RESOLUTION|>--- conflicted
+++ resolved
@@ -922,17 +922,10 @@
       return this.browser.saveScreenshot(outputFile);
     }
     return this.browser.execute(function () {
-<<<<<<< HEAD
-      return {
-        height: document.body.scrollHeight,
-        width: document.body.scrollWidth
-      };
-=======
       return ({
         height: document.body.scrollHeight,
         width: document.body.scrollWidth
       })
->>>>>>> 5e8e5645
     }).then(({
       width,
       height
