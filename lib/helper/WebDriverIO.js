--- conflicted
+++ resolved
@@ -145,7 +145,7 @@
  * {
  *     "helpers":{
  *         "WebDriverIO": {
- *             "url": "YOUR_DESIERED_HOST",
+ *             "url": "YOUR_DESIRED_HOST",
  *             "user": "YOUR_BROWSERSTACK_USER",
  *             "key": "YOUR_BROWSERSTACK_KEY",
  *             "desiredCapabilities": {
@@ -344,15 +344,10 @@
 
   _failed(test) {
     let promisesList = [];
-<<<<<<< HEAD
     if (Object.keys(withinStore).length !== 0) promisesList.push(this._withinEnd());
-    promisesList.push(this.saveScreenshot(fileName, this.options.fullPageScreenshots));
-    return Promise.all(promisesList);
-=======
-    if (Object.keys(withinStore).length != 0) promisesList.push(this._withinEnd());
     if (!this.options.disableScreenshots) {
       let fileName = clearString(test.title);
-      if (test.ctx && test.ctx.test && test.ctx.test.type == 'hook') fileName = clearString(`${test.title}_${test.ctx.test.title}`);
+      if (test.ctx && test.ctx.test && test.ctx.test.type === 'hook') fileName = clearString(`${test.title}_${test.ctx.test.title}`);
       if (this.options.uniqueScreenshotNames) {
         let uuid = test.uuid || test.ctx.test.uuid;
         fileName = `${fileName.substring(0, 10)}_${uuid}.failed.png`;
@@ -362,12 +357,11 @@
       promisesList.push(this.saveScreenshot(fileName, this.options.fullPageScreenshots));
     }
     return Promise.all(promisesList).catch((err) => {
-      if (err && err.type && err.type == "RuntimeError" && err.message && (err.message.indexOf("was terminated due to") > -1 || err.message.indexOf("no such window: target window already closed" > -1))) {
+      if (err && err.type && err.type === "RuntimeError" && err.message && (err.message.indexOf("was terminated due to") > -1 || err.message.indexOf("no such window: target window already closed" > -1))) {
         this.isRunning = false;
         return;
       }
     });
->>>>>>> 7564f37a
   }
 
   _withinBegin(locator) {
@@ -1234,11 +1228,11 @@
       let elem = res.value[0];
       if (client.isMobile) {
         return client.elementIdSize(elem.ELEMENT).then(function (size) {
-          if (!size.value || size.value.length === 0) throw new Error(`Failed to recieve (${locator}) size`);
+          if (!size.value || size.value.length === 0) throw new Error(`Failed to receive (${locator}) size`);
           return client.elementIdLocation(elem.ELEMENT).then(function (location) {
             if (!location.value || location.value.length === 0) {
               throw new Error(
-                `Failed to recieve (${locator}) location`);
+                `Failed to receive (${locator}) location`);
             }
             var x = location.value.x + size.value.width / 2;
             var y = location.value.y + size.value.height / 2;
