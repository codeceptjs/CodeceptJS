'use strict';
let webdriverio;
const Helper = require('../helper');
const stringIncludes = require('../assert/include').includes;
const urlEquals = require('../assert/equal').urlEquals;
const equals = require('../assert/equal').equals;
const empty = require('../assert/empty').empty;
const truth = require('../assert/truth').truth;
const xpathLocator = require('../utils').xpathLocator;
const hashCode = require('../utils').hashCode;
const fileExists = require('../utils').fileExists;
const clearString = require('../utils').clearString;
const decodeUrl = require('../utils').decodeUrl;
const chunkArray = require('../utils').chunkArray;
const assert = require('assert');
const path = require('path');
const requireg = require('requireg');
const webRoot = 'body';


let withinStore = {};

/**
 * WebDriverIO helper which wraps [webdriverio](http://webdriver.io/) library to
 * manipulate browser using Selenium WebDriver or PhantomJS.
 *
 * #### Selenium Installation
 *
 * 1. Download [Selenium Server](http://docs.seleniumhq.org/download/)
 * 2. For Chrome browser install [ChromeDriver](https://sites.google.com/a/chromium.org/chromedriver/getting-started),
 * for Firefox browser install [GeckoDriver](https://github.com/mozilla/geckodriver).
 * 3. Launch the server: `java -jar selenium-server-standalone-3.xx.xxx.jar`. To locate Chromedriver binary use
 * `-Dwebdriver.chrome.driver=./chromedriver` option. For Geckodriver use `-Dwebdriver.gecko.driver=`.
 *
 * #### PhantomJS Installation
 *
 * PhantomJS is a headless alternative to Selenium Server that implements the WebDriver protocol.
 * It allows you to run Selenium tests on a server without a GUI installed.
 *
 * 1. Download [PhantomJS](http://phantomjs.org/download.html)
 * 2. Run PhantomJS in WebDriver mode: `phantomjs --webdriver=4444`
 *
 * ### Configuration
 *
 * This helper should be configured in codecept.json
 *
 * * `url` - base url of website to be tested
 * * `browser` - browser in which perform testing
 * * `restart` (optional, default: true) - restart browser between tests.
 * * `smartWait`: (optional) **enables [SmartWait](http://codecept.io/acceptance/#smartwait)**; wait for additional milliseconds for element to appear. Enable for 5 secs: "smartWait": 5000
 * * `keepCookies` (optional, default: false)  - keep cookies between tests when `restart` set to false.
 * * `windowSize`: (optional) default window size. Set to `maximize` or a dimension in the format `640x480`.
 * * `waitForTimeout`: (option) sets default wait time in *ms* for all `wait*` functions. 1000 by default;
 * * `desiredCapabilities`: Selenium's [desired
 * capabilities](https://github.com/SeleniumHQ/selenium/wiki/DesiredCapabilities)
 * * `manualStart` (optional, default: false) - do not start browser before a test, start it manually inside a helper
 * with `this.helpers["WebDriverIO"]._startBrowser()`
 * * `timeouts`: [WebDriverIO timeouts](http://webdriver.io/guide/testrunner/timeouts.html) defined as hash.
 *
 * Example:
 *
 * ```json
 * {
 *    "helpers": {
 *      "WebDriverIO" : {
 *        "smartWait": 5000,
 *        "browser": "chrome",
 *        "restart": false,
 *        "windowSize": "maximize",
 *        "timeouts": {
 *          "script": 60000,
 *          "page load": 10000
 *        }
 *      }
 *    }
 * }
 * ```
 *
 * Additional configuration params can be used from [webdriverio
 * website](http://webdriver.io/guide/getstarted/configuration.html).
 *
 * ### Connect through proxy
 *
 * CodeceptJS also provides flexible options when you want to execute tests to Selenium servers through proxy. You will
 * need to update the `helpers.WebDriverIO.desiredCapabilities.proxy` key.
 *
 * ```js
 * {
 *     "helpers": {
 *         "WebDriverIO": {
 *             "desiredCapabilities": {
 *                 "proxy": {
 *                     "proxyType": "manual|pac",
 *                     "proxyAutoconfigUrl": "URL TO PAC FILE",
 *                     "httpProxy": "PROXY SERVER",
 *                     "sslProxy": "PROXY SERVER",
 *                     "ftpProxy": "PROXY SERVER",
 *                     "socksProxy": "PROXY SERVER",
 *                     "socksUsername": "USERNAME",
 *                     "socksPassword": "PASSWORD",
 *                     "noProxy": "BYPASS ADDRESSES"
 *                 }
 *             }
 *         }
 *     }
 * }
 * ```
 * For example,
 *
 * ```js
 * {
 *     "helpers": {
 *         "WebDriverIO": {
 *             "desiredCapabilities": {
 *                 "proxy": {
 *                     "proxyType": "manual",
 *                     "httpProxy": "http://corporate.proxy:8080",
 *                     "socksUsername": "codeceptjs",
 *                     "socksPassword": "secret",
 *                     "noProxy": "127.0.0.1,localhost"
 *                 }
 *             }
 *         }
 *     }
 * }
 * ```
 *
 * Please refer to [Selenium - Proxy Object](https://github.com/SeleniumHQ/selenium/wiki/DesiredCapabilities) for more
 * information.
 *
 * ### Cloud Providers
 *
 * WebDriverIO makes it possible to execute tests against services like `Sauce Labs` `BrowserStack` `TestingBot`
 * Check out their documentation on [available parameters](http://webdriver.io/guide/usage/cloudservices.html)
 *
 * Connecting to `BrowserStack` and `Sauce Labs` is simple. All you need to do
 * is set the `user` and `key` parameters. WebDriverIO automatically know which
 * service provider to connect to.
 *
 * ```js
 * {
 *     "helpers":{
 *         "WebDriverIO": {
 *             "url": "YOUR_DESIERED_HOST",
 *             "user": "YOUR_BROWSERSTACK_USER",
 *             "key": "YOUR_BROWSERSTACK_KEY",
 *             "desiredCapabilities": {
 *                 "browserName": "chrome",
 *
 *                 // only set this if you're using BrowserStackLocal to test a local domain
 *                 // "browserstack.local": true,
 *
 *                 // set this option to tell browserstack to provide addition debugging info
 *                 // "browserstack.debug": true,
 *             }
 *         }
 *     }
 * }
 * ```
 *
 * ### Multiremote Capabilities
 *
 * This is a work in progress but you can control two browsers at a time right out of the box.
 * Individual control is something that is planned for a later version.
 *
 * Here is the [webdriverio docs](http://webdriver.io/guide/usage/multiremote.html) on the subject
 *
 * ```js
 * {
 *     "helpers": {
 *         "WebDriverIO": {
 *             "multiremote": {
 *                 "MyChrome": {
 *                     "desiredCapabilities": {
 *                         "browserName": "chrome"
 *                      }
 *                 },
 *                 "MyFirefox": {
 *                    "desiredCapabilities": {
 *                        "browserName": "firefox"
 *                    }
 *                 }
 *             }
 *         }
 *     }
 * }
 * ```
 *
 *
 * ## Access From Helpers
 *
 * Receive a WebDriverIO client from a custom helper by accessing `browser` property:
 *
 * ```js
 * this.helpers['WebDriverIO'].browser
 * ```
 */
class WebDriverIO extends Helper {

  constructor(config) {
    super(config);
    webdriverio = requireg('webdriverio');
    this._validateConfig(config);
  }

  _validateConfig(config) {

    // set defaults
    this.root = webRoot;

    this.options = {
      smartWait: 0,
      waitForTimeout: 1000, // ms
      desiredCapabilities: {},
      restart: true,
      uniqueScreenshotNames: false,
      disableScreenshots: false,
      fullPageScreenshots: true,
      manualStart: false,
      keepCookies: false,
      timeouts: {
        script: 1000 // ms
      }
    };

    this.isRunning = false;

    // override defaults with config
    Object.assign(this.options, config);

    this.options.baseUrl = this.options.url || this.options.baseUrl;
    this.options.desiredCapabilities.browserName = this.options.browser || this.options.desiredCapabilities.browserName;
    this.options.waitForTimeout /= 1000; // convert to seconds

    if (!this.options.desiredCapabilities.platformName && (!this.options.url || !this.options.browser)) {
      throw new Error(`
        WebDriverIO requires at url and browser to be set.
        Check your codeceptjs config file to ensure these are set properly
          {
            "helpers": {
              "WebDriverIO": {
                "url": "YOUR_HOST"
                "browser": "YOUR_PREFERED_TESTING_BROWSER"
              }
            }
          }
      `);
    }
  }

  static _checkRequirements() {
    try {
      requireg("webdriverio");
    } catch (e) {
      return ["webdriverio"];
    }
  }

  static _config() {
    return [{
      name: 'url',
      message: "Base url of site to be tested",
      default: 'http://localhost'
    }, {
      name: 'browser',
      message: 'Browser in which testing will be performed',
      default: 'chrome'
    }];
  }

  _beforeSuite() {
    if (!this.options.restart && !this.options.manualStart && !this.isRunning) {
      this.debugSection('Session', 'Starting singleton browser session');
      this.isRunning = true;
      return this._startBrowser();
    }
  }

  _startBrowser() {
    if (this.options.multiremote) {
      this.browser = webdriverio.multiremote(this.options.multiremote).init();
    } else {
      this.browser = webdriverio.remote(this.options).init();
    }

    if (this.options.timeouts) {
      this.defineTimeout(this.options.timeouts);
    }

    if (this.options.windowSize === 'maximize') {
      this.browser.execute('return [screen.width, screen.height]').then((res) => {
        return this.browser.windowHandleSize({
          width: res.value[0],
          height: res.value[1]
        });
      });
    } else if (this.options.windowSize && this.options.windowSize.indexOf('x') > 0) {
      let dimensions = this.options.windowSize.split('x');
      this.browser.windowHandleSize({
        width: dimensions[0],
        height: dimensions[1]
      });
    }
    return this.browser;
  }

  _before() {
    if (this.options.restart && !this.options.manualStart) this._startBrowser();
    this.failedTestName = null;
    this.context = this.root;
    return this.browser;
  }

  _after() {
    if (this.options.restart) return this.browser.end();
    if (this.options.keepCookies) {
      return Promise.all(
        [this.browser.execute('localStorage.clear();'), this.closeOtherTabs()]);
    }
    if (this.options.desiredCapabilities.browserName) {
      this.debugSection('Session', 'cleaning cookies and localStorage');
      return Promise.all(
        [this.browser.deleteCookie(), this.browser.execute('localStorage.clear();'), this.closeOtherTabs()]);
    }
  }

  _afterSuite() {
  }

  _finishTest() {
    if (!this.options.restart) return this.browser.end();
  }

  _failed(test) {
    if (this.options.disableScreenshots) return;
    let fileName = clearString(test.title);
    if (this.options.uniqueScreenshotNames) {
      fileName =
        fileName.substring(0, 10) + '-' + hashCode(test.title) + '-' +
        hashCode(test.file) +
        '.failed.png';
    } else {
      fileName = fileName + '.failed.png';
    }
    let promisesList = [];
    if (Object.keys(withinStore).length != 0) promisesList.push(this._withinEnd());
    promisesList.push(this.saveScreenshot(fileName, this.options.fullPageScreenshots));
    return Promise.all(promisesList);
  }

  _withinBegin(locator) {
    let frame = isFrameLocator(locator);
    let client = this.browser;
    if (frame) {
      withinStore.frame = frame;
      return this.switchTo(frame);
    }
    withinStore.elFn = this.browser.element;
    withinStore.elsFn = this.browser.elements;
    this.context = locator;
    return client.element(withStrictLocator(locator)).then((res) => {
      this.browser.element = function (l) {
        return this.elementIdElement(res.value.ELEMENT, l);
      };
      this.browser.elements = function (l) {
        return this.elementIdElements(res.value.ELEMENT, l);
      };
    });
  }

  _withinEnd() {
    if (withinStore.frame) {
      withinStore = {};
      return this.switchTo(null);
    }
    this.context = this.root;
    this.browser.element = withinStore.elFn;
    this.browser.elements = withinStore.elsFn;
    withinStore = {};
  }

  /**
   * Get elements by different locator types, including strict locator
   * Should be used in custom helpers:
   *
   * ```js
   * this.helpers['WebDriverIO']._locate({name: 'password'}).then //...
   * ```
   */
  _locate(locator, smartWait = false) {

    if (!this.options.smartWait || !smartWait) return this.browser.elements(withStrictLocator(locator));
    let els;

    return this.defineTimeout({implicit: this.options.smartWait})
      .then(() => this.debugSection('SmartWait', `Locating ${locator} in ${this.options.wait}`))
      .then(() => this.browser.elements(withStrictLocator(locator)));
  }

  /**
   * Find a checkbox by providing human readable text:
   *
   * ```js
   * this.helpers['WebDriverIO']._locateCheckable('I agree with terms and conditions').then // ...
   * ```
   */
  _locateCheckable(locator) {
    return findCheckable(locator, this.browser.elements.bind(this)).then((res) => res.value);
  }

  /**
   * Find a clickable element by providing human readable text:
   *
   * ```js
   * this.helpers['WebDriverIO']._locateClickable('Next page').then // ...
   * ```
   */
  _locateClickable(locator) {
    return findClickable(locator, this.browser.elements.bind(this)).then((res) => res.value);
  }

  /**
   * Find field elements by providing human readable text:
   *
   * ```js
   * this.helpers['WebDriverIO']._locateFields('Your email').then // ...
   * ```
   */
  _locateFields(locator) {
    return findFields.call(this, locator).then((res) => res.value);
  }

  /**
   * Set [WebDriverIO timeouts](http://webdriver.io/guide/testrunner/timeouts.html) in realtime.
   * Appium: support only web testing
   * Timeouts are expected to be passed as object:
   *
   * ```js
   * I.defineTimeout({ script: 5000 });
   * I.defineTimeout({ implicit: 10000, pageLoad: 10000, script: 5000 });
   * ```
   */
  defineTimeout(timeouts) {
    let p = [];
    if (timeouts.implicit) {
      p.push(this.browser.timeouts('implicit', timeouts.implicit));
    }
    if (timeouts['page load']) {
      p.push(this.browser.timeouts('page load', timeouts['page load']));
    }
    // both pageLoad and page load are accepted
    // see http://webdriver.io/api/protocol/timeouts.html
    if (timeouts.pageLoad) {
      p.push(this.browser.timeouts('pageLoad', timeouts.pageLoad));
    }
    if (timeouts.script) {
      p.push(this.browser.timeouts('script', timeouts.script));
    }
    return Promise.all(p); // return the last response
  }

  /**
   * {{> ../webapi/amOnPage }}
   * Appium: support only web testing
   */
  amOnPage(url) {
    return this.browser.url(url).url((err, res) => {
      if (err) throw err;
      this.debugSection('Url', res.value);
    });
  }

  /**
   * {{> ../webapi/click }}
   * Appium: support
   */
  click(locator, context = null) {
    let clickMethod = this.browser.isMobile ? 'touchClick' : 'elementIdClick';
    let locateFn = prepareLocateFn.call(this, context);

    return findClickable(locator, locateFn).then((res) => {
      if (!res.value || res.value.length === 0) {
        if (typeof locator === "object") locator = JSON.stringify(locator);
        if (context) locator += ` inside ${context}`;
        throw new Error(`Clickable element ${locator} was not found by text|CSS|XPath`);
      }
      return this.browser[clickMethod](res.value[0].ELEMENT);
    });
  }

  /**
   * {{> ../webapi/doubleClick }}
   * Appium: support only web testing
   */
  doubleClick(locator, context = null) {
    let clickMethod = this.browser.isMobile ? 'touchClick' : 'elementIdClick';
    let locateFn = prepareLocateFn.call(this, context);

    return findClickable(locator, locateFn).then((res) => {
      if (!res.value || res.value.length === 0) {
        if (typeof locator === "object") locator = JSON.stringify(locator);
        throw new Error(`Clickable element ${locator.toString()} was not found by text|CSS|XPath`);
      }
      let elem = res.value[0];
      return this.browser.moveTo(elem.ELEMENT).doDoubleClick();
    });
  }

  /**
   * Performs right click on an element matched by CSS or XPath.
   * Appium: support, but in apps works as usual click
   */
  rightClick(locator) {
    /**
     * just press button if no selector is given
     */
    if (locator === undefined) {
      return this.browser.buttonPress("right");
    }
    return this._locate(locator, true).then((res) => {
      if (!res.value || res.value.length === 0) {
        if (typeof locator === "object") locator = JSON.stringify(locator);
        throw new Error(`Clickable element ${locator.toString()} was not found by text|CSS|XPath`);
      }
      let elem = res.value[0];
      if (this.browser.isMobile) return this.browser.touchClick(elem.ELEMENT);
      return this.browser.moveTo(elem.ELEMENT).buttonPress("right");
    });
  }

  /**
   * {{> ../webapi/fillField }}
   * Appium: support
   */
  fillField(field, value) {
    return findFields.call(this, field).then((res) => {
      if (!res.value || res.value.length === 0) {
        throw new Error(`Field ${field} not found by name|text|CSS|XPath`);
      }
      let elem = res.value[0];
      return this.browser.elementIdClear(elem.ELEMENT).elementIdValue(elem.ELEMENT, value);
    });
  }

  /**
   * {{> ../webapi/appendField }}
   * Appium: support, but it's clear a field before insert in apps
   */
  appendField(field, value) {
    return findFields.call(this, field).then((res) => {
      if (!res.value || res.value.length === 0) {
        throw new Error(`Field ${field} not found by name|text|CSS|XPath`);
      }
      let elem = res.value[0];
      return this.browser.elementIdValue(elem.ELEMENT, value);
    });
  }

  /**
   * {{> ../webapi/selectOption}}
   */
  selectOption(select, option) {
    return findFields.call(this, select).then((res) => {
      if (!res.value || res.value.length === 0) {
        throw new Error(`Selectable field ${select} not found by name|text|CSS|XPath`);
      }
      let elem = res.value[0];

      let normalized, byVisibleText;
      let commands = [];

      if (!Array.isArray(option)) {
        option = [option];
      }

      option.forEach((opt) => {
        normalized = `[normalize-space(.) = "${opt.trim() }"]`;
        byVisibleText = `./option${normalized}|./optgroup/option${normalized}`;
        commands.push(this.browser.elementIdElements(elem.ELEMENT, byVisibleText));
      });
      return this.browser.unify(commands, {
        extractValue: true
      }).then((els) => {
        commands = [];
        let clickOptionFn = (el) => {
          if (el[0]) el = el[0];
          if (el && el.ELEMENT) commands.push(this.browser.elementIdClick(el.ELEMENT));
        };

        if (els.length) {
          els.forEach(clickOptionFn);
          return this.browser.unify(commands);
        }
        let normalized, byValue;

        option.forEach((opt) => {
          normalized = `[normalize-space(@value) = "${opt.trim() }"]`;
          byValue = `./option${normalized}|./optgroup/option${normalized}`;
          commands.push(this.browser.elementIdElements(elem.ELEMENT, byValue));
        });
        // try by value
        return this.browser.unify(commands, {
          extractValue: true
        }).then((els) => {
          if (els.length === 0) {
            throw new Error(`Option ${option} in ${select} was found neither by visible text not by value`);
          }
          commands = [];
          els.forEach(clickOptionFn);
          return this.browser.unify(commands);
        });
      });
    });
  }

  /**
   * {{> ../webapi/attachFile }}
   * Appium: not tested
   */
  attachFile(locator, pathToFile) {
    let file = path.join(global.codecept_dir, pathToFile);
    if (!fileExists(file)) {
      throw new Error(`File at ${file} can not be found on local system`);
    }
    return findFields.call(this, locator).then((el) => {
      this.debug("Uploading " + file);
      return this.browser.uploadFile(file).then((res) => {
        if (!el.value || el.value.length === 0) {
          throw new Error(`File field ${locator} not found by name|text|CSS|XPath`);
        }
        return this.browser.elementIdValue(el.value[0].ELEMENT, res.value);
      });
    });
  }

  /**
   * {{> ../webapi/checkOption }}
   * Appium: not tested
   */
  checkOption(field, context = null) {
    let clickMethod = this.browser.isMobile ? 'touchClick' : 'elementIdClick';

    let locateFn = prepareLocateFn.call(this, context);

    return findCheckable(field, locateFn).then((res) => {
      if (!res.value || res.value.length === 0) {
        throw new Error(`Checkable ${field} cant be located by name|text|CSS|XPath`);
      }
      let elem = res.value[0];
      return this.browser.elementIdSelected(elem.ELEMENT).then(function (isSelected) {
        if (isSelected.value) return true;
        return this[clickMethod](elem.ELEMENT);
      });
    });
  }

  /**
   * {{> ../webapi/grabTextFrom }}
   * Appium: support
   */
  grabTextFrom(locator) {
    let client = this.browser;
    return this._locate(locator, true).then((res) => {
      if (!res.value || res.value.length === 0) {
        throw new Error(`${locator} cant be located by name|text|CSS|XPath`);
      }
      let commands = [];
      res.value.forEach((el) => commands.push(client.elementIdText(el.ELEMENT)));
      return client.unify(commands, {
        extractValue: true
      }).then((selected) => {
        return selected;
      });
    });
  }

  /**
   * Retrieves the innerHTML from an element located by CSS or XPath and returns it to test.
   * Resumes test execution, so **should be used inside a generator with `yield`** operator.
   * Appium: support only web testing
   *
   *
   * ```js
   * let postHTML = yield I.grabHTMLFrom('#post');
   * ```
   */
  grabHTMLFrom(locator) {
    return this.browser.getHTML(withStrictLocator(locator)).then(function (html) {
      return html;
    });
  }

  /**
   * {{> ../webapi/grabValueFrom }}
   * Appium: support only web testing
   */
  grabValueFrom(locator) {
    let client = this.browser;
    return this._locate(locator, true).then((res) => {
      if (!res.value || res.value.length === 0) {
        throw new Error(`${locator} cant be located by name|text|CSS|XPath`);
      }
      let commands = [];
      res.value.forEach((el) => commands.push(client.elementIdAttribute(el.ELEMENT, 'value')));
      return client.unify(commands, {
        extractValue: true
      }).then((selected) => {
        return selected;
      });
    });
  }

  /**
   * Grab CSS property for given locator
   *
   * ```js
   * I.grabCssPropertyFrom('h3', 'font-weight');
   * ```
   */
  grabCssPropertyFrom(locator, cssProperty) {
    let client = this.browser;
    return this._locate(locator).then((res) => {
      if (!res.value || res.value.length === 0) {
        throw new Error(`${locator} cant be located by name|text|CSS|XPath`);
      }
      let commands = [];
      res.value.forEach((el) => commands.push(client.elementIdCssProperty(el.ELEMENT, cssProperty)));
      return client.unify(commands, {
        extractValue: true
      }).then((selected) => {
        return selected;
      });
    });
  }

  /**
   * {{> ../webapi/grabAttributeFrom }}
   * Appium: can be used for apps only with several values ("contentDescription", "text", "className", "resourceId")
   */
  grabAttributeFrom(locator, attr) {
    let client = this.browser;
    return this._locate(locator, true).then((res) => {
      if (!res.value || res.value.length === 0) {
        throw new Error(`${locator} cant be located by name|text|CSS|XPath`);
      }
      let commands = [];
      res.value.forEach((el) => commands.push(client.elementIdAttribute(el.ELEMENT, attr)));
      return client.unify(commands, {
        extractValue: true
      }).then((selected) => {
        return selected;
      });
    });
  }

  /**
   * {{> ../webapi/seeInTitle }}
   * Appium: support only web testing
   */
  seeInTitle(text) {
    return this.browser.getTitle().then((title) => {
      return stringIncludes('web page title').assert(text, title);
    });
  }

  /**
   * Checks that title is equal to provided one.
   *
   * ```js
   * I.seeTitleEquals('Test title.');
   * ```
   */
  seeTitleEquals(text) {
    return this.browser.getTitle().then((title) => {
      return assert.equal(title, text, `expected web page title to be ${text}, but found ${title}`);
    });
  }

  /**
   * {{> ../webapi/dontSeeInTitle }}
   * Appium: support only web testing
   */
  dontSeeInTitle(text) {
    return this.browser.getTitle().then((title) => {
      return stringIncludes('web page title').negate(text, title);
    });
  }

  /**
   * {{> ../webapi/grabTitle }}
   * Appium: support only web testing
   */
  grabTitle() {
    return this.browser.getTitle().then((title) => {
      this.debugSection('Title', title);
      return title;
    });
  }

  /**
   * {{> ../webapi/see }}
   * Appium: support with context in apps
   */
  see(text, context = null) {
    return proceedSee.call(this, 'assert', text, context);
  }

  /**
   * Checks that text is equal to provided one.
   *
   * ```js
   * I.seeTextEquals('text', 'h1');
   * ```
   */
  seeTextEquals(text, context = null) {
    return proceedSeeEquals.call(this, 'assert', text, context);
  }

  /**
   * {{> ../webapi/dontSee }}
   * Appium: support with context in apps
   */
  dontSee(text, context = null) {
    return proceedSee.call(this, 'negate', text, context);
  }

  /**
   * {{> ../webapi/seeInField }}
   * Appium: support only web testing
   */
  seeInField(field, value) {
    return proceedSeeField.call(this, 'assert', field, value);
  }

  /**
   * {{> ../webapi/dontSeeInField }}
   * Appium: support only web testing
   */
  dontSeeInField(field, value) {
    return proceedSeeField.call(this, 'negate', field, value);
  }

  /**
   * {{> ../webapi/seeCheckboxIsChecked }}
   * Appium: not tested
   */
  seeCheckboxIsChecked(field) {
    return proceedSeeCheckbox.call(this, 'assert', field);
  }

  /**
   * {{> ../webapi/dontSeeCheckboxIsChecked }}
   * Appium: not tested
   */
  dontSeeCheckboxIsChecked(field) {
    return proceedSeeCheckbox.call(this, 'negate', field);
  }

  /**
   * {{> ../webapi/seeElement }}
   * Appium: support
   */
  seeElement(locator) {
    return this._locate(locator, true).then((res) => {
      if (!res.value || res.value.length === 0) {
        return truth(`elements of ${locator}`, 'to be seen').assert(false);
      }
      let commands = [];
      res.value.forEach((el) => commands.push(this.browser.elementIdDisplayed(el.ELEMENT)));
      return this.browser.unify(commands, {
        extractValue: true
      }).then((selected) => {
        return truth(`elements of ${locator}`, 'to be seen').assert(selected);
      });
    });
  }

  /**
   * {{> ../webapi/dontSeeElement}}
   * Appium: support
   */
  dontSeeElement(locator) {
    return this.browser.elements(withStrictLocator(locator)).then((res) => {
      if (!res.value || res.value.length === 0) {
        return truth(`elements of ${locator}`, 'to be seen').negate(false);
      }
      let commands = [];
      res.value.forEach((el) => commands.push(this.browser.elementIdDisplayed(el.ELEMENT)));
      return this.browser.unify(commands, {
        extractValue: true
      }).then((selected) => {
        return truth(`elements of ${locator}`, 'to be seen').negate(selected);
      });
    });
  }

  /**
   * {{> ../webapi/seeElementInDOM }}
   * Appium: support
   */
  seeElementInDOM(locator) {
    return this.browser.elements(withStrictLocator(locator)).then(function (res) {
      return empty('elements').negate(res.value);
    });
  }

  /**
   * {{> ../webapi/dontSeeElementInDOM }}
   * Appium: support
   */
  dontSeeElementInDOM(locator) {
    return this.browser.elements(withStrictLocator(locator)).then(function (res) {
      return empty('elements').assert(res.value);
    });
  }

  /**
   * {{> ../webapi/seeInSource }}
   * Appium: support
   */
  seeInSource(text) {
    return this.browser.getSource().then((source) => {
      return stringIncludes('HTML source of a page').assert(text, source);
    });
  }

  /**
   * {{> ../webapi/seeInSource }}
   * Appium: support
   */
  grabSource() {
    return this.browser.getSource();
  }

  /**
   * Get JS log from browser. Log buffer is reset after each request.
   *
   * ```js
   * let logs = yield I.grabBrowserLogs();
   * console.log(JSON.stringify(logs))
   * ```
   */
  grabBrowserLogs() {
    return this.browser.log("browser").then((res) => {
      return res.value;
    });
  }

  /**
   * {{> ../webapi/dontSeeInSource }}
   * Appium: support
   */
  dontSeeInSource(text) {
    return this.browser.getSource().then((source) => {
      return stringIncludes('HTML source of a page').negate(text, source);
    });
  }

  /**
   * asserts that an element appears a given number of times in the DOM
   * Element is located by label or name or CSS or XPath.
   * Appium: support
   *
   * ```js
   * I.seeNumberOfElements('#submitBtn', 1);
   * ```
   */
  seeNumberOfElements(selector, num) {
    return this._locate(withStrictLocator(selector))
      .then(function (res) {
        return assert.equal(res.value.length, num,
          `expected number of elements (${selector}) is ${num}, but found ${res.value.length}`);
      });
  }

  /**
   * asserts that an element is visible a given number of times
   * Element is located by CSS or XPath.
   *
   * ```js
   * I.seeNumberOfVisibleElements('.buttons', 3);
   * ```
   */
  seeNumberOfVisibleElements(locator, num) {
<<<<<<< HEAD
    return this._locate(locator).then((res) => {
=======
    return this.grabNumberOfVisibleElements.then(function (res) {
      return assert.equal(res, num,
        `expected number of visible elements (${locator}) is ${num}, but found ${res}`);
    });
  }

  /**
   * Checks that all elements with given locator have given CSS properties.
   *
   * ```js
   * I.seeCssPropertiesOnElements('h3', { 'font-weight': "bold"});
   * ```
   */
  seeCssPropertiesOnElements(locator, cssProperties) {
    let client = this.browser;
    return this._locate(locator).then((res) => {
      if (!res.value || res.value.length === 0) {
        throw new Error(`${locator} cant be located by name|text|CSS|XPath`);
      }
      let elemAmount = res.value.length;
      let commands = [];
      res.value.forEach((el) => {
        Object.keys(cssProperties).forEach((prop) => {
          commands.push(client.elementIdCssProperty(el.ELEMENT, prop));
        });
      });
      return client.unify(commands, {
        extractValue: true
      }).then((props) => {
        let values = Object.keys(cssProperties).map(function (key){
          return cssProperties[key];
        });
        if (!Array.isArray(props)) props = [props];
        let chunked = chunkArray(props, values.length);
        chunked = chunked.filter((val) => {
          for (var i = 0; i < val.length; ++i) {
            if (val[i] !== values[i]) return false;
          }
          return true;
        });
        return assert.ok(chunked.length === elemAmount,
          `Not all elements (${locator}) have CSS property ${JSON.stringify(cssProperties)}`);
      });
    });
  }

  /**
   * Checks that all elements with given locator have given attributes.
   *
   * ```js
   * I.seeAttributesOnElements('//form', {'method': "post"});
   * ```
   */
  seeAttributesOnElements(locator, attributes) {
    let client = this.browser;
    return this._locate(locator).then((res) => {
      if (!res.value || res.value.length === 0) {
        throw new Error(`${locator} cant be located by name|text|CSS|XPath`);
      }
      let elemAmount = res.value.length;
      let commands = [];
      res.value.forEach((el) => {
        Object.keys(attributes).forEach((attr) => {
          commands.push(client.elementIdAttribute(el.ELEMENT, attr));
        });
      });
      return client.unify(commands, {
        extractValue: true
      }).then((attrs) => {
        let values = Object.keys(attributes).map(function (key){
          return attributes[key];
        });
        if (!Array.isArray(attrs)) attrs = [attrs];
        let chunked = chunkArray(attrs, values.length);
        chunked = chunked.filter((val) => {
          for (var i = 0; i < val.length; ++i) {
            if (val[i] !== values[i]) return false;
          }
          return true;
        });
        return assert.ok(chunked.length === elemAmount,
          `Not all elements (${locator}) have attributes ${JSON.stringify(attributes)}`);
      });
    });
  }

  /**
   * Grab number of visible elements by locator
   *
   * ```js
   * I.grabNumberOfVisibleElements('p');
   * ```
   */
  grabNumberOfVisibleElements(locator) {
    return this.browser.elements(locator).then(function (res) {
>>>>>>> 55dfa868
      if (!res.value || res.value.length === 0) {
        return 0;
      }
      let commands = [];
      res.value.forEach((el) => commands.push(this.browser.elementIdDisplayed(el.ELEMENT)));
      return this.browser.unify(commands, {
        extractValue: true
      }).then((selected) => {
        if (!Array.isArray(selected)) selected = [selected];
        selected = selected.filter((val) => val === true);
        return selected.length;
      });
    });
  }

  /**
   * {{> ../webapi/seeInCurrentUrl }}
   * Appium: support only web testing
   */
  seeInCurrentUrl(url) {
    return this.browser.url().then(function (res) {
      return stringIncludes('url').assert(url, decodeUrl(res.value));
    });
  }

  /**
   * {{> ../webapi/dontSeeInCurrentUrl }}
   * Appium: support only web testing
   */
  dontSeeInCurrentUrl(url) {
    return this.browser.url().then(function (res) {
      return stringIncludes('url').negate(url, decodeUrl(res.value));
    });
  }

  /**
   * {{> ../webapi/seeCurrentUrlEquals }}
   * Appium: support only web testing
   */
  seeCurrentUrlEquals(url) {
    return this.browser.url().then((res) => {
      return urlEquals(this.options.url).assert(url, decodeUrl(res.value));
    });
  }

  /**
   * {{> ../webapi/dontSeeCurrentUrlEquals }}
   * Appium: support only web testing
   */
  dontSeeCurrentUrlEquals(url) {
    return this.browser.url().then((res) => {
      return urlEquals(this.options.url).negate(url, decodeUrl(res.value));
    });
  }

  /**
   * {{> ../webapi/executeScript }}
   * Appium: support only web testing
   *
   * Wraps [execute](http://webdriver.io/api/protocol/execute.html) command.
   */
  executeScript(fn) {
    return this.browser.execute.apply(this.browser, arguments).then((res) => res.value);
  }

  /**
   * {{> ../webapi/executeAsyncScript }}
   * Appium: support only web testing
   */
  executeAsyncScript(fn) {
    return this.browser.executeAsync.apply(this.browser, arguments).then((res) => res.value);
  }

  /**
   * Scrolls to element matched by locator.
   * Extra shift can be set with offsetX and offsetY options
   * Appium: support only web testing
   *
   * ```js
   * I.scrollTo('footer');
   * I.scrollTo('#submit', 5,5);
   * ```
   */
  scrollTo(locator, offsetX = 0, offsetY = 0) {
    let client = this.browser;

    if (typeof locator === 'number' && typeof offsetX === 'number') {
      offsetY = offsetX;
      offsetX = locator;
      locator = null;
    }

    if (locator) {
      return this._locate(withStrictLocator(locator), true).then(function (res) {
        if (!res.value || res.value.length === 0) {
          return truth(`elements of ${locator}`, 'to be seen').assert(false);
        }
        let elem = res.value[0];
        if (client.isMobile) return this.touchScroll(elem.ELEMENT, offsetX, offsetY);
        return client.elementIdLocation(elem.ELEMENT).then(function (location) {
          if (!location.value || location.value.length === 0) {
            throw new Error(
<<<<<<< HEAD
            `Failed to receive (${locator}) location`);
=======
              `Failed to recieve (${locator}) location`);
>>>>>>> 55dfa868
          }
          return client.execute(function scroll(x, y) {
            return window.scrollTo(x, y);
          }, location.value.x + offsetX, location.value.y + offsetY);
        });
      });
    } else {
      if (client.isMobile) return client.touchScroll(locator, offsetX, offsetY);
      return client.execute(function scroll(x, y) {
        return window.scrollTo(x, y);
      }, offsetX, offsetY);
    }
  }

  /**
   * {{> ../webapi/moveCursorTo}}
   * Appium: support only web testing
   */
  moveCursorTo(locator, offsetX = 0, offsetY = 0) {
    let client = this.browser;
    var hasOffsetParams = true;
    if (typeof offsetX !== 'number' && typeof offsetY !== 'number') {
      hasOffsetParams = false;
    }

    return this._locate(withStrictLocator(locator), true).then((res) => {
      if (!res.value || res.value.length === 0) {
        return truth(`elements of ${locator}`, 'to be seen').assert(false);
      }
      let elem = res.value[0];
      if (client.isMobile) {
        return client.elementIdSize(elem.ELEMENT).then(function (size) {
          if (!size.value || size.value.length === 0) throw new Error(`Failed to recieve (${locator}) size`);
          return client.elementIdLocation(elem.ELEMENT).then(function (location) {
            if (!location.value || location.value.length === 0) {
              throw new Error(
                `Failed to recieve (${locator}) location`);
            }
            var x = location.value.x + size.value.width / 2;
            var y = location.value.y + size.value.height / 2;

            if (hasOffsetParams) {
              x = location.value.x + offsetX;
              y = location.value.y + offsetY;
            }
            return client.touchMove(x, y);
          });
        });
      }

      return client.moveTo(elem.ELEMENT, offsetX, offsetY);
    });
  }

  /**
   * {{> ../webapi/saveScreenshot}}
   * Appium: support
   */
  saveScreenshot(fileName, fullPage = false) {
    let outputFile = path.join(global.output_dir, fileName);

    if (!fullPage) {
      this.debug('Screenshot has been saved to ' + outputFile);
      return this.browser.saveScreenshot(outputFile);
    }
    return this.browser.execute(function () {
      return {
        height: document.body.scrollHeight,
        width: document.body.scrollWidth
      };
    }).then(({
               width,
               height
             }) => {
      this.browser.windowHandleSize(width, height);
      this.debug('Screenshot has been saved to ' + outputFile);
      return this.browser.saveScreenshot(outputFile);
    });
  }


  /**
   * {{> ../webapi/setCookie}}
   * Appium: support only web testing
   *
   * Uses Selenium's JSON [cookie
   * format](https://code.google.com/p/selenium/wiki/JsonWireProtocol#Cookie_JSON_Object).
   */
  setCookie(cookie) {
    return this.browser.setCookie(cookie);
  }

  /**
   * {{> ../webapi/clearCookie}}
   * Appium: support only web testing
   */
  clearCookie(cookie) {
    return this.browser.deleteCookie(cookie);
  }

  /**
   * {{> ../webapi/clearField}}
   * Appium: support
   */
  clearField(field) {
    return findFields.call(this, field).then((res) => {
      if (!res.value || res.value.length === 0) {
        throw new Error(`Field ${field} not found by name|text|CSS|XPath`);
      }
      let elem = res.value[0];
      return this.browser.elementIdClear(elem.ELEMENT);
    });

  }

  /**
   * {{> ../webapi/seeCookie}}
   * Appium: support only web testing
   */
  seeCookie(name) {
    return this.browser.getCookie(name).then(function (res) {
      return truth('cookie ' + name, 'to be set').assert(res);
    });
  }

  /**
   * {{> ../webapi/dontSeeCookie}}
   * Appium: support only web testing
   */
  dontSeeCookie(name) {
    return this.browser.getCookie(name).then(function (res) {
      return truth('cookie ' + name, 'to be set').negate(res);
    });
  }

  /**
   * {{> ../webapi/grabCookie}}
   * Appium: support only web testing
   */
  grabCookie(name) {
    return this.browser.getCookie(name);
  }

  /**
   * Accepts the active JavaScript native popup window, as created by window.alert|window.confirm|window.prompt.
   * Don't confuse popups with modal windows, as created by [various
   * libraries](http://jster.net/category/windows-modals-popups). Appium: support only web testing
   */
  acceptPopup() {
    return this.browser.alertText().then(function (res) {
      if (res !== null) {
        return this.alertAccept();
      }
    });
  }

  /**
   * Dismisses the active JavaScript popup, as created by window.alert|window.confirm|window.prompt.
   * Appium: support only web testing
   */
  cancelPopup() {
    return this.browser.alertText().then(function (res) {
      if (res !== null) {
        return this.alertDismiss();
      }
    });
  }

  /**
   * Checks that the active JavaScript popup, as created by `window.alert|window.confirm|window.prompt`, contains the
   * given string. Appium: support only web testing
   */
  seeInPopup(text) {
    return this.browser.alertText().then(function (res) {
      if (res === null) {
        throw new Error('Popup is not opened');
      }
      stringIncludes('text in popup').assert(text, res);
    });
  }

  /**
   * {{> ../webapi/pressKey }}
   *
   * To make combinations with modifier and mouse clicks (like Ctrl+Click) press a modifier, click, then release it.
   * Appium: support, but clear field before pressing in apps
   *
   * ```js
   * I.pressKey('Control');
   * I.click('#someelement');
   * I.pressKey('Control');
   * ```
   */
  pressKey(key) {
    let modifier;
    if (Array.isArray(key) && ~['Control', 'Command', 'Shift', 'Alt'].indexOf(key[0])) {
      modifier = key[0];
    }
    return this.browser.keys(key).then(function () {
      if (!modifier) return true;
      return this.keys(modifier); // release modifeier
    });
  }

  /**
   * {{> ../webapi/resizeWindow }}
   * Appium: not tested in web, in apps doesn't work
   */
  resizeWindow(width, height) {
    if (width === 'maximize') {
      return this.browser.execute('return [screen.width, screen.height]').then((res) => {
        return this.browser.windowHandleSize({
          width: res.value[0],
          height: res.value[1]
        });
      });
    }
    return this.browser.windowHandleSize({
      width,
      height
    });
  }

  /**
   * Drag an item to a destination element.
   * Appium: not tested
   *
   * ```js
   * I.dragAndDrop('#dragHandle', '#container');
   * ```
   */
  dragAndDrop(srcElement, destElement) {
    let client = this.browser;
    let this2 = this;


    if (client.isMobile) {
      return client.element(withStrictLocator(srcElement)).then(function (res) {
        if (!res.value || res.value.length === 0) return truth(`elements of ${srcElement}`, 'to be seen').assert(false);
        let elem = res.value;
        return this.elementIdLocation(elem.ELEMENT).then(function (location) {
          if (!location.value || location.value.length === 0) {
            throw new Error(
              `Failed to recieve (${srcElement}) location`);
          }
          return this.touchDown(location.value.x, location.value.y).then(function (res) {
            if (res.state !== 'success') throw new Error(`Failed to touch button down on (${srcElement})`);
            return client.element(withStrictLocator(destElement)).then(function (res) {
              if (!res.value || res.value.length === 0) {
                return truth(`elements of ${destElement}`, 'to be seen')
                  .assert(false);
              }
              elem = res.value;
              return this.elementIdLocation(elem.ELEMENT).then(function (location) {
                if (!location.value || location.value.length === 0) {
                  throw new Error(
<<<<<<< HEAD
                  `Failed to receive (${destElement}) location`);
=======
                    `Failed to recieve (${destElement}) location`);
>>>>>>> 55dfa868
                }
                return this.touchMove(location.value.x, location.value.y).then(function (res) {
                  if (res.state !== 'success') throw new Error(`Failed to touch move to (${destElement})`);
                  return this.touchUp(location.value.x, location.value.y);
                });
              });
            });
          });
        });
      });
    }

    return this2.moveCursorTo(withStrictLocator(srcElement)).then(function (res) {
      if (res.state !== 'success') throw new Error(`Unable to move cursor to (${srcElement})`);
      return this.buttonDown().then(function (res) {
        if (res.state !== 'success') throw new Error(`Failed to press button down on (${srcElement})`);
        return this2.moveCursorTo(withStrictLocator(destElement)).then(function (res) {
          if (res.state !== 'success') throw new Error(`Unable to move cursor to (${destElement})`);
          return this.buttonUp();
        });
      });
    });
  }


  /**
   * Close all tabs expect for one.
   * Appium: support web test
   *
   * ```js
   * I.closeOtherTabs();
   * ```
   */
  closeOtherTabs() {
    let client = this.browser;
    return client.getTabIds().then(function (handles) {
      for (var i = 1; i < handles.length; i++) {
        this.close(handles[i]);
      }
      return this.switchTab();
    });
  }

  /**
   * {{> ../webapi/wait }}
   * Appium: support
   */
  wait(sec) {
    return this.browser.pause(sec * 1000);
  }

  /**
   * {{> ../webapi/waitForEnabled }}
   * Appium: support
   */
  waitForEnabled(locator, sec = null) {
    let client = this.browser;
    sec = sec || this.options.waitForTimeout;
    return client.waitUntil(function () {
      return client.elements(withStrictLocator(locator)).then(function (res) {
        if (!res.value || res.value.length === 0) {
          return false;
        }
        let commands = [];
        res.value.forEach((el) => commands.push(client.elementIdEnabled(el.ELEMENT)));
        return client.unify(commands, {
          extractValue: true
        }).then((selected) => {
          if (Array.isArray(selected)) {
            return selected.filter((val) => val === true).length > 0;
          }
          return selected;
        });
      });
    }, sec * 1000, `element (${locator}) still not enabled after ${sec} sec`);
  }

  /**
   * {{> ../webapi/waitForElement }}
   * Appium: support
   */
  waitForElement(locator, sec = null) {
    let client = this.browser;
    sec = sec || this.options.waitForTimeout;
    return client.waitUntil(function () {
      return client.elements(withStrictLocator(locator)).then(function (res) {
        if (!res.value || res.value.length === 0) {
          return false;
        } else return true;
      });
    }, sec * 1000, `element (${locator}) still not present on page after ${sec} sec`);
  }


  /**
   * Waiting for the part of the URL to match the expected. Useful for SPA to understand that page was changed.
   *
   * ```js
   * I.waitInUrl('/info', 2);
   * ```
   */
  waitInUrl(urlPart, sec = null) {
    let client = this.browser;
    sec = sec || this.options.waitForTimeout;
    let currUrl = "";
    return client
      .waitUntil(function () {
        return this.url().then(function (res) {
          currUrl = decodeUrl(res.value);
          return currUrl.indexOf(urlPart) > -1;
        });
      }, sec * 1000).catch((e) => {
        if (e.type === 'WaitUntilTimeoutError') {
          throw new Error(`expected url to include ${urlPart}, but found ${currUrl}`);
        } else {
          throw e;
        }
      });
  }

  /**
   * Waits for the entire URL to match the expected
   *
   * ```js
   * I.waitUrlEquals('/info', 2);
   * I.waitUrlEquals('http://127.0.0.1:8000/info');
   * ```
   */
  waitUrlEquals(urlPart, sec = null) {
    let client = this.browser;
    sec = sec || this.options.waitForTimeout;
    let baseUrl = this.options.url;
    if (urlPart.indexOf('http') < 0) {
      urlPart = baseUrl + urlPart;
    }
    let currUrl = "";
    return client
      .waitUntil(function () {
        return this.url().then(function (res) {
          currUrl = decodeUrl(res.value);
          return currUrl === urlPart;
        });
      }, sec * 1000).catch((e) => {
        if (e.type === 'WaitUntilTimeoutError') {
          throw new Error(`expected url to be ${urlPart}, but found ${currUrl}`);
        } else {
          throw e;
        }
      });
  }

  /**
   * {{> ../webapi/waitForText }}
   * Appium: support
   */
  waitForText(text, sec = null, context = null) {
    let client = this.browser;
    sec = sec || this.options.waitForTimeout;
    context = context || this.root;
    return client.waitUntil(function () {
      return client.elements(withStrictLocator(context)).then(function (res) {
        if (!res.value || res.value.length === 0) {
          return false;
        }
        let commands = [];
        res.value.forEach((el) => commands.push(client.elementIdText(el.ELEMENT)));
        return client.unify(commands, {
          extractValue: true
        }).then((selected) => {
          if (Array.isArray(selected)) {
            return selected.filter(part => part.indexOf(text) >= 0).length > 0;
          }
          return selected.indexOf(text) >= 0;
        });
      });
    }, sec * 1000,
      `element (${context}) is not in DOM or there is no element(${context}) with text "${text}" after ${sec} sec`);
  }

  /**
   * Waits for the specified value to be in value attribute
   *
   * ```js
   * I.waitForValue("GoodValue", '//input');
   * ```
   */
  waitForValue(context, value, sec = null) {
    let client = this.browser;
    sec = sec || this.options.waitForTimeout;
    return client.waitUntil(function () {
      return findFields(client, context).then(function (res) {
        if (!res.value || res.value.length === 0) {
          return false;
        }
        let commands = [];
        res.value.forEach((el) => commands.push(this.elementIdAttribute(el.ELEMENT, "value")));
        return this.unify(commands, {
          extractValue: true
        }).then((selected) => {
          if (Array.isArray(selected)) {
            return selected.filter(part => part.indexOf(value) >= 0).length > 0;
          }
          return selected.indexOf(value) >= 0;
        });
      });
    }, sec * 1000,
      `element (${context}) is not in DOM or there is no element(${context}) with value "${value}" after ${sec} sec`);
  }

  /**
   * {{> ../webapi/waitForVisible }}
   * Appium: support
   */
  waitForVisible(locator, sec = null) {
    let client = this.browser;
    sec = sec || this.options.waitForTimeout;
    return client.waitUntil(function () {
      return client.elements(withStrictLocator(locator)).then(function (res) {
        if (!res.value || res.value.length === 0) {
          return false;
        }
        let commands = [];
        res.value.forEach((el) => commands.push(client.elementIdDisplayed(el.ELEMENT)));
        return client.unify(commands, {
          extractValue: true
        }).then((selected) => {
          if (Array.isArray(selected)) {
            return selected.filter((val) => val === true).length > 0;
          }
          return selected;
        });
      });
    }, sec * 1000, `element (${locator}) still not visible after ${sec} sec`);
  }

  /**
   * Waits for a specified number of elements on the page
   *
   * ```js
   * I.waitNumberOfVisibleElements('a', 3);
   * ```
   */
  waitNumberOfVisibleElements(locator, num, sec) {
    let client = this.browser;
    sec = sec || this.options.waitForTimeout;
    return client.waitUntil(function () {
      return client.elements(withStrictLocator(locator)).then(function (res) {
        if (!res.value || res.value.length === 0) {
          return false;
        }
        let commands = [];
        res.value.forEach((el) => commands.push(this.elementIdDisplayed(el.ELEMENT)));
        return this.unify(commands, {
          extractValue: true
        }).then((selected) => {
          if (!Array.isArray(selected)) selected = [selected];
          return selected.length === num;
        });
      });
    }, sec * 1000, `The number of elements ${locator} is not ${num} after ${sec} sec`);
  }

  /**
   * {{> ../webapi/waitForInvisible }}
   * Appium: support
   */
  waitForInvisible(locator, sec = null) {
    let client = this.browser;
    sec = sec || this.options.waitForTimeout;
    return client.waitUntil(function () {
      return client.elements(withStrictLocator(locator)).then(function (res) {
        if (!res.value || res.value.length === 0) {
          return true;
        }
        let commands = [];
        res.value.forEach((el) => commands.push(client.elementIdDisplayed(el.ELEMENT)));
        return client.unify(commands, {
          extractValue: true
        }).then((selected) => {
          if (Array.isArray(selected)) {
            return selected.filter((val) => val === false).length > 0;
          }
          return !selected;
        });
      });
    }, sec * 1000, `element (${locator}) still visible after ${sec}sec`);
  }

  /**
   * Waits for an element to become invisible on a page (by default waits for 1sec).
   * Element can be located by CSS or XPath.
   * Appium: support
   */
  waitToHide(locator, sec = null) {
    return this.waitForInvisible(locator, sec);
  }

  /**
   * {{> ../webapi/waitForStalenessOf }}
   * Appium: support
   */
  waitForStalenessOf(locator, sec = null) {
    let client = this.browser;
    sec = sec || this.options.waitForTimeout;
    return client.waitUntil(function () {
      return client.elements(withStrictLocator(locator)).then(function (res) {
        if (!res.value || res.value.length === 0) {
          return true;
        } else return false;
      });
    }, sec * 1000, `element (${locator}) still attached to the DOM after ${sec}sec`);
  }

  /**
   * Waits for a function to return true (waits for 1sec by default).
   * Appium: support
   */
  waitUntil(fn, sec = null, timeoutMsg = null) {
    sec = sec || this.options.waitForTimeout;
    return this.browser.waitUntil(fn, sec, timeoutMsg);
  }

  /**
   * Switches frame or in case of null locator reverts to parent.
   * Appium: support only web testing
   */
  switchTo(locator = null) {
    if (Number.isInteger(locator)) return this.browser.frame(locator);
    if (typeof locator === 'undefined' || locator === null) return this.browser.frame(null);
    return this.browser.element(withStrictLocator(locator)).then((res) => {
      if (!res.value || res.value.length === 0) {
        throw new Error(`Element ${locator} not found by name|text|CSS|XPath`);
      }
      return this.browser.frame(res.value);
    });
  }

  /**
   * Switch focus to a particular tab by its number. It waits tabs loading and then switch tab
   *
   * ```js
   * I.switchToNextTab();
   * I.switchToNextTab(2);
   * ```
   */
  switchToNextTab(num = 1, sec = null) {
    sec = sec || this.options.waitForTimeout;
    let client = this.browser;
    return client
      .waitUntil(function () {
        return this.getTabIds().then(function (handles) {
          return this.getCurrentTabId().then(function (current) {
            if (handles.indexOf(current) + num + 1 <= handles.length) {
              return this.switchTab(
              handles[handles.indexOf(current) + num]);
            } else return false;
          });
        });
      }, sec * 1000, `There is no ability to switch to next tab with offset ${num}`);
  }

  /**
   * Switch focus to a particular tab by its number. It waits tabs loading and then switch tab
   *
   * ```js
   * I.switchToPreviousTab();
   * I.switchToPreviousTab(2);
   * ```
   */
  switchToPreviousTab(num = 1, sec = null) {
    sec = sec || this.options.waitForTimeout;
    let client = this.browser;
    return client
      .waitUntil(function () {
        return this.getTabIds().then(function (handles) {
          return this.getCurrentTabId().then(function (current) {
            if (handles.indexOf(current) - num > -1) return this.switchTab(handles[handles.indexOf(current) - num]);
            else return false;
          });
        });
      }, sec * 1000, `There is no ability to switch to previous tab with offset ${num}`);
  }

  /**
   * Close current tab
   *
   * ```js
   * I.closeCurrentTab();
   * ```
   */
  closeCurrentTab() {
    let client = this.browser;
    return client.close();
  }

  /**
   * Open new tab and switch to it
   *
   * ```js
   * I.openNewTab();
   * ```
   */
  openNewTab() {
    let client = this.browser;
    return client.newWindow('about:blank');
  }

  /**
   * Refresh the current page.
   *
   * ```js
   * I.refreshPage();
   * ```
   */
  refreshPage() {
    let client = this.browser;
    return client.refresh();
  }

  /**
   * Scroll page to the top
   *
   * ```js
   * I.scrollPageToTop();
   * ```
   */
  scrollPageToTop() {
    let client = this.browser;
    return client.execute(function () {
      window.scrollTo(0, 0);
    });
  }

  /**
   * Scroll page to the bottom
   *
   * ```js
   * I.scrollPageToBottom();
   * ```
   */
  scrollPageToBottom() {
    let client = this.browser;
    return client.execute(function () {
      var body = document.body,
        html = document.documentElement;
      window.scrollTo(0, Math.max(body.scrollHeight, body.offsetHeight,
        html.clientHeight, html.scrollHeight, html.offsetHeight));
    });
  }

}

function proceedSee(assertType, text, context) {
  let description;
  if (!context) {
    if (this.context === webRoot) {
      context = this.context;
      description = 'web page';
    } else {
      description = 'current context ' + this.context;
      context = './/*';
    }
  } else {
    description = 'element ' + context;
  }

  let smartWaitEnabled = assertType === 'assert';

  return this._locate(withStrictLocator(context), smartWaitEnabled).then((res) => {
    if (!res.value || res.value.length === 0) {
      throw new Error(`${context} can't be located by name|text|CSS|XPath`);
    }
    let commands = [];
    res.value.forEach((el) => commands.push(this.browser.elementIdText(el.ELEMENT)));
    return this.browser.unify(commands, {
      extractValue: true
    }).then((selected) => {
      return stringIncludes(description)[assertType](text, selected);
    });
  });
}

<<<<<<< HEAD
function findClickable(locator, locateFn) {
  if (typeof locator === 'object') return locateFn(withStrictLocator(locator), true);
  if (isCSSorXPathLocator(locator)) return locateFn(locator, true);
=======
function proceedSeeEquals(assertType, text, context) {
  let description;
  if (!context) {
    if (this.context === webRoot) {
      context = this.context;
      description = 'web page';
    } else {
      description = 'current context ' + this.context;
      context = './/*';
    }
  } else {
    description = 'element ' + context;
  }

  let client = this.browser;

  return client.elements(withStrictLocator(context)).then(function (res) {
    if (!res.value || res.value.length === 0) {
      throw new Error(`${context} can't be located by name|text|CSS|XPath`);
    }

    let commands = [];
    res.value.forEach((el) => commands.push(this.elementIdText(el.ELEMENT)));
    return this.unify(commands, {
      extractValue: true
    }).then((selected) => {
      return equals(description)[assertType](text, selected);
    });
  });
}

function findClickable(client, locator) {
  if (typeof locator === 'object') return client.elements(withStrictLocator(locator));
  if (isCSSorXPathLocator(locator)) return client.elements(locator);
>>>>>>> 55dfa868

  let literal = xpathLocator.literal(locator);

  let narrowLocator = xpathLocator.combine([
    `.//a[normalize-space(.)=${literal}]`,
    `.//button[normalize-space(.)=${literal}]`,
    `.//a/img[normalize-space(@alt)=${literal}]/ancestor::a`,
    `.//input[./@type = 'submit' or ./@type = 'image' or ./@type = 'button'][normalize-space(@value)=${literal}]`
  ]);
  return locateFn(narrowLocator).then(function (els) {
    if (els.value.length) {
      return els;
    }
    let wideLocator = xpathLocator.combine([
      `.//a[./@href][((contains(normalize-space(string(.)), ${literal})) or .//img[contains(./@alt, ${literal})])]`,
      `.//input[./@type = 'submit' or ./@type = 'image' or ./@type = 'button'][contains(./@value, ${literal})]`,
      `.//input[./@type = 'image'][contains(./@alt, ${literal})]`,
      `.//button[contains(normalize-space(string(.)), ${literal})]`,
      `.//input[./@type = 'submit' or ./@type = 'image' or ./@type = 'button'][./@name = ${literal}]`,
      `.//button[./@name = ${literal}]`
    ]);
    return locateFn(wideLocator).then(function (els) {
      if (els.value.length) {
        return els;
      }
      return locateFn(locator); // by css or xpath
    });
  });
}

function toStrictLocator(locator) {
  if (locator[0] == '#') return;
}

function findFields(locator) {
  if (typeof locator === 'object') return this._locate(withStrictLocator(locator), true);
  if (isCSSorXPathLocator(locator)) return this._locate(locator, true);

  let literal = xpathLocator.literal(locator);
  let byText = xpathLocator.combine([
    `.//*[self::input | self::textarea | self::select][not(./@type = 'submit' or ./@type = 'image' or ./@type = 'hidden')][(((./@name = ${literal}) or ./@id = //label[contains(normalize-space(string(.)), ${literal})]/@for) or ./@placeholder = ${literal})]`,
    `.//label[contains(normalize-space(string(.)), ${literal})]//.//*[self::input | self::textarea | self::select][not(./@type = 'submit' or ./@type = 'image' or ./@type = 'hidden')]`
  ]);
  return this._locate(byText).then((els) => {
    if (els.value.length) return els;
    let byName = `.//*[self::input | self::textarea | self::select][@name = ${literal}]`;
    return this._locate(byName).then((els) => {
      if (els.value.length) return els;
      return this._locate(locator); // by css or xpath
    });
  });
}

function proceedSeeField(assertType, field, value) {
  return findFields.call(this, field).then((res) => {
    if (!res.value || res.value.length === 0) {
      throw new Error(`Field ${field} not found by name|text|CSS|XPath`);
    }

    var proceedMultiple = (fields) => {
      let commands = [];
      fields.forEach((el) => commands.push(this.browser.elementIdSelected(el.ELEMENT)));
      this.browser.unify(commands).then(() => {
        commands = [];
        fields.forEach((el) => {
          if (el.value === false) return;
          commands.push(this.browser.elementIdAttribute(el.ELEMENT, 'value'));
        });
        this.browser.unify(commands, {
          extractValue: true
        }).then((val) => {
          return stringIncludes('fields by ' + field)[assertType](value, val);
        });
      });
    };

    var proceedSingle = (el) => {
      return this.browser.elementIdAttribute(el.ELEMENT, 'value').then((res) => {
        return stringIncludes('fields by ' + field)[assertType](value, res.value);
      });
    };

    return this.browser.elementIdName(res.value[0].ELEMENT).then((tag) => {
      if (tag.value === 'select') {
        return proceedMultiple(res.value);
      }

      if (tag.value === 'input') {
        return this.browser.elementIdAttribute(res.value[0].ELEMENT, 'type').then((type) => {
          if (type.value === 'checkbox' || type.value === 'radio') {
            return proceedMultiple(res.value);
          }
          return proceedSingle(res.value[0]);
        });
      }
      return proceedSingle(res.value[0]);
    });
  });
}

function proceedSeeCheckbox(assertType, field) {
  return findFields.call(this, field).then((res) => {
    if (!res.value || res.value.length === 0) {
      throw new Error(`Field ${field} not found by name|text|CSS|XPath`);
    }
    let commands = [];
    res.value.forEach((el) => commands.push(this.browser.elementIdSelected(el.ELEMENT)));
    return this.browser.unify(commands, {
      extractValue: true
    }).then((selected) => {
      return truth(`checkable field ${field}`, 'to be checked')[assertType](selected);
    });
  });
}

function findCheckable(locator, locateFn) {
  if (typeof locator === 'object') return locateFn(withStrictLocator(locator), true);
  if (isCSSorXPathLocator(locator)) return locateFn(locator, true);

  let literal = xpathLocator.literal(locator);
  let byText = xpathLocator.combine([
    `.//input[@type = 'checkbox' or @type = 'radio'][(@id = //label[contains(normalize-space(string(.)), ${literal})]/@for) or @placeholder = ${literal}]`,
    `.//label[contains(normalize-space(string(.)), ${literal})]//input[@type = 'radio' or @type = 'checkbox']`
  ]);
  return locateFn(byText).then(function (els) {
    if (els.value.length) return els;
    let byName = `.//input[@type = 'checkbox' or @type = 'radio'][@name = ${literal}]`;
    return locateFn(byName).then(function (els) {
      if (els.value.length) return els;
      return locateFn(locator); // by css or xpath
    });
  });
}

function isCSSorXPathLocator(locator) {
  if (locator[0] === '#' || locator[0] === '.') {
    return true;
  }
  if (locator.substr(0, 2) === '//') {
    return true;
  }
  return false;
}

function withStrictLocator(locator) {
  if (!locator) return null;
  if (typeof locator !== 'object') return locator;
  let key = Object.keys(locator)[0];
  let value = locator[key];

  locator.toString = () => `{${key}: '${value}'}`;

  switch (key) {
  case 'by':
  case 'xpath':
    return value;
  case 'css':
    return value;
  case 'id':
    return '#' + value;
  case 'name':
    return `[name="${value}"]`;
  }
}

function isFrameLocator(locator) {
  if (typeof locator !== 'object') return false;
  let key = Object.keys(locator)[0];
  if (key !== 'frame') return false;
  return locator[key];
}

function prepareLocateFn(context) {
  if (!context) return this._locate.bind(this);
  let el;
  return (l) => {
    if (el) return this.browser.elementIdElements(el, l);
    return this._locate(context, true).then((res) => {
      if (!res.value || res.value.length === 0) {
        throw new Error(`Context element ${context.toString()} was not found by CSS|XPath`);
      }
      return this.browser.elementIdElements(el = res.value[0].ELEMENT, l);
    });
  };
}

module.exports = WebDriverIO;<|MERGE_RESOLUTION|>--- conflicted
+++ resolved
@@ -982,9 +982,6 @@
    * ```
    */
   seeNumberOfVisibleElements(locator, num) {
-<<<<<<< HEAD
-    return this._locate(locator).then((res) => {
-=======
     return this.grabNumberOfVisibleElements.then(function (res) {
       return assert.equal(res, num,
         `expected number of visible elements (${locator}) is ${num}, but found ${res}`);
@@ -1080,7 +1077,6 @@
    */
   grabNumberOfVisibleElements(locator) {
     return this.browser.elements(locator).then(function (res) {
->>>>>>> 55dfa868
       if (!res.value || res.value.length === 0) {
         return 0;
       }
@@ -1183,11 +1179,7 @@
         return client.elementIdLocation(elem.ELEMENT).then(function (location) {
           if (!location.value || location.value.length === 0) {
             throw new Error(
-<<<<<<< HEAD
             `Failed to receive (${locator}) location`);
-=======
-              `Failed to recieve (${locator}) location`);
->>>>>>> 55dfa868
           }
           return client.execute(function scroll(x, y) {
             return window.scrollTo(x, y);
@@ -1444,11 +1436,7 @@
               return this.elementIdLocation(elem.ELEMENT).then(function (location) {
                 if (!location.value || location.value.length === 0) {
                   throw new Error(
-<<<<<<< HEAD
                   `Failed to receive (${destElement}) location`);
-=======
-                    `Failed to recieve (${destElement}) location`);
->>>>>>> 55dfa868
                 }
                 return this.touchMove(location.value.x, location.value.y).then(function (res) {
                   if (res.state !== 'success') throw new Error(`Failed to touch move to (${destElement})`);
@@ -1931,11 +1919,6 @@
   });
 }
 
-<<<<<<< HEAD
-function findClickable(locator, locateFn) {
-  if (typeof locator === 'object') return locateFn(withStrictLocator(locator), true);
-  if (isCSSorXPathLocator(locator)) return locateFn(locator, true);
-=======
 function proceedSeeEquals(assertType, text, context) {
   let description;
   if (!context) {
@@ -1968,9 +1951,8 @@
 }
 
 function findClickable(client, locator) {
-  if (typeof locator === 'object') return client.elements(withStrictLocator(locator));
-  if (isCSSorXPathLocator(locator)) return client.elements(locator);
->>>>>>> 55dfa868
+  if (typeof locator === 'object') return locateFn(withStrictLocator(locator), true);
+  if (isCSSorXPathLocator(locator)) return locateFn(locator, true);
 
   let literal = xpathLocator.literal(locator);
 
