--- conflicted
+++ resolved
@@ -1929,7 +1929,6 @@
   });
 }
 
-<<<<<<< HEAD
 function proceedSeeEquals(assertType, text, context) {
   let description;
   if (!context) {
@@ -1961,10 +1960,7 @@
   });
 }
 
-function findClickable(client, locator) {
-=======
 function findClickable(locator, locateFn) {
->>>>>>> 5fbf29cb
   if (typeof locator === 'object') return locateFn(withStrictLocator(locator), true);
   if (isCSSorXPathLocator(locator)) return locateFn(locator, true);
 
