let webdriverio;

const assert = require('assert');
const path = require('path');
const fs = require('fs');

const Helper = require('@codeceptjs/helper');
const crypto = require('crypto');
const stringIncludes = require('../assert/include').includes;
const { urlEquals, equals } = require('../assert/equal');
const { debug } = require('../output');
const { empty } = require('../assert/empty');
const { truth } = require('../assert/truth');
const {
  xpathLocator,
  fileExists,
  decodeUrl,
  chunkArray,
  convertCssPropertiesToCamelCase,
  screenshotOutputFolder,
  getNormalizedKeyAttributeValue,
  modifierKeys,
} = require('../utils');
const {
  isColorProperty,
  convertColorToRGBA,
} = require('../colorUtils');
const ElementNotFound = require('./errors/ElementNotFound');
const ConnectionRefused = require('./errors/ConnectionRefused');
const Locator = require('../locator');
const { highlightElement } = require('./scripts/highlightElement');
const store = require('../store');
const { focusElement } = require('./scripts/focusElement');
const { blurElement } = require('./scripts/blurElement');

const SHADOW = 'shadow';
const webRoot = 'body';

/**
 * ## Configuration
 *
 * This helper should be configured in codecept.conf.js
 *
 * @typedef WebDriverConfig
 * @type {object}
 * @prop {string} url - base url of website to be tested.
 * @prop {string} browser - Browser in which to perform testing.
 * @prop {string} [basicAuth] - (optional) the basic authentication to pass to base url. Example: {username: 'username', password: 'password'}
 * @prop {string} [host=localhost] - WebDriver host to connect.
 * @prop {number} [port=4444] - WebDriver port to connect.
 * @prop {string} [protocol=http] - protocol for WebDriver server.
 * @prop {string} [path=/wd/hub] - path to WebDriver server.
 * @prop {boolean} [restart=true] - restart browser between tests.
 * @prop {boolean|number} [smartWait=false] - **enables [SmartWait](http://codecept.io/acceptance/#smartwait)**; wait for additional milliseconds for element to appear. Enable for 5 secs: "smartWait": 5000.
 * @prop {boolean} [disableScreenshots=false] - don't save screenshots on failure.
 * @prop {boolean} [fullPageScreenshots=false] (optional - make full page screenshots on failure.
 * @prop {boolean} [uniqueScreenshotNames=false] - option to prevent screenshot override if you have scenarios with the same name in different suites.
 * @prop {boolean} [keepBrowserState=false] - keep browser state between tests when `restart` is set to false.
 * @prop {boolean} [keepCookies=false] - keep cookies between tests when `restart` set to false.
 * @prop {string} [windowSize=window] default window size. Set to `maximize` or a dimension in the format `640x480`.
 * @prop {number} [waitForTimeout=1000] sets default wait time in *ms* for all `wait*` functions.
 * @prop {object} [desiredCapabilities] Selenium's [desired capabilities](https://github.com/SeleniumHQ/selenium/wiki/DesiredCapabilities).
 * @prop {boolean} [manualStart=false] - do not start browser before a test, start it manually inside a helper with `this.helpers["WebDriver"]._startBrowser()`.
 * @prop {object} [timeouts] [WebDriver timeouts](http://webdriver.io/docs/timeouts.html) defined as hash.
 * @prop {boolean} [highlightElement] - highlight the interacting elements. Default: false. Note: only activate under verbose mode (--verbose).
<<<<<<< HEAD
 * @prop {string} [logLevel=silent] - level of logging verbosity. Default: silent. Options: trace | debug | info | warn | error | silent. More info: https://webdriver.io/docs/configuration/#loglevel
=======
 * @prop {boolean} [devtoolsProtocol=false] - enable devtools protocol. Default: false. More info: https://webdriver.io/docs/automationProtocols/#devtools-protocol.
>>>>>>> b42190fe
 */
const config = {};

/**
 * WebDriver helper which wraps [webdriverio](http://webdriver.io/) library to
 * manipulate browser using Selenium WebDriver or PhantomJS.
 *
 * WebDriver requires Selenium Server and ChromeDriver/GeckoDriver to be installed. Those tools can be easily installed via NPM. Please check [Testing with WebDriver](https://codecept.io/webdriver/#testing-with-webdriver) for more details.
 *
 * With the release of WebdriverIO version v8.14.0, and onwards, all driver management hassles are now a thing of the past 🙌. Read more [here](https://webdriver.io/blog/2023/07/31/driver-management/).
 * One of the significant advantages of this update is that you can now get rid of any driver services you previously had to manage, such as
 * `wdio-chromedriver-service`, `wdio-geckodriver-service`, `wdio-edgedriver-service`, `wdio-safaridriver-service`, and even `@wdio/selenium-standalone-service`.
 *
 * For those who require custom driver options, fear not; WebDriver Helper allows you to pass in driver options through custom WebDriver configuration.
 * If you have a custom grid, use a cloud service, or prefer to run your own driver, there's no need to worry since WebDriver Helper will only start a driver when there are no other connection information settings like hostname or port specified.
 *
 * <!-- configuration -->
 *
 * Example:
 *
 * ```js
 * {
 *    helpers: {
 *      WebDriver : {
 *        smartWait: 5000,
 *        browser: "chrome",
 *        restart: false,
 *        windowSize: "maximize",
 *        timeouts: {
 *          "script": 60000,
 *          "page load": 10000
 *        }
 *      }
 *    }
 * }
 * ```
 *
 * Testing Chrome locally is now more convenient than ever. You can define a browser channel, and WebDriver Helper will take care of downloading the specified browser version for you.
 * For example:
 *
 * ```js
 * {
 *    helpers: {
 *      WebDriver : {
 *        smartWait: 5000,
 *        browser: "chrome",
 *        browserVersion: '116.0.5793.0', // or 'stable', 'beta', 'dev' or 'canary'
 *        restart: false,
 *        windowSize: "maximize",
 *        timeouts: {
 *          "script": 60000,
 *          "page load": 10000
 *        }
 *      }
 *    }
 * }
 * ```
 *
 *
 * Example with basic authentication
 * ```js
 * {
 *    helpers: {
 *      WebDriver : {
 *        smartWait: 5000,
 *        browser: "chrome",
 *        basicAuth: {username: 'username', password: 'password'},
 *        restart: false,
 *        windowSize: "maximize",
 *        timeouts: {
 *          "script": 60000,
 *          "page load": 10000
 *        }
 *      }
 *    }
 * }
 * ```
 *
 * Additional configuration params can be used from [webdriverio
 * website](http://webdriver.io/guide/getstarted/configuration.html).
 *
 * ### Headless Chrome
 *
 * ```js
 * {
 *    helpers: {
 *      WebDriver : {
 *        url: "http://localhost",
 *        browser: "chrome",
 *        desiredCapabilities: {
 *          chromeOptions: {
 *            args: [ "--headless", "--disable-gpu", "--no-sandbox" ]
 *          }
 *        }
 *      }
 *    }
 * }
 * ```
 *
 * ### Running with devtools protocol
 *
 * ```js
 * {
 *    helpers: {
 *      WebDriver : {
 *        url: "http://localhost",
 *        browser: "chrome",
 *        devtoolsProtocol: true,
 *        desiredCapabilities: {
 *          chromeOptions: {
 *            args: [ "--headless", "--disable-gpu", "--no-sandbox" ]
 *          }
 *        }
 *      }
 *    }
 * }
 * ```
 *
 * ### Internet Explorer
 *
 * Additional configuration params can be used from [IE options](https://seleniumhq.github.io/selenium/docs/api/rb/Selenium/WebDriver/IE/Options.html)
 *
 * ```js
 * {
 *    helpers: {
 *      WebDriver : {
 *        url: "http://localhost",
 *        browser: "internet explorer",
 *        desiredCapabilities: {
 *          ieOptions: {
 *            "ie.browserCommandLineSwitches": "-private",
 *            "ie.usePerProcessProxy": true,
 *            "ie.ensureCleanSession": true,
 *          }
 *        }
 *      }
 *    }
 * }
 * ```
 *
 * ### Selenoid Options
 *
 * [Selenoid](https://aerokube.com/selenoid/latest/) is a modern way to run Selenium inside Docker containers.
 * Selenoid is easy to set up and provides more features than original Selenium Server. Use `selenoidOptions` to set Selenoid capabilities
 *
 * ```js
 * {
 *    helpers: {
 *      WebDriver : {
 *        url: "http://localhost",
 *        browser: "chrome",
 *        desiredCapabilities: {
 *          selenoidOptions: {
 *            enableVNC: true,
 *          }
 *        }
 *      }
 *    }
 * }
 * ```
 *
 * ### Connect Through proxy
 *
 * CodeceptJS also provides flexible options when you want to execute tests to Selenium servers through proxy. You will
 * need to update the `helpers.WebDriver.capabilities.proxy` key.
 *
 * ```js
 * {
 *     helpers: {
 *         WebDriver: {
 *             capabilities: {
 *                 proxy: {
 *                     "proxyType": "manual|pac",
 *                     "proxyAutoconfigUrl": "URL TO PAC FILE",
 *                     "httpProxy": "PROXY SERVER",
 *                     "sslProxy": "PROXY SERVER",
 *                     "ftpProxy": "PROXY SERVER",
 *                     "socksProxy": "PROXY SERVER",
 *                     "socksUsername": "USERNAME",
 *                     "socksPassword": "PASSWORD",
 *                     "noProxy": "BYPASS ADDRESSES"
 *                 }
 *             }
 *         }
 *     }
 * }
 * ```
 * For example,
 *
 * ```js
 * {
 *     helpers: {
 *         WebDriver: {
 *             capabilities: {
 *                 proxy: {
 *                     "proxyType": "manual",
 *                     "httpProxy": "http://corporate.proxy:8080",
 *                     "socksUsername": "codeceptjs",
 *                     "socksPassword": "secret",
 *                     "noProxy": "127.0.0.1,localhost"
 *                 }
 *             }
 *         }
 *     }
 * }
 * ```
 *
 * Please refer to [Selenium - Proxy Object](https://github.com/SeleniumHQ/selenium/wiki/DesiredCapabilities) for more
 * information.
 *
 * ### Cloud Providers
 *
 * WebDriver makes it possible to execute tests against services like `Sauce Labs` `BrowserStack` `TestingBot`
 * Check out their documentation on [available parameters](http://webdriver.io/guide/usage/cloudservices.html)
 *
 * Connecting to `BrowserStack` and `Sauce Labs` is simple. All you need to do
 * is set the `user` and `key` parameters. WebDriver automatically know which
 * service provider to connect to.
 *
 * ```js
 * {
 *     helpers:{
 *         WebDriver: {
 *             url: "YOUR_DESIRED_HOST",
 *             user: "YOUR_BROWSERSTACK_USER",
 *             key: "YOUR_BROWSERSTACK_KEY",
 *             capabilities: {
 *                 "browserName": "chrome",
 *
 *                 // only set this if you're using BrowserStackLocal to test a local domain
 *                 // "browserstack.local": true,
 *
 *                 // set this option to tell browserstack to provide addition debugging info
 *                 // "browserstack.debug": true,
 *             }
 *         }
 *     }
 * }
 * ```
 *
 * #### SauceLabs
 *
 * SauceLabs can be configured via wdio service, which should be installed additionally:
 *
 * ```
 * npm i @wdio/sauce-service --save
 * ```
 *
 * It is important to make sure it is compatible with current webdriverio version.
 *
 * Enable `wdio` plugin in plugins list and add `sauce` service:
 *
 * ```js
 * plugins: {
 *    wdio: {
 *       enabled: true,
 *        services: ['sauce'],
 *        user: ... ,// saucelabs username
 *        key: ... // saucelabs api key
 *        // additional config, from sauce service
 *    }
 * }
 * ```
 *
 * See [complete reference on webdriver.io](https://webdriver.io/docs/sauce-service.html).
 *
 * > Alternatively, use [codeceptjs-saucehelper](https://github.com/puneet0191/codeceptjs-saucehelper/) for better reporting.
 *
 * #### BrowserStack
 *
 * BrowserStack can be configured via wdio service, which should be installed additionally:
 *
 * ```
 * npm i @wdio/browserstack-service --save
 * ```
 *
 * It is important to make sure it is compatible with current webdriverio version.
 *
 * Enable `wdio` plugin in plugins list and add `browserstack` service:
 *
 * ```js
 * plugins: {
 *    wdio: {
 *       enabled: true,
 *        services: ['browserstack'],
 *        user: ... ,// browserstack username
 *        key: ... // browserstack api key
 *        // additional config, from browserstack service
 *    }
 * }
 * ```
 *
 * See [complete reference on webdriver.io](https://webdriver.io/docs/browserstack-service.html).
 *
 * > Alternatively, use [codeceptjs-bshelper](https://github.com/PeterNgTr/codeceptjs-bshelper) for better reporting.
 *
 * #### TestingBot
 *
 * > **Recommended**: use official [TestingBot Helper](https://github.com/testingbot/codeceptjs-tbhelper).
 *
 * Alternatively, TestingBot can be configured via wdio service, which should be installed additionally:
 *
 * ```
 * npm i @wdio/testingbot-service --save
 * ```
 *
 * It is important to make sure it is compatible with current webdriverio version.
 *
 * Enable `wdio` plugin in plugins list and add `testingbot` service:
 *
 * ```js
 * plugins: {
 *   wdio: {
 *       enabled: true,
 *       services: ['testingbot'],
 *       user: ... ,// testingbot key
 *       key: ... // testingbot secret
 *       // additional config, from testingbot service
 *   }
 * }
 * ```
 *
 * See [complete reference on webdriver.io](https://webdriver.io/docs/testingbot-service.html).
 *
 * #### Applitools
 *
 * Visual testing via Applitools service
 *
 * > Use [CodeceptJS Applitools Helper](https://github.com/PeterNgTr/codeceptjs-applitoolshelper) with Applitools wdio service.
 *
 *
 * ### Multiremote Capabilities
 *
 * This is a work in progress but you can control two browsers at a time right out of the box.
 * Individual control is something that is planned for a later version.
 *
 * Here is the [webdriverio docs](http://webdriver.io/guide/usage/multiremote.html) on the subject
 *
 * ```js
 * {
 *     helpers: {
 *         WebDriver: {
 *             "multiremote": {
 *                 "MyChrome": {
 *                     "desiredCapabilities": {
 *                         "browserName": "chrome"
 *                      }
 *                 },
 *                 "MyFirefox": {
 *                    "desiredCapabilities": {
 *                        "browserName": "firefox"
 *                    }
 *                 }
 *             }
 *         }
 *     }
 * }
 * ```
 *
 * ## Access From Helpers
 *
 * Receive a WebDriver client from a custom helper by accessing `browser` property:
 *
 * ```js
 * const { WebDriver } = this.helpers;
 * const browser = WebDriver.browser
 * ```
 *
 * ## Methods
 */
class WebDriver extends Helper {
  constructor(config) {
    super(config);
    webdriverio = require('webdriverio');

    // set defaults
    this.root = webRoot;
    this.isWeb = true;
    this.isRunning = false;
    this.sessionWindows = {};
    this.activeSessionName = '';
    this.customLocatorStrategies = config.customLocatorStrategies;

    this._setConfig(config);

    Locator.addFilter((locator, result) => {
      if (typeof locator === 'string' && locator.indexOf('~') === 0) {
        // accessibility locator
        if (this.isWeb) {
          result.value = `[aria-label="${locator.slice(1)}"]`;
          result.type = 'css';
          result.output = `aria-label=${locator.slice(1)}`;
        }
      }
    });
  }

  _validateConfig(config) {
    const defaults = {
      logLevel: 'silent',
      // codeceptjs
      remoteFileUpload: true,
      smartWait: 0,
      waitForTimeout: 1000, // ms
      capabilities: {},
      restart: true,
      uniqueScreenshotNames: false,
      disableScreenshots: false,
      fullPageScreenshots: false,
      manualStart: false,
      keepCookies: false,
      keepBrowserState: false,
      deprecationWarnings: false,
      highlightElement: false,
    };

    // override defaults with config
    config = Object.assign(defaults, config);

    if (config.host) {
      // webdriverio spec
      config.hostname = config.host;
      config.path = '/wd/hub';
    }
    config.baseUrl = config.url || config.baseUrl;
    if (config.desiredCapabilities && Object.keys(config.desiredCapabilities).length) {
      config.capabilities = config.desiredCapabilities;
    }
    config.capabilities.browserName = config.browser || config.capabilities.browserName;
    config.capabilities.browserVersion = config.browserVersion || config.capabilities.browserVersion;
    if (config.capabilities.chromeOptions) {
      config.capabilities['goog:chromeOptions'] = config.capabilities.chromeOptions;
      delete config.capabilities.chromeOptions;
    }
    if (config.capabilities.firefoxOptions) {
      config.capabilities['moz:firefoxOptions'] = config.capabilities.firefoxOptions;
      delete config.capabilities.firefoxOptions;
    }
    if (config.capabilities.ieOptions) {
      config.capabilities['se:ieOptions'] = config.capabilities.ieOptions;
      delete config.capabilities.ieOptions;
    }
    if (config.capabilities.selenoidOptions) {
      config.capabilities['selenoid:options'] = config.capabilities.selenoidOptions;
      delete config.capabilities.selenoidOptions;
    }

    config.waitForTimeoutInSeconds = config.waitForTimeout / 1000; // convert to seconds

    if (!config.capabilities.platformName && (!config.url || !config.browser)) {
      throw new Error(`
        WebDriver requires at url and browser to be set.
        Check your codeceptjs config file to ensure these are set properly
          {
            "helpers": {
              "WebDriver": {
                "url": "YOUR_HOST"
                "browser": "YOUR_PREFERRED_TESTING_BROWSER"
              }
            }
          }
      `);
    }

    return config;
  }

  static _checkRequirements() {
    try {
      require('webdriverio');
    } catch (e) {
      return ['webdriverio@^6.12.1'];
    }
  }

  static _config() {
    return [{
      name: 'url',
      message: 'Base url of site to be tested',
      default: 'http://localhost',
    }, {
      name: 'browser',
      message: 'Browser in which testing will be performed',
      default: 'chrome',
    }];
  }

  _beforeSuite() {
    if (!this.options.restart && !this.options.manualStart && !this.isRunning) {
      this.debugSection('Session', 'Starting singleton browser session');
      return this._startBrowser();
    }
  }

  _lookupCustomLocator(customStrategy) {
    if (typeof (this.customLocatorStrategies) !== 'object') {
      return null;
    }
    const strategy = this.customLocatorStrategies[customStrategy];
    return typeof (strategy) === 'function' ? strategy : null;
  }

  _isCustomLocator(locator) {
    const locatorObj = new Locator(locator);
    if (locatorObj.isCustom()) {
      const customLocator = this._lookupCustomLocator(locatorObj.type);
      if (customLocator) {
        return true;
      }
      throw new Error('Please define "customLocatorStrategies" as an Object and the Locator Strategy as a "function".');
    }
    return false;
  }

  async _res(locator) {
    const res = (this._isShadowLocator(locator) || this._isCustomLocator(locator))
      ? await this._locate(locator)
      : await this.$$(withStrictLocator(locator));
    return res;
  }

  async _startBrowser() {
    try {
      if (this.options.multiremote) {
        this.browser = await webdriverio.multiremote(this.options.multiremote);
      } else {
        // remove non w3c capabilities
        delete this.options.capabilities.protocol;
        delete this.options.capabilities.hostname;
        delete this.options.capabilities.port;
        delete this.options.capabilities.path;
        if (this.options.devtoolsProtocol) {
          if (!['chrome', 'chromium'].includes(this.options.browser.toLowerCase())) throw Error('The devtools protocol is only working with Chrome or Chromium');
          this.options.automationProtocol = 'devtools';
        }
        this.browser = await webdriverio.remote(this.options);
      }
    } catch (err) {
      if (err.toString().indexOf('ECONNREFUSED')) {
        throw new ConnectionRefused(err);
      }
      throw err;
    }

    this.isRunning = true;
    if (this.options.timeouts && this.isWeb) {
      await this.defineTimeout(this.options.timeouts);
    }

    await this._resizeWindowIfNeeded(this.browser, this.options.windowSize);

    this.$$ = this.browser.$$.bind(this.browser);

    if (this._isCustomLocatorStrategyDefined()) {
      Object.keys(this.customLocatorStrategies).forEach(async (customLocator) => {
        this.debugSection('Weddriver', `adding custom locator strategy: ${customLocator}`);
        const locatorFunction = this._lookupCustomLocator(customLocator);
        this.browser.addLocatorStrategy(customLocator, locatorFunction);
      });
    }

    if (this.browser.capabilities && this.browser.capabilities.platformName) {
      this.browser.capabilities.platformName = this.browser.capabilities.platformName.toLowerCase();
    }
    return this.browser;
  }

  _isCustomLocatorStrategyDefined() {
    return this.customLocatorStrategies && Object.keys(this.customLocatorStrategies).length;
  }

  async _stopBrowser() {
    if (this.browser && this.isRunning) await this.browser.deleteSession();
  }

  async _before() {
    this.context = this.root;
    if (this.options.restart && !this.options.manualStart) return this._startBrowser();
    if (!this.isRunning && !this.options.manualStart) return this._startBrowser();
    if (this.browser) this.$$ = this.browser.$$.bind(this.browser);
    return this.browser;
  }

  async _after() {
    if (!this.isRunning) return;
    if (this.options.restart) {
      this.isRunning = false;
      return this.browser.deleteSession();
    }
    if (this.browser.isInsideFrame) await this.browser.switchToFrame(null);

    if (this.options.keepBrowserState) return;

    if (!this.options.keepCookies && this.options.capabilities.browserName) {
      this.debugSection('Session', 'cleaning cookies and localStorage');
      await this.browser.deleteCookies();
    }
    await this.browser.execute('localStorage.clear();').catch((err) => {
      if (!(err.message.indexOf("Storage is disabled inside 'data:' URLs.") > -1)) throw err;
    });
    await this.closeOtherTabs();
    return this.browser;
  }

  _afterSuite() {
  }

  _finishTest() {
    if (!this.options.restart && this.isRunning) return this._stopBrowser();
  }

  _session() {
    const defaultSession = this.browser;
    return {
      start: async (sessionName, opts) => {
        // opts.disableScreenshots = true; // screenshots cant be saved as session will be already closed
        opts = this._validateConfig(Object.assign(this.options, opts));
        this.debugSection('New Browser', JSON.stringify(opts));
        const browser = await webdriverio.remote(opts);
        this.activeSessionName = sessionName;
        if (opts.timeouts && this.isWeb) {
          await this._defineBrowserTimeout(browser, opts.timeouts);
        }

        await this._resizeWindowIfNeeded(browser, opts.windowSize);

        return browser;
      },
      stop: async (browser) => {
        if (!browser) return;
        return browser.deleteSession();
      },
      loadVars: async (browser) => {
        if (this.context !== this.root) throw new Error('Can\'t start session inside within block');
        this.browser = browser;
        this.$$ = this.browser.$$.bind(this.browser);
        this.sessionWindows[this.activeSessionName] = browser;
      },
      restoreVars: async (session) => {
        if (!session) {
          this.activeSessionName = '';
        }
        this.browser = defaultSession;
        this.$$ = this.browser.$$.bind(this.browser);
      },
    };
  }

  /**
   * Use [webdriverio](https://webdriver.io/docs/api.html) API inside a test.
   *
   * First argument is a description of an action.
   * Second argument is async function that gets this helper as parameter.
   *
   * { [`browser`](https://webdriver.io/docs/api.html)) } object from WebDriver API is available.
   *
   * ```js
   * I.useWebDriverTo('open multiple windows', async ({ browser }) {
   *    // create new window
   *    await browser.newWindow('https://webdriver.io');
   * });
   * ```
   *
   * @param {string} description used to show in logs.
   * @param {function} fn async functuion that executed with WebDriver helper as argument
   */
  useWebDriverTo(description, fn) {
    return this._useTo(...arguments);
  }

  async _failed() {
    if (this.context !== this.root) await this._withinEnd();
  }

  async _withinBegin(locator) {
    const frame = isFrameLocator(locator);
    if (frame) {
      this.browser.isInsideFrame = true;
      if (Array.isArray(frame)) {
        // this.switchTo(null);
        await forEachAsync(frame, async f => this.switchTo(f));
        return;
      }
      await this.switchTo(frame);
      return;
    }
    this.context = locator;

    let res = await this.browser.$$(withStrictLocator(locator));
    assertElementExists(res, locator);
    res = usingFirstElement(res);
    this.context = res.selector;
    this.$$ = res.$$.bind(res);
  }

  async _withinEnd() {
    if (this.browser.isInsideFrame) {
      this.browser.isInsideFrame = false;
      return this.switchTo(null);
    }
    this.context = this.root;
    this.$$ = this.browser.$$.bind(this.browser);
  }

  /**
   * Check if locator is type of "Shadow"
   *
   * @param {object} locator
   */
  _isShadowLocator(locator) {
    return locator.type === SHADOW || locator[SHADOW];
  }

  /**
   * Locate Element within the Shadow Dom
   *
   * @param {object} locator
   */
  async _locateShadow(locator) {
    const shadow = locator.value ? locator.value : locator[SHADOW];
    const shadowSequence = [];
    let elements;

    if (!Array.isArray(shadow)) {
      throw new Error(`Shadow '${shadow}' should be defined as an Array of elements.`);
    }

    // traverse through the Shadow locators in sequence
    for (let index = 0; index < shadow.length; index++) {
      const shadowElement = shadow[index];
      shadowSequence.push(shadowElement);

      if (!elements) {
        elements = await (this.browser.$$(shadowElement));
      } else if (Array.isArray(elements)) {
        elements = await elements[0].shadow$$(shadowElement);
      } else if (elements) {
        elements = await elements.shadow$$(shadowElement);
      }

      if (!elements || !elements[0]) {
        throw new Error(`Shadow Element '${shadowElement}' is not found. It is possible the element is incorrect or elements sequence is incorrect. Please verify the sequence '${shadowSequence.join('>')}' is correctly chained.`);
      }
    }

    this.debugSection('Elements', `Found ${elements.length} '${SHADOW}' elements`);

    return elements;
  }

  /**
   * Smart Wait to locate an element
   *
   * @param {object} locator
   */
  async _smartWait(locator) {
    this.debugSection(`SmartWait (${this.options.smartWait}ms)`, `Locating ${JSON.stringify(locator)} in ${this.options.smartWait}`);
    await this.defineTimeout({ implicit: this.options.smartWait });
  }

  /**
   * Get elements by different locator types, including strict locator.
   * Should be used in custom helpers:
   *
   * ```js
   * this.helpers['WebDriver']._locate({name: 'password'}).then //...
   * ```
   *
   *
   * @param {CodeceptJS.LocatorOrString} locator element located by CSS|XPath|strict locator.
   */
  async _locate(locator, smartWait = false) {
    if (require('../store').debugMode) smartWait = false;

    // special locator type for Shadow DOM
    if (this._isShadowLocator(locator)) {
      if (!this.options.smartWait || !smartWait) {
        const els = await this._locateShadow(locator);
        return els;
      }

      const els = await this._locateShadow(locator);
      return els;
    }

    // special locator type for React
    if (locator.react) {
      const els = await this.browser.react$$(locator.react, locator.props || undefined, locator.state || undefined);
      this.debugSection('Elements', `Found ${els.length} react components`);
      return els;
    }

    if (!this.options.smartWait || !smartWait) {
      if (this._isCustomLocator(locator)) {
        const locatorObj = new Locator(locator);
        return this.browser.custom$$(locatorObj.type, locatorObj.value);
      }

      const els = await this.$$(withStrictLocator(locator));
      return els;
    }

    await this._smartWait(locator);

    if (this._isCustomLocator(locator)) {
      const locatorObj = new Locator(locator);
      return this.browser.custom$$(locatorObj.type, locatorObj.value);
    }

    const els = await this.$$(withStrictLocator(locator));
    await this.defineTimeout({ implicit: 0 });
    return els;
  }

  _grabCustomLocator(locator) {
    if (typeof locator === 'string') {
      locator = new Locator(locator);
    }
    return locator.value ? locator.value : locator.custom;
  }

  /**
   * Find a checkbox by providing human-readable text:
   *
   * ```js
   * this.helpers['WebDriver']._locateCheckable('I agree with terms and conditions').then // ...
   * ```
   *
   * @param {CodeceptJS.LocatorOrString} locator element located by CSS|XPath|strict locator.
   */
  async _locateCheckable(locator) {
    return findCheckable.call(this, locator, this.$$.bind(this)).then(res => res);
  }

  /**
   * Find a clickable element by providing human-readable text:
   *
   * ```js
   * const els = await this.helpers.WebDriver._locateClickable('Next page');
   * const els = await this.helpers.WebDriver._locateClickable('Next page', '.pages');
   * ```
   *
   * @param {CodeceptJS.LocatorOrString} locator element located by CSS|XPath|strict locator.
   */
  async _locateClickable(locator, context) {
    const locateFn = prepareLocateFn.call(this, context);
    return findClickable.call(this, locator, locateFn);
  }

  /**
   * Find field elements by providing human-readable text:
   *
   * ```js
   * this.helpers['WebDriver']._locateFields('Your email').then // ...
   * ```
   *
   * @param {CodeceptJS.LocatorOrString} locator element located by CSS|XPath|strict locator.
   */
  async _locateFields(locator) {
    return findFields.call(this, locator).then(res => res);
  }

  /**
   * {{> grabWebElements }}
   *
   */
  async grabWebElements(locator) {
    return this._locate(locator);
  }

  /**
   * Set [WebDriver timeouts](https://webdriver.io/docs/timeouts.html) in realtime.
   *
   * Timeouts are expected to be passed as object:
   *
   * ```js
   * I.defineTimeout({ script: 5000 });
   * I.defineTimeout({ implicit: 10000, pageLoad: 10000, script: 5000 });
   * ```
   *
   * @param {*} timeouts WebDriver timeouts object.
   */
  defineTimeout(timeouts) {
    return this._defineBrowserTimeout(this.browser, timeouts);
  }

  _defineBrowserTimeout(browser, timeouts) {
    return browser.setTimeout(timeouts);
  }

  /**
   * {{> amOnPage }}
   *
   */
  amOnPage(url) {
    let split_url;
    if (this.config.basicAuth) {
      if (url.startsWith('/')) {
        url = this.config.url + url;
      }
      split_url = url.split('//');
      url = `${split_url[0]}//${this.config.basicAuth.username}:${this.config.basicAuth.password}@${split_url[1]}`;
    }
    return this.browser.url(url);
  }

  /**
   * {{> click }}
   *
   * {{ react }}
   */
  async click(locator, context = null) {
    const clickMethod = this.browser.isMobile && !this.browser.isW3C ? 'touchClick' : 'elementClick';
    const locateFn = prepareLocateFn.call(this, context);

    const res = await findClickable.call(this, locator, locateFn);
    if (context) {
      assertElementExists(res, locator, 'Clickable element', `was not found inside element ${new Locator(context)}`);
    } else {
      assertElementExists(res, locator, 'Clickable element');
    }
    const elem = usingFirstElement(res);
    highlightActiveElement.call(this, elem);
    return this.browser[clickMethod](getElementId(elem));
  }

  /**
   * {{> forceClick }}
   *
   * {{ react }}
   */
  async forceClick(locator, context = null) {
    const locateFn = prepareLocateFn.call(this, context);

    const res = await findClickable.call(this, locator, locateFn);
    if (context) {
      assertElementExists(res, locator, 'Clickable element', `was not found inside element ${new Locator(context)}`);
    } else {
      assertElementExists(res, locator, 'Clickable element');
    }
    const elem = usingFirstElement(res);
    highlightActiveElement.call(this, elem);

    return this.executeScript((el) => {
      if (document.activeElement instanceof HTMLElement) {
        document.activeElement.blur();
      }
      const event = document.createEvent('MouseEvent');
      event.initEvent('click', true, true);
      return el.dispatchEvent(event);
    }, elem);
  }

  /**
   * {{> doubleClick }}
   *
   * {{ react }}
   */
  async doubleClick(locator, context = null) {
    const locateFn = prepareLocateFn.call(this, context);

    const res = await findClickable.call(this, locator, locateFn);
    if (context) {
      assertElementExists(res, locator, 'Clickable element', `was not found inside element ${new Locator(context)}`);
    } else {
      assertElementExists(res, locator, 'Clickable element');
    }

    const elem = usingFirstElement(res);
    highlightActiveElement.call(this, elem);
    return elem.doubleClick();
  }

  /**
   * {{> rightClick }}
   *
   * {{ react }}
   */
  async rightClick(locator, context) {
    const locateFn = prepareLocateFn.call(this, context);

    const res = await findClickable.call(this, locator, locateFn);
    if (context) {
      assertElementExists(res, locator, 'Clickable element', `was not found inside element ${new Locator(context)}`);
    } else {
      assertElementExists(res, locator, 'Clickable element');
    }

    const el = usingFirstElement(res);

    await el.moveTo();

    if (this.browser.isW3C) {
      return el.click({ button: 'right' });
    }
    // JSON Wire version
    await this.browser.buttonDown(2);
  }

  /**
   * {{> forceRightClick }}
   *
   * {{ react }}
   */
  async forceRightClick(locator, context = null) {
    const locateFn = prepareLocateFn.call(this, context);

    const res = await findClickable.call(this, locator, locateFn);
    if (context) {
      assertElementExists(res, locator, 'Clickable element', `was not found inside element ${new Locator(context)}`);
    } else {
      assertElementExists(res, locator, 'Clickable element');
    }
    const elem = usingFirstElement(res);

    return this.executeScript((el) => {
      if (document.activeElement instanceof HTMLElement) {
        document.activeElement.blur();
      }
      const event = document.createEvent('MouseEvent');
      event.initEvent('contextmenu', true, true);
      return el.dispatchEvent(event);
    }, elem);
  }

  /**
   * {{> fillField }}
   * {{ react }}
   * {{ custom }}
   *
   */
  async fillField(field, value) {
    const res = await findFields.call(this, field);
    assertElementExists(res, field, 'Field');
    const elem = usingFirstElement(res);
    highlightActiveElement.call(this, elem);
    await elem.clearValue();
    await elem.setValue(value.toString());
  }

  /**
   * {{> appendField }}
   * {{ react }}
   */
  async appendField(field, value) {
    const res = await findFields.call(this, field);
    assertElementExists(res, field, 'Field');
    const elem = usingFirstElement(res);
    highlightActiveElement.call(this, elem);
    if (this.options.automationProtocol) {
      const curentValue = await elem.getValue();
      return elem.setValue(curentValue + value.toString());
    }
    return elem.addValue(value.toString());
  }

  /**
   * {{> clearField }}
   *
   */
  async clearField(field) {
    const res = await findFields.call(this, field);
    assertElementExists(res, field, 'Field');
    const elem = usingFirstElement(res);
    highlightActiveElement.call(this, elem);
    if (this.options.automationProtocol) {
      return elem.setValue('');
    }
    return elem.clearValue(getElementId(elem));
  }

  /**
   * {{> selectOption }}
   */
  async selectOption(select, option) {
    const res = await findFields.call(this, select);
    assertElementExists(res, select, 'Selectable field');
    const elem = usingFirstElement(res);
    highlightActiveElement.call(this, elem);

    if (!Array.isArray(option)) {
      option = [option];
    }

    // select options by visible text
    let els = await forEachAsync(option, async opt => this.browser.findElementsFromElement(getElementId(elem), 'xpath', Locator.select.byVisibleText(xpathLocator.literal(opt))));

    const clickOptionFn = async (el) => {
      if (el[0]) el = el[0];
      const elementId = getElementId(el);
      if (elementId) return this.browser.elementClick(elementId);
    };

    if (Array.isArray(els) && els.length) {
      return forEachAsync(els, clickOptionFn);
    }
    // select options by value
    els = await forEachAsync(option, async opt => this.browser.findElementsFromElement(getElementId(elem), 'xpath', Locator.select.byValue(xpathLocator.literal(opt))));
    if (els.length === 0) {
      throw new ElementNotFound(select, `Option "${option}" in`, 'was not found neither by a visible text nor by a value');
    }
    return forEachAsync(els, clickOptionFn);
  }

  /**
   * Appium: not tested
   *
   * {{> attachFile }}
   */
  async attachFile(locator, pathToFile) {
    let file = path.join(global.codecept_dir, pathToFile);
    if (!fileExists(file)) {
      throw new Error(`File at ${file} can not be found on local system`);
    }

    const res = await findFields.call(this, locator);
    this.debug(`Uploading ${file}`);
    assertElementExists(res, locator, 'File field');
    const el = usingFirstElement(res);

    // Remote Upload (when running Selenium Server)
    if (this.options.remoteFileUpload && !this.options.automationProtocol) {
      try {
        this.debugSection('File', 'Uploading file to remote server');
        file = await this.browser.uploadFile(file);
      } catch (err) {
        throw new Error(`File can't be transferred to remote server. Set \`remoteFileUpload: false\` in config to upload file locally.\n${err.message}`);
      }
    }

    return el.addValue(file);
  }

  /**
   * Appium: not tested
   * {{> checkOption }}
   */
  async checkOption(field, context = null) {
    const clickMethod = this.browser.isMobile && !this.browser.isW3C ? 'touchClick' : 'elementClick';
    const locateFn = prepareLocateFn.call(this, context);

    const res = await findCheckable.call(this, field, locateFn);

    assertElementExists(res, field, 'Checkable');
    const elem = usingFirstElement(res);
    const elementId = getElementId(elem);
    highlightActiveElement.call(this, elem);

    const isSelected = await this.browser.isElementSelected(elementId);
    if (isSelected) return Promise.resolve(true);
    return this.browser[clickMethod](elementId);
  }

  /**
   * Appium: not tested
   * {{> uncheckOption }}
   */
  async uncheckOption(field, context = null) {
    const clickMethod = this.browser.isMobile && !this.browser.isW3C ? 'touchClick' : 'elementClick';
    const locateFn = prepareLocateFn.call(this, context);

    const res = await findCheckable.call(this, field, locateFn);

    assertElementExists(res, field, 'Checkable');
    const elem = usingFirstElement(res);
    const elementId = getElementId(elem);
    highlightActiveElement.call(this, elem);

    const isSelected = await this.browser.isElementSelected(elementId);
    if (!isSelected) return Promise.resolve(true);
    return this.browser[clickMethod](elementId);
  }

  /**
   * {{> grabTextFromAll }}
   *
   */
  async grabTextFromAll(locator) {
    const res = await this._locate(locator, true);
    const val = await forEachAsync(res, el => this.browser.getElementText(getElementId(el)));
    this.debugSection('GrabText', String(val));
    return val;
  }

  /**
   * {{> grabTextFrom }}
   *
   */
  async grabTextFrom(locator) {
    const texts = await this.grabTextFromAll(locator);
    assertElementExists(texts, locator);
    if (texts.length > 1) {
      this.debugSection('GrabText', `Using first element out of ${texts.length}`);
    }

    return texts[0];
  }

  /**
   * {{> grabHTMLFromAll }}
   *
   */
  async grabHTMLFromAll(locator) {
    const elems = await this._locate(locator, true);
    const html = await forEachAsync(elems, elem => elem.getHTML(false));
    this.debugSection('GrabHTML', String(html));
    return html;
  }

  /**
   * {{> grabHTMLFrom }}
   *
   */
  async grabHTMLFrom(locator) {
    const html = await this.grabHTMLFromAll(locator);
    assertElementExists(html, locator);
    if (html.length > 1) {
      this.debugSection('GrabHTML', `Using first element out of ${html.length}`);
    }

    return html[0];
  }

  /**
   * {{> grabValueFromAll }}
   *
   */
  async grabValueFromAll(locator) {
    const res = await this._locate(locator, true);
    const val = await forEachAsync(res, el => el.getValue());
    this.debugSection('GrabValue', String(val));

    return val;
  }

  /**
   * {{> grabValueFrom }}
   *
   */
  async grabValueFrom(locator) {
    const values = await this.grabValueFromAll(locator);
    assertElementExists(values, locator);
    if (values.length > 1) {
      this.debugSection('GrabValue', `Using first element out of ${values.length}`);
    }

    return values[0];
  }

  /**
   * {{> grabCssPropertyFromAll }}
   */
  async grabCssPropertyFromAll(locator, cssProperty) {
    const res = await this._locate(locator, true);
    const val = await forEachAsync(res, async el => this.browser.getElementCSSValue(getElementId(el), cssProperty));
    this.debugSection('Grab', String(val));
    return val;
  }

  /**
   * {{> grabCssPropertyFrom }}
   */
  async grabCssPropertyFrom(locator, cssProperty) {
    const cssValues = await this.grabCssPropertyFromAll(locator, cssProperty);
    assertElementExists(cssValues, locator);

    if (cssValues.length > 1) {
      this.debugSection('GrabCSS', `Using first element out of ${cssValues.length}`);
    }

    return cssValues[0];
  }

  /**
   * {{> grabAttributeFromAll }}
   */
  async grabAttributeFromAll(locator, attr) {
    const res = await this._locate(locator, true);
    const val = await forEachAsync(res, async el => el.getAttribute(attr));
    this.debugSection('GrabAttribute', String(val));
    return val;
  }

  /**
   * {{> grabAttributeFrom }}
   */
  async grabAttributeFrom(locator, attr) {
    const attrs = await this.grabAttributeFromAll(locator, attr);
    assertElementExists(attrs, locator);
    if (attrs.length > 1) {
      this.debugSection('GrabAttribute', `Using first element out of ${attrs.length}`);
    }
    return attrs[0];
  }

  /**
   * {{> seeInTitle }}
   */
  async seeInTitle(text) {
    const title = await this.browser.getTitle();
    return stringIncludes('web page title').assert(text, title);
  }

  /**
   * {{> seeTitleEquals }}
   */
  async seeTitleEquals(text) {
    const title = await this.browser.getTitle();
    return assert.equal(title, text, `expected web page title to be ${text}, but found ${title}`);
  }

  /**
   * {{> dontSeeInTitle }}
   */
  async dontSeeInTitle(text) {
    const title = await this.browser.getTitle();
    return stringIncludes('web page title').negate(text, title);
  }

  /**
   * {{> grabTitle }}
   */
  async grabTitle() {
    const title = await this.browser.getTitle();
    this.debugSection('Title', title);
    return title;
  }

  /**
   * {{> see }}
   *
   * {{ react }}
   */
  async see(text, context = null) {
    return proceedSee.call(this, 'assert', text, context);
  }

  /**
   * {{> seeTextEquals }}
   */
  async seeTextEquals(text, context = null) {
    return proceedSee.call(this, 'assert', text, context, true);
  }

  /**
   * {{> dontSee }}
   *
   * {{ react }}
   */
  async dontSee(text, context = null) {
    return proceedSee.call(this, 'negate', text, context);
  }

  /**
   * {{> seeInField }}
   *
   */
  async seeInField(field, value) {
    const _value = (typeof value === 'boolean') ? value : value.toString();
    return proceedSeeField.call(this, 'assert', field, _value);
  }

  /**
   * {{> dontSeeInField }}
   *
   */
  async dontSeeInField(field, value) {
    const _value = (typeof value === 'boolean') ? value : value.toString();
    return proceedSeeField.call(this, 'negate', field, _value);
  }

  /**
   * Appium: not tested
   * {{> seeCheckboxIsChecked }}
   */
  async seeCheckboxIsChecked(field) {
    return proceedSeeCheckbox.call(this, 'assert', field);
  }

  /**
   * Appium: not tested
   * {{> dontSeeCheckboxIsChecked }}
   */
  async dontSeeCheckboxIsChecked(field) {
    return proceedSeeCheckbox.call(this, 'negate', field);
  }

  /**
   * {{> seeElement }}
   * {{ react }}
   *
   */
  async seeElement(locator) {
    const res = await this._locate(locator, true);
    assertElementExists(res, locator);
    const selected = await forEachAsync(res, async el => el.isDisplayed());
    return truth(`elements of ${(new Locator(locator))}`, 'to be seen').assert(selected);
  }

  /**
   * {{> dontSeeElement }}
   * {{ react }}
   */
  async dontSeeElement(locator) {
    const res = await this._locate(locator, false);
    if (!res || res.length === 0) {
      return truth(`elements of ${(new Locator(locator))}`, 'to be seen').negate(false);
    }
    const selected = await forEachAsync(res, async el => el.isDisplayed());
    return truth(`elements of ${(new Locator(locator))}`, 'to be seen').negate(selected);
  }

  /**
   * {{> seeElementInDOM }}
   *
   */
  async seeElementInDOM(locator) {
    const res = await this._res(locator);
    return empty('elements').negate(res);
  }

  /**
   * {{> dontSeeElementInDOM }}
   *
   */
  async dontSeeElementInDOM(locator) {
    const res = await this._res(locator);
    return empty('elements').assert(res);
  }

  /**
   * {{> seeInSource }}
   *
   */
  async seeInSource(text) {
    const source = await this.browser.getPageSource();
    return stringIncludes('HTML source of a page').assert(text, source);
  }

  /**
   * {{> grabSource }}
   *
   */
  async grabSource() {
    return this.browser.getPageSource();
  }

  /**
   * {{> grabBrowserLogs }}
   */
  async grabBrowserLogs() {
    if (this.browser.isW3C) {
      this.debug('Logs not available in W3C specification');
      return;
    }
    return this.browser.getLogs('browser');
  }

  /**
   * {{> grabCurrentUrl }}
   */
  async grabCurrentUrl() {
    const res = await this.browser.getUrl();
    this.debugSection('Url', res);
    return res;
  }

  /**
   * {{> dontSeeInSource }}
   */
  async dontSeeInSource(text) {
    const source = await this.browser.getPageSource();
    return stringIncludes('HTML source of a page').negate(text, source);
  }

  /**
   * {{> seeNumberOfElements }}
   * {{ react }}
   */
  async seeNumberOfElements(locator, num) {
    const res = await this._locate(locator);
    return assert.equal(res.length, num, `expected number of elements (${(new Locator(locator))}) is ${num}, but found ${res.length}`);
  }

  /**
   * {{> seeNumberOfVisibleElements }}
   * {{ react }}
   */
  async seeNumberOfVisibleElements(locator, num) {
    const res = await this.grabNumberOfVisibleElements(locator);
    return assert.equal(res, num, `expected number of visible elements (${(new Locator(locator))}) is ${num}, but found ${res}`);
  }

  /**
   * {{> seeCssPropertiesOnElements }}
   */
  async seeCssPropertiesOnElements(locator, cssProperties) {
    const res = await this._locate(locator);
    assertElementExists(res, locator);

    const cssPropertiesCamelCase = convertCssPropertiesToCamelCase(cssProperties);
    const elemAmount = res.length;
    let props = [];

    for (const element of res) {
      for (const prop of Object.keys(cssProperties)) {
        const cssProp = await this.grabCssPropertyFrom(locator, prop);
        if (isColorProperty(prop)) {
          props.push(convertColorToRGBA(cssProp));
        } else {
          props.push(cssProp);
        }
      }
    }

    const values = Object.keys(cssPropertiesCamelCase).map(key => cssPropertiesCamelCase[key]);
    if (!Array.isArray(props)) props = [props];
    let chunked = chunkArray(props, values.length);
    chunked = chunked.filter((val) => {
      for (let i = 0; i < val.length; ++i) {
        // eslint-disable-next-line eqeqeq
        if (val[i] != values[i]) return false;
      }
      return true;
    });
    return equals(`all elements (${(new Locator(locator))}) to have CSS property ${JSON.stringify(cssProperties)}`).assert(chunked.length, elemAmount);
  }

  /**
   * {{> seeAttributesOnElements }}
   */
  async seeAttributesOnElements(locator, attributes) {
    const res = await this._locate(locator);
    assertElementExists(res, locator);
    const elemAmount = res.length;

    let attrs = await forEachAsync(res, async (el) => {
      return forEachAsync(Object.keys(attributes), async attr => el.getAttribute(attr));
    });

    const values = Object.keys(attributes).map(key => attributes[key]);
    if (!Array.isArray(attrs)) attrs = [attrs];
    let chunked = chunkArray(attrs, values.length);
    chunked = chunked.filter((val) => {
      for (let i = 0; i < val.length; ++i) {
        const _actual = Number.isNaN(val[i]) || (typeof values[i]) === 'string' ? val[i] : Number.parseInt(val[i], 10);
        const _expected = Number.isNaN(values[i]) || (typeof values[i]) === 'string' ? values[i] : Number.parseInt(values[i], 10);
        if (_actual !== _expected) return false;
      }
      return true;
    });
    return assert.ok(
      chunked.length === elemAmount,
      `expected all elements (${(new Locator(locator))}) to have attributes ${JSON.stringify(attributes)}`,
    );
  }

  /**
   * {{> grabNumberOfVisibleElements }}
   */
  async grabNumberOfVisibleElements(locator) {
    const res = await this._locate(locator);

    let selected = await forEachAsync(res, async el => el.isDisplayed());
    if (!Array.isArray(selected)) selected = [selected];
    selected = selected.filter(val => val === true);
    return selected.length;
  }

  /**
   * {{> seeInCurrentUrl }}
   *
   */
  async seeInCurrentUrl(url) {
    const res = await this.browser.getUrl();
    return stringIncludes('url').assert(url, decodeUrl(res));
  }

  /**
   * {{> dontSeeInCurrentUrl }}
   *
   */
  async dontSeeInCurrentUrl(url) {
    const res = await this.browser.getUrl();
    return stringIncludes('url').negate(url, decodeUrl(res));
  }

  /**
   * {{> seeCurrentUrlEquals }}
   *
   */
  async seeCurrentUrlEquals(url) {
    const res = await this.browser.getUrl();
    return urlEquals(this.options.url).assert(url, decodeUrl(res));
  }

  /**
   * {{> dontSeeCurrentUrlEquals }}
   *
   */
  async dontSeeCurrentUrlEquals(url) {
    const res = await this.browser.getUrl();
    return urlEquals(this.options.url).negate(url, decodeUrl(res));
  }

  /**
   * Wraps [execute](http://webdriver.io/api/protocol/execute.html) command.
   *
   * {{> executeScript }}
   */
  executeScript(...args) {
    return this.browser.execute.apply(this.browser, args);
  }

  /**
   * {{> executeAsyncScript }}
   *
   */
  executeAsyncScript(...args) {
    return this.browser.executeAsync.apply(this.browser, args);
  }

  /**
   * {{> scrollIntoView }}
   *
   */
  async scrollIntoView(locator, scrollIntoViewOptions) {
    const res = await this._locate(withStrictLocator(locator), true);
    assertElementExists(res, locator);
    const elem = usingFirstElement(res);
    return elem.scrollIntoView(scrollIntoViewOptions);
  }

  /**
   * {{> scrollTo }}
   *
   */
  async scrollTo(locator, offsetX = 0, offsetY = 0) {
    if (typeof locator === 'number' && typeof offsetX === 'number') {
      offsetY = offsetX;
      offsetX = locator;
      locator = null;
    }

    if (locator) {
      const res = await this._locate(withStrictLocator(locator), true);
      assertElementExists(res, locator);
      const elem = usingFirstElement(res);
      const elementId = getElementId(elem);
      if (this.browser.isMobile && !this.browser.isW3C) return this.browser.touchScroll(offsetX, offsetY, elementId);
      const location = await elem.getLocation();
      assertElementExists(location, locator, 'Failed to receive', 'location');
      /* eslint-disable prefer-arrow-callback */
      return this.browser.execute(function (x, y) { return window.scrollTo(x, y); }, location.x + offsetX, location.y + offsetY);
      /* eslint-enable */
    }

    if (this.browser.isMobile && !this.browser.isW3C) return this.browser.touchScroll(locator, offsetX, offsetY);

    /* eslint-disable prefer-arrow-callback, comma-dangle */
    return this.browser.execute(function (x, y) { return window.scrollTo(x, y); }, offsetX, offsetY);
    /* eslint-enable */
  }

  /**
   * {{> moveCursorTo }}
   */
  async moveCursorTo(locator, xOffset, yOffset) {
    const res = await this._locate(withStrictLocator(locator), true);
    assertElementExists(res, locator);
    const elem = usingFirstElement(res);
    try {
      await elem.moveTo({ xOffset, yOffset });
    } catch (e) {
      debug(e.message);
    }
  }

  /**
   * {{> saveElementScreenshot }}
   *
   */
  async saveElementScreenshot(locator, fileName) {
    const outputFile = screenshotOutputFolder(fileName);

    const res = await this._locate(withStrictLocator(locator), true);
    assertElementExists(res, locator);
    const elem = usingFirstElement(res);

    this.debug(`Screenshot of ${(new Locator(locator))} element has been saved to ${outputFile}`);
    return elem.saveScreenshot(outputFile);
  }

  /**
   * {{> saveScreenshot }}
   */
  async saveScreenshot(fileName, fullPage = false) {
    const outputFile = screenshotOutputFolder(fileName);

    if (this.activeSessionName) {
      const browser = this.sessionWindows[this.activeSessionName];

      if (browser) {
        this.debug(`Screenshot of ${this.activeSessionName} session has been saved to ${outputFile}`);
        return browser.saveScreenshot(outputFile);
      }
    }

    if (!fullPage) {
      this.debug(`Screenshot has been saved to ${outputFile}`);
      return this.browser.saveScreenshot(outputFile);
    }

    /* eslint-disable prefer-arrow-callback, comma-dangle, prefer-const */
    const originalWindowSize = await this.browser.getWindowSize();

    let { width, height } = await this.browser.execute(function () {
      return {
        height: document.body.scrollHeight,
        width: document.body.scrollWidth
      };
    }).then(res => res);

    if (height < 100) height = 500; // errors for very small height
    /* eslint-enable */

    await this.browser.setWindowSize(width, height);
    this.debug(`Screenshot has been saved to ${outputFile}, size: ${width}x${height}`);
    const buffer = await this.browser.saveScreenshot(outputFile);
    await this.browser.setWindowSize(originalWindowSize.width, originalWindowSize.height);
    return buffer;
  }

  /**
   * Uses Selenium's JSON [cookie format](https://code.google.com/p/selenium/wiki/JsonWireProtocol#Cookie_JSON_Object).
   * {{> setCookie }}
   */
  async setCookie(cookie) {
    return this.browser.setCookies(cookie);
  }

  /**
   * {{> clearCookie }}
   */
  async clearCookie(cookie) {
    return this.browser.deleteCookies(cookie);
  }

  /**
   * {{> seeCookie }}
   */
  async seeCookie(name) {
    const cookie = await this.browser.getCookies([name]);
    return truth(`cookie ${name}`, 'to be set').assert(cookie);
  }

  /**
   * {{> dontSeeCookie }}
   */
  async dontSeeCookie(name) {
    const cookie = await this.browser.getCookies([name]);
    return truth(`cookie ${name}`, 'to be set').negate(cookie);
  }

  /**
   * {{> grabCookie }}
   */
  async grabCookie(name) {
    if (!name) return this.browser.getCookies();
    const cookie = await this.browser.getCookies([name]);
    this.debugSection('Cookie', JSON.stringify(cookie));
    return cookie[0];
  }

  /**
   * Accepts the active JavaScript native popup window, as created by window.alert|window.confirm|window.prompt.
   * Don't confuse popups with modal windows, as created by [various
   * libraries](http://jster.net/category/windows-modals-popups).
   */
  async acceptPopup() {
    return this.browser.getAlertText().then((res) => {
      if (res !== null) {
        return this.browser.acceptAlert();
      }
    });
  }

  /**
   * Dismisses the active JavaScript popup, as created by `window.alert|window.confirm|window.prompt`.
   *
   */
  async cancelPopup() {
    return this.browser.getAlertText().then((res) => {
      if (res !== null) {
        return this.browser.dismissAlert();
      }
    });
  }

  /**
   * Checks that the active JavaScript popup, as created by `window.alert|window.confirm|window.prompt`, contains the
   * given string.
   *
   * @param {string} text value to check.
   */
  async seeInPopup(text) {
    return this.browser.getAlertText().then((res) => {
      if (res === null) {
        throw new Error('Popup is not opened');
      }
      stringIncludes('text in popup').assert(text, res);
    });
  }

  /**
   * {{> grabPopupText }}
   */
  async grabPopupText() {
    try {
      return await this.browser.getAlertText();
    } catch (err) {
      this.debugSection('Popup', 'Error getting text from popup');
    }
  }

  /**
   * {{> pressKeyDown }}
   */
  async pressKeyDown(key) {
    key = getNormalizedKey.call(this, key);
    if (!this.browser.isW3C) {
      return this.browser.sendKeys([key]);
    }
    return this.browser.performActions([{
      type: 'key',
      id: 'keyboard',
      actions: [{
        type: 'keyDown',
        value: key,
      }],
    }]);
  }

  /**
   * {{> pressKeyUp }}
   */
  async pressKeyUp(key) {
    key = getNormalizedKey.call(this, key);
    if (!this.browser.isW3C) {
      return this.browser.sendKeys([key]);
    }
    return this.browser.performActions([{
      type: 'key',
      id: 'keyboard',
      actions: [{
        type: 'keyUp',
        value: key,
      }],
    }]);
  }

  /**
   * _Note:_ In case a text field or textarea is focused be aware that some browsers do not respect active modifier when combining modifier keys with other keys.
   *
   * {{> pressKeyWithKeyNormalization }}
   */
  async pressKey(key) {
    const modifiers = [];
    if (Array.isArray(key)) {
      for (let k of key) {
        k = getNormalizedKey.call(this, k);
        if (isModifierKey(k)) {
          modifiers.push(k);
        } else {
          key = k;
          break;
        }
      }
    } else {
      key = getNormalizedKey.call(this, key);
    }
    for (const modifier of modifiers) {
      await this.pressKeyDown(modifier);
    }
    if (!this.browser.isW3C) {
      await this.browser.sendKeys([key]);
    } else {
      await this.browser.performActions([{
        type: 'key',
        id: 'keyboard',
        actions: [{
          type: 'keyDown',
          value: key,
        }, {
          type: 'keyUp',
          value: key,
        }],
      }]);
    }
    for (const modifier of modifiers) {
      await this.pressKeyUp(modifier);
    }
  }

  /**
   * {{> type }}
   */
  async type(keys, delay = null) {
    if (!Array.isArray(keys)) {
      keys = keys.toString();
      keys = keys.split('');
    }
    if (delay) {
      for (const key of keys) {
        await this.browser.keys(key);
        await this.wait(delay / 1000);
      }
      return;
    }
    await this.browser.keys(keys);
  }

  /**
   * Appium: not tested in web, in apps doesn't work
   *
   * {{> resizeWindow }}
   */
  async resizeWindow(width, height) {
    return this.browser.setWindowSize(width, height);
  }

  async _resizeBrowserWindow(browser, width, height) {
    if (width === 'maximize') {
      const size = await browser.maximizeWindow();
      this.debugSection('Window Size', size);
      return;
    }
    if (browser.isW3C) {
      return browser.setWindowRect(null, null, parseInt(width, 10), parseInt(height, 10));
    }
    return browser.setWindowSize(parseInt(width, 10), parseInt(height, 10));
  }

  async _resizeWindowIfNeeded(browser, windowSize) {
    if (this.isWeb && windowSize === 'maximize') {
      await this._resizeBrowserWindow(browser, 'maximize');
    } else if (this.isWeb && windowSize && windowSize.indexOf('x') > 0) {
      const dimensions = windowSize.split('x');
      await this._resizeBrowserWindow(browser, dimensions[0], dimensions[1]);
    }
  }

  /**
   * {{> focus }}
   *
   */
  async focus(locator) {
    const els = await this._locate(locator);
    assertElementExists(els, locator, 'Element to focus');
    const el = usingFirstElement(els);

    await focusElement(el, this.browser);
  }

  /**
   * {{> blur }}
   *
   */
  async blur(locator) {
    const els = await this._locate(locator);
    assertElementExists(els, locator, 'Element to blur');
    const el = usingFirstElement(els);

    await blurElement(el, this.browser);
  }

  /**
   * Appium: not tested
   * {{> dragAndDrop }}
   */
  async dragAndDrop(srcElement, destElement) {
    let sourceEl = await this._locate(srcElement);
    assertElementExists(sourceEl, srcElement);
    sourceEl = usingFirstElement(sourceEl);

    let destEl = await this._locate(destElement);
    assertElementExists(destEl, destElement);
    destEl = usingFirstElement(destEl);

    return sourceEl.dragAndDrop(destEl);
  }

  /**
   * {{> dragSlider }}
   */
  async dragSlider(locator, offsetX = 0) {
    const browser = this.browser;
    await this.moveCursorTo(locator);

    // for chrome
    if (browser.isW3C) {
      const xOffset = await this.grabElementBoundingRect(locator, 'x');
      const yOffset = await this.grabElementBoundingRect(locator, 'y');

      return browser.performActions([{
        type: 'pointer',
        id: 'pointer1',
        parameters: { pointerType: 'mouse' },
        actions: [
          {
            type: 'pointerMove', origin: 'pointer', duration: 1000, x: xOffset, y: yOffset,
          },
          { type: 'pointerDown', button: 0 },
          {
            type: 'pointerMove', origin: 'pointer', duration: 1000, x: offsetX, y: 0,
          },
          { type: 'pointerUp', button: 0 },
        ],
      },
      ]);
    }

    await browser.buttonDown(0);
    await browser.moveToElement(null, offsetX, 0);
    await browser.buttonUp(0);
  }

  /**
   * {{> grabAllWindowHandles }}
   */
  async grabAllWindowHandles() {
    return this.browser.getWindowHandles();
  }

  /**
   * {{> grabCurrentWindowHandle }}
   */
  async grabCurrentWindowHandle() {
    return this.browser.getWindowHandle();
  }

  /**
   * Switch to the window with a specified handle.
   *
   * ```js
   * const windows = await I.grabAllWindowHandles();
   * // ... do something
   * await I.switchToWindow( windows[0] );
   *
   * const window = await I.grabCurrentWindowHandle();
   * // ... do something
   * await I.switchToWindow( window );
   * ```
   * @param {string} window name of window handle.
   */
  async switchToWindow(window) {
    await this.browser.switchToWindow(window);
  }

  /**
   * {{> closeOtherTabs }}
   */
  async closeOtherTabs() {
    const handles = await this.browser.getWindowHandles();
    const currentHandle = await this.browser.getWindowHandle();
    const otherHandles = handles.filter(handle => handle !== currentHandle);

    await forEachAsync(otherHandles, async (handle) => {
      await this.browser.switchToWindow(handle);
      await this.browser.closeWindow();
    });
    await this.browser.switchToWindow(currentHandle);
  }

  /**
   * {{> wait }}
   */
  async wait(sec) {
    return new Promise(resolve => {
      setTimeout(resolve, sec * 1000);
    });
  }

  /**
   * {{> waitForEnabled }}
   */
  async waitForEnabled(locator, sec = null) {
    const aSec = sec || this.options.waitForTimeoutInSeconds;

    return this.browser.waitUntil(async () => {
      const res = await this._res(locator);
      if (!res || res.length === 0) {
        return false;
      }
      const selected = await forEachAsync(res, async el => this.browser.isElementEnabled(getElementId(el)));
      if (Array.isArray(selected)) {
        return selected.filter(val => val === true).length > 0;
      }
      return selected;
    }, {
      timeout: aSec * 1000,
      timeoutMsg: `element (${new Locator(locator)}) still not enabled after ${aSec} sec`,
    });
  }

  /**
   * {{> waitForElement }}
   */
  async waitForElement(locator, sec = null) {
    const aSec = sec || this.options.waitForTimeoutInSeconds;

    return this.browser.waitUntil(async () => {
      const res = await this._res(locator);
      return res && res.length;
    }, { timeout: aSec * 1000, timeoutMsg: `element (${(new Locator(locator))}) still not present on page after ${aSec} sec` });
  }

  /**
   * {{> waitForClickable }}
   */
  async waitForClickable(locator, waitTimeout) {
    waitTimeout = waitTimeout || this.options.waitForTimeoutInSeconds;
    let res = await this._locate(locator);
    res = usingFirstElement(res);
    assertElementExists(res, locator);

    return res.waitForClickable({
      timeout: waitTimeout * 1000,
      timeoutMsg: `element ${res.selector} still not clickable after ${waitTimeout} sec`,
    });
  }

  /**
   * {{> waitInUrl }}
   */
  async waitInUrl(urlPart, sec = null) {
    const client = this.browser;
    const aSec = sec || this.options.waitForTimeoutInSeconds;
    let currUrl = '';

    return client
      .waitUntil(function () {
        return this.getUrl().then((res) => {
          currUrl = decodeUrl(res);
          return currUrl.indexOf(urlPart) > -1;
        });
      }, { timeout: aSec * 1000 }).catch((e) => {
        if (e.message.indexOf('timeout')) {
          throw new Error(`expected url to include ${urlPart}, but found ${currUrl}`);
        }
        throw e;
      });
  }

  /**
   * {{> waitUrlEquals }}
   */
  async waitUrlEquals(urlPart, sec = null) {
    const aSec = sec || this.options.waitForTimeoutInSeconds;
    const baseUrl = this.options.url;
    if (urlPart.indexOf('http') < 0) {
      urlPart = baseUrl + urlPart;
    }
    let currUrl = '';
    return this.browser.waitUntil(function () {
      return this.getUrl().then((res) => {
        currUrl = decodeUrl(res);
        return currUrl === urlPart;
      });
    }, aSec * 1000).catch((e) => {
      if (e.message.indexOf('timeout')) {
        throw new Error(`expected url to be ${urlPart}, but found ${currUrl}`);
      }
      throw e;
    });
  }

  /**
   * {{> waitForText }}
   *
   */
  async waitForText(text, sec = null, context = null) {
    const aSec = sec || this.options.waitForTimeoutInSeconds;
    const _context = context || this.root;

    return this.browser.waitUntil(async () => {
      const res = await this.$$(withStrictLocator.call(this, _context));
      if (!res || res.length === 0) return false;
      const selected = await forEachAsync(res, async el => this.browser.getElementText(getElementId(el)));
      if (Array.isArray(selected)) {
        return selected.filter(part => part.indexOf(text) >= 0).length > 0;
      }
      return selected.indexOf(text) >= 0;
    }, {
      timeout: aSec * 1000,
      timeoutMsg: `element (${_context}) is not in DOM or there is no element(${_context}) with text "${text}" after ${aSec} sec`,
    });
  }

  /**
   * {{> waitForValue }}
   */
  async waitForValue(field, value, sec = null) {
    const client = this.browser;
    const aSec = sec || this.options.waitForTimeoutInSeconds;

    return client.waitUntil(async () => {
      const res = await findFields.call(this, field);
      if (!res || res.length === 0) return false;
      const selected = await forEachAsync(res, async el => el.getValue());
      if (Array.isArray(selected)) {
        return selected.filter(part => part.indexOf(value) >= 0).length > 0;
      }
      return selected.indexOf(value) >= 0;
    }, {
      timeout: aSec * 1000,
      timeoutMsg: `element (${field}) is not in DOM or there is no element(${field}) with value "${value}" after ${aSec} sec`,
    });
  }

  /**
   * {{> waitForVisible }}
   *
   */
  async waitForVisible(locator, sec = null) {
    const aSec = sec || this.options.waitForTimeoutInSeconds;

    return this.browser.waitUntil(async () => {
      const res = await this._res(locator);
      if (!res || res.length === 0) return false;
      const selected = await forEachAsync(res, async el => el.isDisplayed());
      if (Array.isArray(selected)) {
        return selected.filter(val => val === true).length > 0;
      }
      return selected;
    }, { timeout: aSec * 1000, timeoutMsg: `element (${new Locator(locator)}) still not visible after ${aSec} sec` });
  }

  /**
   * {{> waitNumberOfVisibleElements }}
   */
  async waitNumberOfVisibleElements(locator, num, sec = null) {
    const aSec = sec || this.options.waitForTimeoutInSeconds;

    return this.browser.waitUntil(async () => {
      const res = await this._res(locator);
      if (!res || res.length === 0) return false;
      let selected = await forEachAsync(res, async el => el.isDisplayed());

      if (!Array.isArray(selected)) selected = [selected];
      selected = selected.filter(val => val === true);
      return selected.length === num;
    }, { timeout: aSec * 1000, timeoutMsg: `The number of elements (${new Locator(locator)}) is not ${num} after ${aSec} sec` });
  }

  /**
   * {{> waitForInvisible }}
   */
  async waitForInvisible(locator, sec = null) {
    const aSec = sec || this.options.waitForTimeoutInSeconds;

    return this.browser.waitUntil(async () => {
      const res = await this._res(locator);
      if (!res || res.length === 0) return true;
      const selected = await forEachAsync(res, async el => el.isDisplayed());
      return !selected.length;
    }, { timeout: aSec * 1000, timeoutMsg: `element (${new Locator(locator)}) still visible after ${aSec} sec` });
  }

  /**
   * {{> waitToHide }}
   */
  async waitToHide(locator, sec = null) {
    return this.waitForInvisible(locator, sec);
  }

  /**
   * {{> waitForDetached }}
   */
  async waitForDetached(locator, sec = null) {
    const aSec = sec || this.options.waitForTimeoutInSeconds;

    return this.browser.waitUntil(async () => {
      const res = await this._res(locator);
      if (!res || res.length === 0) {
        return true;
      }
      return false;
    }, { timeout: aSec * 1000, timeoutMsg: `element (${new Locator(locator)}) still on page after ${aSec} sec` });
  }

  /**
   * {{> waitForFunction }}
   */
  async waitForFunction(fn, argsOrSec = null, sec = null) {
    let args = [];
    if (argsOrSec) {
      if (Array.isArray(argsOrSec)) {
        args = argsOrSec;
      } else if (typeof argsOrSec === 'number') {
        sec = argsOrSec;
      }
    }

    const aSec = sec || this.options.waitForTimeoutInSeconds;

    return this.browser.waitUntil(async () => this.browser.execute(fn, ...args), { timeout: aSec * 1000, timeoutMsg: '' });
  }

  /**
   * {{> switchTo }}
   */
  async switchTo(locator) {
    this.browser.isInsideFrame = true;
    if (Number.isInteger(locator)) {
      if (this.options.automationProtocol) {
        return this.browser.switchToFrame(locator + 1);
      }
      return this.browser.switchToFrame(locator);
    }
    if (!locator) {
      return this.browser.switchToFrame(null);
    }

    let res = await this._locate(locator, true);
    assertElementExists(res, locator);
    res = usingFirstElement(res);
    return this.browser.switchToFrame(res);
  }

  /**
   * {{> switchToNextTab }}
   */
  async switchToNextTab(num = 1, sec = null) {
    const aSec = sec || this.options.waitForTimeoutInSeconds;
    let target;
    const current = await this.browser.getWindowHandle();

    await this.browser.waitUntil(async () => {
      await this.browser.getWindowHandles().then((handles) => {
        if (handles.indexOf(current) + num + 1 <= handles.length) {
          target = handles[handles.indexOf(current) + num];
        }
      });
      return target;
    }, { timeout: aSec * 1000, timeoutMsg: `There is no ability to switch to next tab with offset ${num}` });
    return this.browser.switchToWindow(target);
  }

  /**
   * {{> switchToPreviousTab }}
   */
  async switchToPreviousTab(num = 1, sec = null) {
    const aSec = sec || this.options.waitForTimeoutInSeconds;
    const current = await this.browser.getWindowHandle();
    let target;

    await this.browser.waitUntil(async () => {
      await this.browser.getWindowHandles().then((handles) => {
        if (handles.indexOf(current) - num > -1) {
          target = handles[handles.indexOf(current) - num];
        }
      });
      return target;
    }, { timeout: aSec * 1000, timeoutMsg: `There is no ability to switch to previous tab with offset ${num}` });
    return this.browser.switchToWindow(target);
  }

  /**
   * {{> closeCurrentTab }}
   */
  async closeCurrentTab() {
    await this.browser.closeWindow();
    const handles = await this.browser.getWindowHandles();
    if (handles[0]) await this.browser.switchToWindow(handles[0]);
  }

  /**
   * {{> openNewTab }}
   */
  async openNewTab(url = 'about:blank', windowName = null) {
    const client = this.browser;
    const crypto = require('crypto');
    if (windowName == null) {
      windowName = crypto.randomBytes(32).toString('hex');
    }
    return client.newWindow(url, windowName);
  }

  /**
   * {{> grabNumberOfOpenTabs }}
   */
  async grabNumberOfOpenTabs() {
    const pages = await this.browser.getWindowHandles();
    this.debugSection('Tabs', `Total ${pages.length}`);
    return pages.length;
  }

  /**
   * {{> refreshPage }}
   */
  async refreshPage() {
    const client = this.browser;
    return client.refresh();
  }

  /**
   * {{> scrollPageToTop }}
   */
  scrollPageToTop() {
    const client = this.browser;
    /* eslint-disable prefer-arrow-callback */
    return client.execute(function () {
      window.scrollTo(0, 0);
    });
    /* eslint-enable */
  }

  /**
   * {{> scrollPageToBottom }}
   */
  scrollPageToBottom() {
    const client = this.browser;
    /* eslint-disable prefer-arrow-callback, comma-dangle */
    return client.execute(function () {
      const body = document.body;
      const html = document.documentElement;
      window.scrollTo(0, Math.max(
        body.scrollHeight,
        body.offsetHeight,
        html.clientHeight,
        html.scrollHeight,
        html.offsetHeight
      ));
    });
    /* eslint-enable */
  }

  /**
   * {{> grabPageScrollPosition }}
   */
  async grabPageScrollPosition() {
    /* eslint-disable comma-dangle */
    function getScrollPosition() {
      return {
        x: window.pageXOffset,
        y: window.pageYOffset
      };
    }
    /* eslint-enable comma-dangle */
    return this.executeScript(getScrollPosition);
  }

  /**
   * This method is **deprecated**.
   *
   *
   * {{> setGeoLocation }}
   */
  async setGeoLocation(latitude, longitude) {
    if (!this.options.automationProtocol) {
      console.log(`setGeoLocation deprecated:
    * This command is deprecated due to using deprecated JSON Wire Protocol command. More info: https://webdriver.io/docs/api/jsonwp/#setgeolocation
    * Switch to devtools protocol to use this command by setting devtoolsProtocol: true in the configuration`);
      return;
    }
    this.geoLocation = { latitude, longitude };
    const puppeteerBrowser = await this.browser.getPuppeteer();
    await this.browser.call(async () => {
      const pages = await puppeteerBrowser.pages();
      await pages[0].setGeolocation({ latitude, longitude });
    });
  }

  /**
   * This method is **deprecated**.
   *
   * {{> grabGeoLocation }}
   *
   */
  async grabGeoLocation() {
    if (!this.options.automationProtocol) {
      console.log(`grabGeoLocation deprecated:
    * This command is deprecated due to using deprecated JSON Wire Protocol command. More info: https://webdriver.io/docs/api/jsonwp/#getgeolocation
    * Switch to devtools protocol to use this command by setting devtoolsProtocol: true in the configuration`);
      return;
    }
    if (!this.geoLocation) return 'No GeoLocation is set!';
    return this.geoLocation;
  }

  /**
   * {{> grabElementBoundingRect }}
   */
  async grabElementBoundingRect(locator, prop) {
    const res = await this._locate(locator, true);
    assertElementExists(res, locator);
    const el = usingFirstElement(res);

    const rect = {
      ...await el.getLocation(),
      ...await el.getSize(),
    };
    if (prop) return rect[prop];
    return rect;
  }

  /**
   * Placeholder for ~ locator only test case write once run on both Appium and WebDriver.
   * @param {*} caps
   * @param {*} fn
   */
  /* eslint-disable */
  runOnIOS(caps, fn) {
  }

  /**
   * Placeholder for ~ locator only test case write once run on both Appium and WebDriver.
   * @param {*} caps
   * @param {*} fn
   */
  runOnAndroid(caps, fn) {
  }
  /* eslint-enable */

  /**
   * Placeholder for ~ locator only test case write once run on both Appium and WebDriver.
   */
  runInWeb(fn) {
    return fn();
  }
}

async function proceedSee(assertType, text, context, strict = false) {
  let description;
  if (!context) {
    if (this.context === webRoot) {
      context = this.context;
      description = 'web page';
    } else {
      description = `current context ${this.context}`;
      context = './/*';
    }
  } else {
    description = `element ${context}`;
  }

  const smartWaitEnabled = assertType === 'assert';
  const res = await this._locate(withStrictLocator(context), smartWaitEnabled);
  assertElementExists(res, context);
  const selected = await forEachAsync(res, async el => this.browser.getElementText(getElementId(el)));
  if (strict) {
    if (Array.isArray(selected) && selected.length !== 0) {
      return selected.map(elText => equals(description)[assertType](text, elText));
    }
    return equals(description)[assertType](text, selected);
  }
  return stringIncludes(description)[assertType](text, selected);
}

/**
 * Mimic Array.forEach() API, but with an async callback function.
 * Execute each callback on each array item serially. Useful when using WebDriver API.
 *
 * Added due because of problem with chrome driver when too many requests
 * are made simultaneously. https://bugs.chromium.org/p/chromedriver/issues/detail?id=2152#c9
 * @private
 * @param {Array} array Input array items to iterate over.
 * @param {Function} callback - Async function to excute on each array item.
 * @param {object} [options] - Configurable options.
 * @param {boolean} [options.expandArrayResults=true] - Flag to flat one dimension array results.
 * @return {Promise<Array>} - Array of values.
 */
async function forEachAsync(array, callback, options = { expandArrayResults: true }) {
  const {
    expandArrayResults = true,
  } = options;
  const inputArray = Array.isArray(array) ? array : [array];
  const values = [];
  for (let index = 0; index < inputArray.length; index++) {
    const res = await callback(inputArray[index], index, inputArray);

    if (Array.isArray(res) && expandArrayResults) {
      res.forEach(val => values.push(val));
    } else if (res) {
      values.push(res);
    }
  }
  return values;
}

/**
 * Mimic Array.filter() API, but with an async callback function.
 * Execute each callback on each array item serially. Useful when using WebDriver API.
 *
 * Added due because of problem with chrome driver when too many requests
 * are made simultaneously. https://bugs.chromium.org/p/chromedriver/issues/detail?id=2152#c9
 * @private
 * @param {Array} array - Input array items to iterate over.
 * @param {Function} callback - Async functin to excute on each array item.
 * @return {Promise<Array>} - Array of values.
 */
async function filterAsync(array, callback) {
  const inputArray = Array.isArray(array) ? array : [array];
  const values = [];
  for (let index = 0; index < inputArray.length; index++) {
    const res = await callback(inputArray[index], index, inputArray);
    const value = Array.isArray(res) ? res[0] : res;

    if (value) {
      values.push(inputArray[index]);
    }
  }
  return values;
}

async function findClickable(locator, locateFn) {
  locator = new Locator(locator);

  if (this._isCustomLocator(locator)) {
    return locateFn(locator.value);
  }

  if (locator.isAccessibilityId() && !this.isWeb) return locateFn(locator, true);
  if (!locator.isFuzzy()) return locateFn(locator, true);

  let els;
  const literal = xpathLocator.literal(locator.value);

  els = await locateFn(Locator.clickable.narrow(literal));
  if (els.length) return els;

  els = await locateFn(Locator.clickable.wide(literal));
  if (els.length) return els;

  els = await locateFn(Locator.clickable.self(literal));
  if (els.length) return els;

  return locateFn(locator.value); // by css or xpath
}

async function findFields(locator) {
  locator = new Locator(locator);

  if (this._isCustomLocator(locator)) {
    return this._locate(locator);
  }

  if (locator.isAccessibilityId() && !this.isWeb) return this._locate(locator, true);
  if (!locator.isFuzzy()) return this._locate(locator, true);

  const literal = xpathLocator.literal(locator.value);
  let els = await this._locate(Locator.field.labelEquals(literal));
  if (els.length) return els;

  els = await this._locate(Locator.field.labelContains(literal));
  if (els.length) return els;

  els = await this._locate(Locator.field.byName(literal));
  if (els.length) return els;
  return this._locate(locator.value); // by css or xpath
}

async function proceedSeeField(assertType, field, value) {
  const res = await findFields.call(this, field);
  assertElementExists(res, field, 'Field');
  const elem = usingFirstElement(res);
  const elemId = getElementId(elem);

  const proceedMultiple = async (fields) => {
    const fieldResults = toArray(await forEachAsync(fields, async (el) => {
      const elementId = getElementId(el);
      return this.browser.isW3C ? el.getValue() : this.browser.getElementAttribute(elementId, 'value');
    }));

    if (typeof value === 'boolean') {
      equals(`no. of items matching > 0: ${field}`)[assertType](value, !!fieldResults.length);
    } else {
      // Assert that results were found so the forEach assert does not silently pass
      equals(`no. of items matching > 0:  ${field}`)[assertType](true, !!fieldResults.length);
      fieldResults.forEach(val => stringIncludes(`fields by ${field}`)[assertType](value, val));
    }
  };

  const proceedSingle = el => el.getValue().then((res) => {
    if (res === null) {
      throw new Error(`Element ${el.selector} has no value attribute`);
    }
    stringIncludes(`fields by ${field}`)[assertType](value, res);
  });

  const filterBySelected = async elements => filterAsync(elements, async el => this.browser.isElementSelected(getElementId(el)));

  const filterSelectedByValue = async (elements, value) => {
    return filterAsync(elements, async (el) => {
      const elementId = getElementId(el);
      const currentValue = this.browser.isW3C ? await el.getValue() : await this.browser.getElementAttribute(elementId, 'value');
      const isSelected = await this.browser.isElementSelected(elementId);
      return currentValue === value && isSelected;
    });
  };

  const tag = await elem.getTagName();
  if (tag === 'select') {
    const subOptions = await this.browser.findElementsFromElement(elemId, 'css', 'option');

    if (value === '') {
      // Don't filter by value
      const selectedOptions = await filterBySelected(subOptions);
      return proceedMultiple(selectedOptions);
    }

    const options = await filterSelectedByValue(subOptions, value);
    return proceedMultiple(options);
  }

  if (tag === 'input') {
    const fieldType = await elem.getAttribute('type');

    if (fieldType === 'checkbox' || fieldType === 'radio') {
      if (typeof value === 'boolean') {
        // Support boolean values
        const options = await filterBySelected(res);
        return proceedMultiple(options);
      }

      const options = await filterSelectedByValue(res, value);
      return proceedMultiple(options);
    }
    return proceedSingle(elem);
  }
  return proceedSingle(elem);
}

function toArray(item) {
  if (!Array.isArray(item)) {
    return [item];
  }
  return item;
}

async function proceedSeeCheckbox(assertType, field) {
  const res = await findFields.call(this, field);
  assertElementExists(res, field, 'Field');

  const selected = await forEachAsync(res, async el => this.browser.isElementSelected(getElementId(el)));
  return truth(`checkable field "${field}"`, 'to be checked')[assertType](selected);
}

async function findCheckable(locator, locateFn) {
  let els;
  locator = new Locator(locator);

  if (this._isCustomLocator(locator)) {
    return locateFn(locator.value);
  }

  if (locator.isAccessibilityId() && !this.isWeb) return locateFn(locator, true);
  if (!locator.isFuzzy()) return locateFn(locator, true);

  const literal = xpathLocator.literal(locator.value);
  els = await locateFn(Locator.checkable.byText(literal));
  if (els.length) return els;
  els = await locateFn(Locator.checkable.byName(literal));
  if (els.length) return els;

  return locateFn(locator.value); // by css or xpath
}

function withStrictLocator(locator) {
  locator = new Locator(locator);
  return locator.simplify();
}

function isFrameLocator(locator) {
  locator = new Locator(locator);
  if (locator.isFrame()) return locator.value;
  return false;
}

function assertElementExists(res, locator, prefix, suffix) {
  if (!res || res.length === 0) {
    throw new ElementNotFound(locator, prefix, suffix);
  }
}

function usingFirstElement(els) {
  if (els.length > 1) debug(`[Elements] Using first element out of ${els.length}`);
  return els[0];
}

function getElementId(el) {
  // W3C WebDriver web element identifier
  // https://w3c.github.io/webdriver/#dfn-web-element-identifier
  if (el['element-6066-11e4-a52e-4f735466cecf']) {
    return el['element-6066-11e4-a52e-4f735466cecf'];
  }
  // (deprecated) JsonWireProtocol identifier
  // https://github.com/SeleniumHQ/selenium/wiki/JsonWireProtocol#webelement-json-object
  if (el.ELEMENT) {
    return el.ELEMENT;
  }

  return null;
}

// List of known key values to unicode code points
// https://www.w3.org/TR/webdriver/#keyboard-actions
const keyUnicodeMap = {
  /* eslint-disable quote-props */
  'Unidentified': '\uE000',
  'Cancel': '\uE001',
  'Clear': '\uE005',
  'Help': '\uE002',
  'Pause': '\uE00B',
  'Backspace': '\uE003',
  'Return': '\uE006',
  'Enter': '\uE007',
  'Escape': '\uE00C',
  'Alt': '\uE00A',
  'AltLeft': '\uE00A',
  'AltRight': '\uE052',
  'Control': '\uE009',
  'ControlLeft': '\uE009',
  'ControlRight': '\uE051',
  'Meta': '\uE03D',
  'MetaLeft': '\uE03D',
  'MetaRight': '\uE053',
  'Shift': '\uE008',
  'ShiftLeft': '\uE008',
  'ShiftRight': '\uE050',
  'Space': '\uE00D',
  ' ': '\uE00D',
  'Tab': '\uE004',
  'Insert': '\uE016',
  'Delete': '\uE017',
  'End': '\uE010',
  'Home': '\uE011',
  'PageUp': '\uE00E',
  'PageDown': '\uE00F',
  'ArrowDown': '\uE015',
  'ArrowLeft': '\uE012',
  'ArrowRight': '\uE014',
  'ArrowUp': '\uE013',
  'F1': '\uE031',
  'F2': '\uE032',
  'F3': '\uE033',
  'F4': '\uE034',
  'F5': '\uE035',
  'F6': '\uE036',
  'F7': '\uE037',
  'F8': '\uE038',
  'F9': '\uE039',
  'F10': '\uE03A',
  'F11': '\uE03B',
  'F12': '\uE03C',
  'Numpad0': '\uE01A',
  'Numpad1': '\uE01B',
  'Numpad2': '\uE01C',
  'Numpad3': '\uE01D',
  'Numpad4': '\uE01E',
  'Numpad5': '\uE01F',
  'Numpad6': '\uE020',
  'Numpad7': '\uE021',
  'Numpad8': '\uE022',
  'Numpad9': '\uE023',
  'NumpadMultiply': '\uE024',
  'NumpadAdd': '\uE025',
  'NumpadSubtract': '\uE027',
  'NumpadDecimal': '\uE028',
  'NumpadDivide': '\uE029',
  'NumpadEnter': '\uE007',
  'NumpadInsert': '\uE05C', // 'Numpad0' alternate (when NumLock off)
  'NumpadDelete': '\uE05D', // 'NumpadDecimal' alternate (when NumLock off)
  'NumpadEnd': '\uE056', // 'Numpad1' alternate (when NumLock off)
  'NumpadHome': '\uE057', // 'Numpad7' alternate (when NumLock off)
  'NumpadPageDown': '\uE055', // 'Numpad3' alternate (when NumLock off)
  'NumpadPageUp': '\uE054', // 'Numpad9' alternate (when NumLock off)
  'NumpadArrowDown': '\uE05B', // 'Numpad2' alternate (when NumLock off)
  'NumpadArrowLeft': '\uE058', // 'Numpad4' alternate (when NumLock off)
  'NumpadArrowRight': '\uE05A', // 'Numpad6' alternate (when NumLock off)
  'NumpadArrowUp': '\uE059', // 'Numpad8' alternate (when NumLock off)
  'Comma': '\uE026', // ',' alias
  'Digit0': '0', // '0' alias
  'Digit1': '1', // '1' alias
  'Digit2': '2', // '2' alias
  'Digit3': '3', // '3' alias
  'Digit4': '4', // '4' alias
  'Digit5': '5', // '5' alias
  'Digit6': '6', // '6' alias
  'Digit7': '7', // '7' alias
  'Digit8': '8', // '8' alias
  'Digit9': '9', // '9' alias
  'Equal': '\uE019', // '=' alias
  'KeyA': 'a', // 'a' alias
  'KeyB': 'b', // 'b' alias
  'KeyC': 'c', // 'c' alias
  'KeyD': 'd', // 'd' alias
  'KeyE': 'e', // 'e' alias
  'KeyF': 'f', // 'f' alias
  'KeyG': 'g', // 'g' alias
  'KeyH': 'h', // 'h' alias
  'KeyI': 'i', // 'i' alias
  'KeyJ': 'j', // 'j' alias
  'KeyK': 'k', // 'k' alias
  'KeyL': 'l', // 'l' alias
  'KeyM': 'm', // 'm' alias
  'KeyN': 'n', // 'n' alias
  'KeyO': 'o', // 'o' alias
  'KeyP': 'p', // 'p' alias
  'KeyQ': 'q', // 'q' alias
  'KeyR': 'r', // 'r' alias
  'KeyS': 's', // 's' alias
  'KeyT': 't', // 't' alias
  'KeyU': 'u', // 'u' alias
  'KeyV': 'v', // 'v' alias
  'KeyW': 'w', // 'w' alias
  'KeyX': 'x', // 'x' alias
  'KeyY': 'y', // 'y' alias
  'KeyZ': 'z', // 'z' alias
  'Period': '.', // '.' alias
  'Semicolon': '\uE018', // ';' alias
  'Slash': '/', // '/' alias
  'ZenkakuHankaku': '\uE040',
  /* eslint-enable quote-props */
};

function convertKeyToRawKey(key) {
  if (Object.prototype.hasOwnProperty.call(keyUnicodeMap, key)) {
    return keyUnicodeMap[key];
  }
  // Key is raw key when no representative unicode code point for value
  return key;
}

function getNormalizedKey(key) {
  let normalizedKey = getNormalizedKeyAttributeValue(key);
  // Always use "left" modifier keys for non-W3C sessions,
  // as JsonWireProtocol does not support "right" modifier keys
  if (!this.browser.isW3C) {
    normalizedKey = normalizedKey.replace(/^(Alt|Control|Meta|Shift)Right$/, '$1');
  }
  if (key !== normalizedKey) {
    this.debugSection('Input', `Mapping key '${key}' to '${normalizedKey}'`);
  }
  return convertKeyToRawKey(normalizedKey);
}

const unicodeModifierKeys = modifierKeys.map(k => convertKeyToRawKey(k));
function isModifierKey(key) {
  return unicodeModifierKeys.includes(key);
}

function highlightActiveElement(element) {
  if (this.options.highlightElement && global.debugMode) {
    highlightElement(element, this.browser);
  }
}

function prepareLocateFn(context) {
  if (!context) return this._locate.bind(this);
  return (l) => {
    l = new Locator(l, 'css');
    return this._locate(context, true).then(async (res) => {
      assertElementExists(res, context, 'Context element');
      if (l.react) {
        return res[0].react$$(l.react, l.props || undefined);
      }
      return res[0].$$(l.simplify());
    });
  };
}

module.exports = WebDriver;<|MERGE_RESOLUTION|>--- conflicted
+++ resolved
@@ -63,11 +63,8 @@
  * @prop {boolean} [manualStart=false] - do not start browser before a test, start it manually inside a helper with `this.helpers["WebDriver"]._startBrowser()`.
  * @prop {object} [timeouts] [WebDriver timeouts](http://webdriver.io/docs/timeouts.html) defined as hash.
  * @prop {boolean} [highlightElement] - highlight the interacting elements. Default: false. Note: only activate under verbose mode (--verbose).
-<<<<<<< HEAD
  * @prop {string} [logLevel=silent] - level of logging verbosity. Default: silent. Options: trace | debug | info | warn | error | silent. More info: https://webdriver.io/docs/configuration/#loglevel
-=======
  * @prop {boolean} [devtoolsProtocol=false] - enable devtools protocol. Default: false. More info: https://webdriver.io/docs/automationProtocols/#devtools-protocol.
->>>>>>> b42190fe
  */
 const config = {};
 
