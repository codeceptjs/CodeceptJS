--- conflicted
+++ resolved
@@ -1594,24 +1594,6 @@
 
   /**
    * {{> saveElementScreenshot }}
-<<<<<<< HEAD
-=======
-   *
-   */
-  async saveElementScreenshot(locator, fileName) {
-    const outputFile = screenshotOutputFolder(fileName);
-
-    const res = await this._locate(withStrictLocator(locator), true);
-    assertElementExists(res, locator);
-    const elem = usingFirstElement(res);
-
-    this.debug(`Screenshot of ${locator} element has been saved to ${outputFile}`);
-    return elem.saveScreenshot(outputFile);
-  }
-
-  /**
-   * {{> saveScreenshot }}
->>>>>>> bee213da
    *
    */
   async saveElementScreenshot(locator, fileName) {
@@ -2056,16 +2038,6 @@
     });
   }
 
-<<<<<<< HEAD
-=======
-  async waitUntilExists(locator, sec = null) {
-    console.log(`waitUntilExists deprecated:
-    * use 'waitForElement' to wait for element to be attached
-    * use 'waitForDetached to wait for element to be removed'`);
-    return this.waitForStalenessOf(locator, sec);
-  }
-
->>>>>>> bee213da
   /**
    * {{> waitInUrl }}
    */
