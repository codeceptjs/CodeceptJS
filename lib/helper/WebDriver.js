let webdriverio;

const assert = require('assert');
const path = require('path');
const requireg = require('requireg');

const Helper = require('../helper');
const stringIncludes = require('../assert/include').includes;
const { urlEquals, equals } = require('../assert/equal');
const { debug } = require('../output');
const empty = require('../assert/empty').empty;
const truth = require('../assert/truth').truth;
const {
  xpathLocator,
  fileExists,
  decodeUrl,
  chunkArray,
  convertCssPropertiesToCamelCase,
  screenshotOutputFolder,
  getNormalizedKeyAttributeValue,
  modifierKeys,
} = require('../utils');
const {
  isColorProperty,
  convertColorToRGBA,
} = require('../colorUtils');
const ElementNotFound = require('./errors/ElementNotFound');
const ConnectionRefused = require('./errors/ConnectionRefused');
const Locator = require('../locator');

const webRoot = 'body';

/**
 * WebDriver helper which wraps [webdriverio](http://webdriver.io/) library to
 * manipulate browser using Selenium WebDriver or PhantomJS.
 *
 * WebDriver requires [Selenium Server and ChromeDriver/GeckoDriver to be installed](http://codecept.io/quickstart/#prepare-selenium-server).
 *
 * ### Configuration
 *
 * This helper should be configured in codecept.json or codecept.conf.js
 *
 * * `url`: base url of website to be tested.
 * * `basicAuth`: (optional) the basic authentication to pass to base url. Example: {username: 'username', password: 'password'}
 * * `browser`: browser in which to perform testing.
 * * `host`: (optional, default: localhost) - WebDriver host to connect.
 * * `port`: (optional, default: 4444) - WebDriver port to connect.
 * * `protocol`: (optional, default: http) - protocol for WebDriver server.
 * * `path`: (optional, default: /wd/hub) - path to WebDriver server,
 * * `restart`: (optional, default: true) - restart browser between tests.
 * * `smartWait`: (optional) **enables [SmartWait](http://codecept.io/acceptance/#smartwait)**; wait for additional milliseconds for element to appear. Enable for 5 secs: "smartWait": 5000.
 * * `disableScreenshots`: (optional, default: false) - don't save screenshots on failure.
 * * `fullPageScreenshots` (optional, default: false) - make full page screenshots on failure.
 * * `uniqueScreenshotNames`: (optional, default: false) - option to prevent screenshot override if you have scenarios with the same name in different suites.
 * * `keepBrowserState`: (optional, default: false) - keep browser state between tests when `restart` is set to false.
 * * `keepCookies`: (optional, default: false) - keep cookies between tests when `restart` set to false.
 * * `windowSize`: (optional) default window size. Set to `maximize` or a dimension in the format `640x480`.
 * * `waitForTimeout`: (optional, default: 1000) sets default wait time in *ms* for all `wait*` functions.
 * * `desiredCapabilities`: Selenium's [desired
 * capabilities](https://github.com/SeleniumHQ/selenium/wiki/DesiredCapabilities).
 * * `manualStart`: (optional, default: false) - do not start browser before a test, start it manually inside a helper
 * with `this.helpers["WebDriver"]._startBrowser()`.
 * * `timeouts`: [WebDriver timeouts](http://webdriver.io/docs/timeouts.html) defined as hash.
 *
 * Example:
 *
 * ```js
 * {
 *    helpers: {
 *      WebDriver : {
 *        smartWait: 5000,
 *        browser: "chrome",
 *        restart: false,
 *        windowSize: "maximize",
 *        timeouts: {
 *          "script": 60000,
 *          "page load": 10000
 *        }
 *      }
 *    }
 * }
 * ```
 *
 * Example with basic authentication
 * ```js
 * {
 *    helpers: {
 *      WebDriver : {
 *        smartWait: 5000,
 *        browser: "chrome",
 *        basicAuth: {username: 'username', password: 'password'},
 *        restart: false,
 *        windowSize: "maximize",
 *        timeouts: {
 *          "script": 60000,
 *          "page load": 10000
 *        }
 *      }
 *    }
 * }
 * ```
 *
 * Additional configuration params can be used from [webdriverio
 * website](http://webdriver.io/guide/getstarted/configuration.html).
 *
 * ### Headless Chrome
 *
 * ```js
 * {
 *    helpers: {
 *      WebDriver : {
 *        url: "http://localhost",
 *        browser: "chrome",
 *        desiredCapabilities: {
 *          chromeOptions: {
 *            args: [ "--headless", "--disable-gpu", "--no-sandbox" ]
 *          }
 *        }
 *      }
 *    }
 * }
 * ```
 *
 * ### Internet Explorer
 *
 * Additional configuration params can be used from [IE options](https://seleniumhq.github.io/selenium/docs/api/rb/Selenium/WebDriver/IE/Options.html)
 *
 * ```js
 * {
 *    helpers: {
 *      WebDriver : {
 *        url: "http://localhost",
 *        browser: "internet explorer",
 *        desiredCapabilities: {
 *          ieOptions: {
 *            "ie.browserCommandLineSwitches": "-private",
 *            "ie.usePerProcessProxy": true,
 *            "ie.ensureCleanSession": true,
 *          }
 *        }
 *      }
 *    }
 * }
 * ```
 *
 * ### Selenoid Options
 *
 * [Selenoid](https://aerokube.com/selenoid/latest/) is a modern way to run Selenium inside Docker containers.
 * Selenoid is easy to set up and provides more features than original Selenium Server. Use `selenoidOptions` to set Selenoid capabilities
 *
 * ```js
 * {
 *    helpers: {
 *      WebDriver : {
 *        url: "http://localhost",
 *        browser: "chrome",
 *        desiredCapabilities: {
 *          selenoidOptions: {
 *            enableVNC: true,
 *          }
 *        }
 *      }
 *    }
 * }
 * ```
 *
 * ### Connect Through proxy
 *
 * CodeceptJS also provides flexible options when you want to execute tests to Selenium servers through proxy. You will
 * need to update the `helpers.WebDriver.capabilities.proxy` key.
 *
 * ```js
 * {
 *     helpers: {
 *         WebDriver: {
 *             capabilities: {
 *                 proxy: {
 *                     "proxyType": "manual|pac",
 *                     "proxyAutoconfigUrl": "URL TO PAC FILE",
 *                     "httpProxy": "PROXY SERVER",
 *                     "sslProxy": "PROXY SERVER",
 *                     "ftpProxy": "PROXY SERVER",
 *                     "socksProxy": "PROXY SERVER",
 *                     "socksUsername": "USERNAME",
 *                     "socksPassword": "PASSWORD",
 *                     "noProxy": "BYPASS ADDRESSES"
 *                 }
 *             }
 *         }
 *     }
 * }
 * ```
 * For example,
 *
 * ```js
 * {
 *     helpers: {
 *         WebDriver: {
 *             capabilities: {
 *                 proxy: {
 *                     "proxyType": "manual",
 *                     "httpProxy": "http://corporate.proxy:8080",
 *                     "socksUsername": "codeceptjs",
 *                     "socksPassword": "secret",
 *                     "noProxy": "127.0.0.1,localhost"
 *                 }
 *             }
 *         }
 *     }
 * }
 * ```
 *
 * Please refer to [Selenium - Proxy Object](https://github.com/SeleniumHQ/selenium/wiki/DesiredCapabilities) for more
 * information.
 *
 * ### Cloud Providers
 *
 * WebDriver makes it possible to execute tests against services like `Sauce Labs` `BrowserStack` `TestingBot`
 * Check out their documentation on [available parameters](http://webdriver.io/guide/usage/cloudservices.html)
 *
 * Connecting to `BrowserStack` and `Sauce Labs` is simple. All you need to do
 * is set the `user` and `key` parameters. WebDriver automatically know which
 * service provider to connect to.
 *
 * ```js
 * {
 *     helpers:{
 *         WebDriver: {
 *             url: "YOUR_DESIRED_HOST",
 *             user: "YOUR_BROWSERSTACK_USER",
 *             key: "YOUR_BROWSERSTACK_KEY",
 *             capabilities: {
 *                 "browserName": "chrome",
 *
 *                 // only set this if you're using BrowserStackLocal to test a local domain
 *                 // "browserstack.local": true,
 *
 *                 // set this option to tell browserstack to provide addition debugging info
 *                 // "browserstack.debug": true,
 *             }
 *         }
 *     }
 * }
 * ```
 *
 * #### SauceLabs
 *
 * SauceLabs can be configured via wdio service, which should be installed additionally:
 *
 * ```
 * npm i @wdio/sauce-service --save
 * ```
 *
 * It is important to make sure it is compatible with current webdriverio version.
 *
 * Enable `wdio` plugin in plugins list and add `sauce` service:
 *
 * ```js
 * plugins: {
 *    wdio: {
  *       enabled: true,
 *        services: ['sauce'],
 *        user: ... ,// saucelabs username
 *        key: ... // saucelabs api key
 *        // additional config, from sauce service
 *    }
 * }
 * ```
 *
 * See [complete reference on webdriver.io](https://webdriver.io/docs/sauce-service.html).
 *
 * > Alternatively, use [codeceptjs-saucehelper](https://github.com/puneet0191/codeceptjs-saucehelper/) for better reporting.
 *
 * #### BrowserStack
 *
 * BrowserStack can be configured via wdio service, which should be installed additionally:
 *
 * ```
 * npm i @wdio/browserstack-service --save
 * ```
 *
 * It is important to make sure it is compatible with current webdriverio version.
 *
 * Enable `wdio` plugin in plugins list and add `browserstack` service:
 *
 * ```js
 * plugins: {
 *    wdio: {
  *       enabled: true,
 *        services: ['browserstack'],
 *        user: ... ,// browserstack username
 *        key: ... // browserstack api key
 *        // additional config, from browserstack service
 *    }
 * }
 * ```
 *
 * See [complete reference on webdriver.io](https://webdriver.io/docs/browserstack-service.html).
 *
 * > Alternatively, use [codeceptjs-bshelper](https://github.com/PeterNgTr/codeceptjs-bshelper) for better reporting.
 *
 * #### TestingBot
 *
 * > **Recommended**: use official [TestingBot Helper](https://github.com/testingbot/codeceptjs-tbhelper).
 *
 * Alternatively, TestingBot can be configured via wdio service, which should be installed additionally:
 *
 * ```
 * npm i @wdio/testingbot-service --save
 * ```
 *
 * It is important to make sure it is compatible with current webdriverio version.
 *
 * Enable `wdio` plugin in plugins list and add `testingbot` service:
 *
 * ```js
 * plugins: {
 *   wdio: {
 *       enabled: true,
 *       services: ['testingbot'],
 *       user: ... ,// testingbot key
 *       key: ... // testingbot secret
 *       // additional config, from testingbot service
 *   }
 * }
 * ```
 *
 * See [complete reference on webdriver.io](https://webdriver.io/docs/testingbot-service.html).
 *
 * #### Applitools
 *
 * Visual testing via Applitools service
 *
 * > Use [CodeceptJS Applitools Helper](https://github.com/PeterNgTr/codeceptjs-applitoolshelper) with Applitools wdio service.
 *
 *
 * ### Multiremote Capabilities
 *
 * This is a work in progress but you can control two browsers at a time right out of the box.
 * Individual control is something that is planned for a later version.
 *
 * Here is the [webdriverio docs](http://webdriver.io/guide/usage/multiremote.html) on the subject
 *
 * ```js
 * {
 *     helpers: {
 *         WebDriver: {
 *             "multiremote": {
 *                 "MyChrome": {
 *                     "desiredCapabilities": {
 *                         "browserName": "chrome"
 *                      }
 *                 },
 *                 "MyFirefox": {
 *                    "desiredCapabilities": {
 *                        "browserName": "firefox"
 *                    }
 *                 }
 *             }
 *         }
 *     }
 * }
 * ```
 *
 * ## Access From Helpers
 *
 * Receive a WebDriver client from a custom helper by accessing `browser` property:
 *
 * ```js
 * const { WebDriver } = this.helpers;
 * const browser = WebDriver.browser
 * ```
 *
 * ## Methods
 */
class WebDriver extends Helper {
  constructor(config) {
    super(config);
    webdriverio = requireg('webdriverio');
    if (webdriverio.VERSION && webdriverio.VERSION.indexOf('4') === 0) {
      throw new Error(`This helper is compatible with "webdriverio@5". Current version: ${webdriverio.VERSION}. Please upgrade webdriverio to v5+ or use WebDriverIO helper instead`);
    }
    // set defaults
    this.root = webRoot;
    this.isWeb = true;
    this.isRunning = false;

    this._setConfig(config);

    Locator.addFilter((locator, result) => {
      if (typeof locator === 'string' && locator.indexOf('~') === 0) {
        // accessibility locator
        if (this.isWeb) {
          result.value = `[aria-label="${locator.slice(1)}"]`;
          result.type = 'css';
          result.output = `aria-label=${locator.slice(1)}`;
        }
      }
    });
  }

  _validateConfig(config) {
    const defaults = {
      logLevel: 'silent',
      // codeceptjs
      remoteFileUpload: true,
      smartWait: 0,
      waitForTimeout: 1000, // ms
      capabilities: {},
      restart: true,
      uniqueScreenshotNames: false,
      disableScreenshots: false,
      fullPageScreenshots: false,
      manualStart: false,
      keepCookies: false,
      keepBrowserState: false,
      deprecationWarnings: false,
      timeouts: {
        script: 1000, // ms
      },
    };


    // override defaults with config
    config = Object.assign(defaults, config);


    if (typeof config.host !== 'undefined') config.hostname = config.host; // webdriverio spec
    config.baseUrl = config.url || config.baseUrl;
    if (config.desiredCapabilities && Object.keys(config.desiredCapabilities).length) {
      config.capabilities = config.desiredCapabilities;
    }
    config.capabilities.browserName = config.browser || config.capabilities.browserName;
    if (config.capabilities.chromeOptions) {
      config.capabilities['goog:chromeOptions'] = config.capabilities.chromeOptions;
      delete config.capabilities.chromeOptions;
    }
    if (config.capabilities.firefoxOptions) {
      config.capabilities['moz:firefoxOptions'] = config.capabilities.firefoxOptions;
      delete config.capabilities.firefoxOptions;
    }
    if (config.capabilities.ieOptions) {
      config.capabilities['se:ieOptions'] = config.capabilities.ieOptions;
      delete config.capabilities.ieOptions;
    }
    if (config.capabilities.selenoidOptions) {
      config.capabilities['selenoid:options'] = config.capabilities.selenoidOptions;
      delete config.capabilities.selenoidOptions;
    }

    config.waitForTimeout /= 1000; // convert to seconds

    if (!config.capabilities.platformName && (!config.url || !config.browser)) {
      throw new Error(`
        WebDriver requires at url and browser to be set.
        Check your codeceptjs config file to ensure these are set properly
          {
            "helpers": {
              "WebDriver": {
                "url": "YOUR_HOST"
                "browser": "YOUR_PREFERRED_TESTING_BROWSER"
              }
            }
          }
      `);
    }

    return config;
  }

  static _checkRequirements() {
    try {
      requireg('webdriverio');
    } catch (e) {
      return ['webdriverio@^5.2.2'];
    }
  }

  static _config() {
    return [{
      name: 'url',
      message: 'Base url of site to be tested',
      default: 'http://localhost',
    }, {
      name: 'browser',
      message: 'Browser in which testing will be performed',
      default: 'chrome',
    }];
  }

  _beforeSuite() {
    if (!this.options.restart && !this.options.manualStart && !this.isRunning) {
      this.debugSection('Session', 'Starting singleton browser session');
      return this._startBrowser();
    }
  }

  async _startBrowser() {
    try {
      if (this.options.multiremote) {
        this.browser = await webdriverio.multiremote(this.options.multiremote);
      } else {
        this.browser = await webdriverio.remote(this.options);
      }
    } catch (err) {
      if (err.toString().indexOf('ECONNREFUSED')) {
        throw new ConnectionRefused(err);
      }
      throw err;
    }

    this.isRunning = true;
    if (this.options.timeouts && this.isWeb) {
      await this.defineTimeout(this.options.timeouts);
    }

    await this._resizeWindowIfNeeded(this.browser, this.options.windowSize);

    this.$$ = this.browser.$$.bind(this.browser);
    return this.browser;
  }

  async _stopBrowser() {
    if (this.browser && this.isRunning) await this.browser.deleteSession();
  }

  async _before() {
    this.context = this.root;
    if (this.options.restart && !this.options.manualStart) return this._startBrowser();
    if (!this.isRunning && !this.options.manualStart) return this._startBrowser();
    this.$$ = this.browser.$$.bind(this.browser);
    return this.browser;
  }

  async _after() {
    if (!this.isRunning) return;
    if (this.options.restart) {
      this.isRunning = false;
      return this.browser.deleteSession();
    }
    if (this.browser.isInsideFrame) await this.browser.switchToFrame(null);

    if (this.options.keepBrowserState) return;

    if (!this.options.keepCookies && this.options.capabilities.browserName) {
      this.debugSection('Session', 'cleaning cookies and localStorage');
      await this.browser.deleteCookies();
    }
    await this.browser.execute('localStorage.clear();').catch((err) => {
      if (!(err.message.indexOf("Storage is disabled inside 'data:' URLs.") > -1)) throw err;
    });
    await this.closeOtherTabs();
    return this.browser;
  }

  _afterSuite() {
  }

  _finishTest() {
    if (!this.options.restart && this.isRunning) return this._stopBrowser();
  }

  _session() {
    const defaultSession = this.browser;
    return {
      start: async (opts) => {
        // opts.disableScreenshots = true; // screenshots cant be saved as session will be already closed
        opts = this._validateConfig(Object.assign(this.options, opts));
        this.debugSection('New Browser', JSON.stringify(opts));
        const browser = await webdriverio.remote(opts);

        if (opts.timeouts && this.isWeb) {
          await this._defineBrowserTimeout(browser, opts.timeouts);
        }

        await this._resizeWindowIfNeeded(browser, opts.windowSize);

        return browser;
      },
      stop: async (browser) => {
        return browser.deleteSession();
      },
      loadVars: async (browser) => {
        if (this.context !== this.root) throw new Error('Can\'t start session inside within block');
        this.browser = browser;
        this.$$ = this.browser.$$.bind(this.browser);
      },
      restoreVars: async () => {
        this.browser = defaultSession;
        this.$$ = this.browser.$$.bind(this.browser);
      },
    };
  }

  async _failed(test) {
    if (this.context !== this.root) await this._withinEnd();
  }

  async _withinBegin(locator) {
    const frame = isFrameLocator(locator);
    if (frame) {
      this.browser.isInsideFrame = true;
      if (Array.isArray(frame)) {
        // this.switchTo(null);
        await forEachAsync(frame, async f => this.switchTo(f));
        return;
      }
      await this.switchTo(frame);
      return;
    }
    this.context = locator;

    let res = await this.browser.$$(withStrictLocator(locator));
    assertElementExists(res, locator);
    res = usingFirstElement(res);
    this.context = res.selector;
    this.$$ = res.$$.bind(res);
  }

  async _withinEnd() {
    if (this.browser.isInsideFrame) {
      this.browser.isInsideFrame = false;
      return this.switchTo(null);
    }
    this.context = this.root;
    this.$$ = this.browser.$$.bind(this.browser);
  }

  /**
   * Get elements by different locator types, including strict locator.
   * Should be used in custom helpers:
   *
   * ```js
   * this.helpers['WebDriver']._locate({name: 'password'}).then //...
   * ```
   *
   *
   * @param {CodeceptJS.LocatorOrString} locator element located by CSS|XPath|strict locator.
   */
  async _locate(locator, smartWait = false) {
    if (require('../store').debugMode) smartWait = false;

    // special locator type for React
    if (locator.react) {
      const els = await this.browser.react$$(locator.react, locator.props || undefined, locator.state || undefined);
      this.debugSection('Elements', `Found ${els.length} react components`);
      return els;
    }

    if (!this.options.smartWait || !smartWait) {
      const els = await this.$$(withStrictLocator(locator));
      return els;
    }
    this.debugSection(`SmartWait (${this.options.smartWait}ms)`, `Locating ${locator} in ${this.options.smartWait}`);

    await this.defineTimeout({ implicit: this.options.smartWait });
    const els = await this.$$(withStrictLocator(locator));
    await this.defineTimeout({ implicit: 0 });
    return els;
  }

  /**
   * Find a checkbox by providing human readable text:
   *
   * ```js
   * this.helpers['WebDriver']._locateCheckable('I agree with terms and conditions').then // ...
   * ```
   *
   * @param {CodeceptJS.LocatorOrString} locator element located by CSS|XPath|strict locator.
   */
  async _locateCheckable(locator) {
    return findCheckable.call(this, locator, this.$$.bind(this)).then(res => res);
  }

  /**
   * Find a clickable element by providing human readable text:
   *
   * ```js
   * this.helpers['WebDriver']._locateClickable('Next page').then // ...
   * ```
   *
   * @param {CodeceptJS.LocatorOrString} locator element located by CSS|XPath|strict locator.
   */
  async _locateClickable(locator) {
    return findClickable.call(this, locator, this.$$.bind(this)).then(res => res);
  }

  /**
   * Find field elements by providing human readable text:
   *
   * ```js
   * this.helpers['WebDriver']._locateFields('Your email').then // ...
   * ```
   *
   * @param {CodeceptJS.LocatorOrString} locator element located by CSS|XPath|strict locator.
   */
  async _locateFields(locator) {
    return findFields.call(this, locator).then(res => res);
  }

  /**
   * Set [WebDriver timeouts](https://webdriver.io/docs/timeouts.html) in realtime.
   *
   * Timeouts are expected to be passed as object:
   *
   * ```js
   * I.defineTimeout({ script: 5000 });
   * I.defineTimeout({ implicit: 10000, pageLoad: 10000, script: 5000 });
   * ```
   *
   * @param {WebdriverIO.Timeouts} timeouts WebDriver timeouts object.
   */
  defineTimeout(timeouts) {
    return this._defineBrowserTimeout(this.browser, timeouts);
  }

  _defineBrowserTimeout(browser, timeouts) {
    return browser.setTimeout(timeouts);
  }

  /**
   * {{> amOnPage }}
   *
   */
  amOnPage(url) {
    let split_url;
    if (this.config.basicAuth) {
      if (url.startsWith('/')) {
        url = this.config.url + url;
      }
      split_url = url.split('//');
      url = `${split_url[0]}//${this.config.basicAuth.username}:${this.config.basicAuth.password}@${split_url[1]}`;
    }
    return this.browser.url(url);
  }

  /**
   * {{> click }}
   *
   * {{ react }}
   */
  async click(locator, context = null) {
    const clickMethod = this.browser.isMobile ? 'touchClick' : 'elementClick';
    const locateFn = prepareLocateFn.call(this, context);

    const res = await findClickable.call(this, locator, locateFn);
    if (context) {
      assertElementExists(res, locator, 'Clickable element', `was not found inside element ${new Locator(context)}`);
    } else {
      assertElementExists(res, locator, 'Clickable element');
    }
    const elem = usingFirstElement(res);
    return this.browser[clickMethod](getElementId(elem));
  }

  /**
   * {{> doubleClick }}
   *
   * {{ react }}
   */
  async doubleClick(locator, context = null) {
    const locateFn = prepareLocateFn.call(this, context);

    const res = await findClickable.call(this, locator, locateFn);
    if (context) {
      assertElementExists(res, locator, 'Clickable element', `was not found inside element ${new Locator(context)}`);
    } else {
      assertElementExists(res, locator, 'Clickable element');
    }

    const elem = usingFirstElement(res);
    return elem.doubleClick();
  }

  /**
   * {{> rightClick }}
   *
   * {{ react }}
   */
  async rightClick(locator, context) {
    const locateFn = prepareLocateFn.call(this, context);

    const res = await findClickable.call(this, locator, locateFn);
    if (context) {
      assertElementExists(res, locator, 'Clickable element', `was not found inside element ${new Locator(context)}`);
    } else {
      assertElementExists(res, locator, 'Clickable element');
    }

    const el = usingFirstElement(res);

    await el.moveTo();

    if (this.browser.isW3C) {
      // W3C version
      return this.browser.performActions([
        { type: 'pointerDown', button: 2 },
      ]);
    }
    // JSON Wire version
    await this.browser.buttonDown(2);
  }

  /**
   * {{> fillField }}
   * {{ react }}
   *
   */
  async fillField(field, value) {
    const res = await findFields.call(this, field);
    assertElementExists(res, field, 'Field');
    const elem = usingFirstElement(res);
    return elem.setValue(value.toString());
  }

  /**
   * {{> appendField }}
   * {{ react }}
   */
  async appendField(field, value) {
    const res = await findFields.call(this, field);
    assertElementExists(res, field, 'Field');
    const elem = usingFirstElement(res);
    return elem.addValue(value);
  }


  /**
   * {{> clearField }}
   *
   */
  async clearField(field) {
    const res = await findFields.call(this, field);
    assertElementExists(res, field, 'Field');
    const elem = usingFirstElement(res);
    return elem.clearValue(getElementId(elem));
  }


  /**
   * {{> selectOption }}
   */
  async selectOption(select, option) {
    const res = await findFields.call(this, select);
    assertElementExists(res, select, 'Selectable field');
    const elem = usingFirstElement(res);

    if (!Array.isArray(option)) {
      option = [option];
    }

    // select options by visible text
    let els = await forEachAsync(option, async opt => this.browser.findElementsFromElement(getElementId(elem), 'xpath', Locator.select.byVisibleText(xpathLocator.literal(opt))));

    const clickOptionFn = async (el) => {
      if (el[0]) el = el[0];
      const elementId = getElementId(el);
      if (elementId) return this.browser.elementClick(elementId);
    };

    if (Array.isArray(els) && els.length) {
      return forEachAsync(els, clickOptionFn);
    }
    // select options by value
    els = await forEachAsync(option, async opt => this.browser.findElementsFromElement(getElementId(elem), 'xpath', Locator.select.byValue(xpathLocator.literal(opt))));
    if (els.length === 0) {
      throw new ElementNotFound(select, `Option "${option}" in`, 'was not found neither by a visible text nor by a value');
    }
    return forEachAsync(els, clickOptionFn);
  }

  /**
   * {{> attachFile }}
   * Appium: not tested
   */
  async attachFile(locator, pathToFile) {
    let file = path.join(global.codecept_dir, pathToFile);
    if (!fileExists(file)) {
      throw new Error(`File at ${file} can not be found on local system`);
    }

    const res = await findFields.call(this, locator);
    this.debug(`Uploading ${file}`);
    assertElementExists(res, locator, 'File field');
    const el = usingFirstElement(res);

    // Remote Upload (when running Selenium Server)
    if (this.options.remoteFileUpload) {
      try {
        this.debugSection('File', 'Uploading file to remote server');
        file = await this.browser.uploadFile(file);
      } catch (err) {
        throw new Error(`File can't be transferred to remote server. Set \`remoteFileUpload: false\` in config to upload file locally.\n${err.message}`);
      }
    }

    return el.addValue(file);
  }

  /**
   * {{> checkOption }}
   * Appium: not tested
   */
  async checkOption(field, context = null) {
    const clickMethod = this.browser.isMobile ? 'touchClick' : 'elementClick';
    const locateFn = prepareLocateFn.call(this, context);

    const res = await findCheckable.call(this, field, locateFn);

    assertElementExists(res, field, 'Checkable');
    const elem = usingFirstElement(res);
    const elementId = getElementId(elem);

    const isSelected = await this.browser.isElementSelected(elementId);
    if (isSelected) return Promise.resolve(true);
    return this.browser[clickMethod](elementId);
  }

  /**
   * {{> uncheckOption }}
   * Appium: not tested
   */
  async uncheckOption(field, context = null) {
    const clickMethod = this.browser.isMobile ? 'touchClick' : 'elementClick';
    const locateFn = prepareLocateFn.call(this, context);

    const res = await findCheckable.call(this, field, locateFn);

    assertElementExists(res, field, 'Checkable');
    const elem = usingFirstElement(res);
    const elementId = getElementId(elem);

    const isSelected = await this.browser.isElementSelected(elementId);
    if (!isSelected) return Promise.resolve(true);
    return this.browser[clickMethod](elementId);
  }

  /**
   * {{> grabTextFromAll }}
   *
   */
  async grabTextFromAll(locator) {
    const res = await this._locate(locator, true);
<<<<<<< HEAD
    const val = await forEachAsync(res, el => this.browser.getElementText(getElementId(el)));
    this.debugSection('GrabText', String(val));
    return val;
  }

  /**
   * {{> grabTextFrom }}
   *
   */
  async grabTextFrom(locator) {
    const texts = await this.grabTextFromAll(locator);
    assertElementExists(texts, locator);
    if (texts.length > 1) {
      this.debugSection('GrabText', `Using first element out of ${texts.length}`);
    }

    return texts[0];
  }

  /**
   * {{> grabHTMLFromAll }}
   *
   */
  async grabHTMLFromAll(locator) {
    const elems = await this._locate(locator, true);
    const html = await forEachAsync(elems, elem => elem.getHTML(false));
    this.debugSection('GrabHTML', String(html));
    return html;
=======
    assertElementExists(res, locator);
    let val;
    if (res.length > 1) {
      val = await forEachAsync(res, async el => this.browser.getElementText(getElementId(el)));
    } else {
      val = await this.browser.getElementText(getElementId(res[0]));
    }
    this.debugSection('Grab', val);
    return val;
>>>>>>> e5630e8f
  }

  /**
   * {{> grabHTMLFrom }}
   *
   */
  async grabHTMLFrom(locator) {
<<<<<<< HEAD
    const html = await this.grabHTMLFromAll(locator);
    assertElementExists(html);
    if (html.length > 1) {
      this.debugSection('GrabHTML', `Using first element out of ${html.length}`);
    }

    return html[0];
  }

  /**
   * {{> grabValueFromAll }}
   *
   */
  async grabValueFromAll(locator) {
    const res = await this._locate(locator, true);
    const val = await forEachAsync(res, el => el.getValue());
    this.debugSection('GrabValue', String(val));

    return val;
=======
    const elems = await this._locate(locator, true);
    assertElementExists(elems, locator);
    const values = await Promise.all(elems.map(elem => elem.getHTML(false)));
    this.debugSection('Grab', values);
    if (Array.isArray(values) && values.length === 1) {
      return values[0];
    }
    return values;
>>>>>>> e5630e8f
  }

  /**
   * {{> grabValueFrom }}
   *
   */
  async grabValueFrom(locator) {
    const values = await this.grabValueFromAll(locator);
    assertElementExists(values, locator);
    if (values.length > 1) {
      this.debugSection('GrabValue', `Using first element out of ${values.length}`);
    }

    return values[0];
  }

  /**
   * {{> grabCssPropertyFromAll }}
   */
  async grabCssPropertyFromAll(locator, cssProperty) {
    const res = await this._locate(locator, true);
<<<<<<< HEAD
    const val = await forEachAsync(res, async el => this.browser.getElementCSSValue(getElementId(el), cssProperty));
    this.debugSection('Grab', String(val));
    return val;
=======
    assertElementExists(res, locator);

    return forEachAsync(res, async el => el.getValue());
>>>>>>> e5630e8f
  }

  /**
   * {{> grabCssPropertyFrom }}
   */
  async grabCssPropertyFrom(locator, cssProperty) {
    const cssValues = await this.grabCssPropertyFromAll(locator, cssProperty);
    assertElementExists(cssValues, locator);

    if (cssValues.length > 1) {
      this.debugSection('GrabCSS', `Using first element out of ${cssValues.length}`);
    }

    return cssValues[0];
  }

  /**
   * {{> grabAttributeFromAll }}
   * Appium: can be used for apps only with several values ("contentDescription", "text", "className", "resourceId")
   */
  async grabAttributeFromAll(locator, attr) {
    const res = await this._locate(locator, true);
<<<<<<< HEAD
    const val = await forEachAsync(res, async el => el.getAttribute(attr));
    this.debugSection('GrabAttribute', String(val));
    return val;
=======
    assertElementExists(res, locator);
    return forEachAsync(res, async el => this.browser.getElementCSSValue(getElementId(el), cssProperty));
>>>>>>> e5630e8f
  }

  /**
   * {{> grabAttributeFrom }}
   * Appium: can be used for apps only with several values ("contentDescription", "text", "className", "resourceId")
   */
  async grabAttributeFrom(locator, attr) {
<<<<<<< HEAD
    const attrs = await this.grabAttributeFromAll(locator, attr);
    assertElementExists(attrs, locator);
    if (attrs.length > 1) {
      this.debugSection('GrabAttribute', `Using first element out of ${attrs.length}`);
    }

    return attrs[0];
=======
    const res = await this._locate(locator, true);
    assertElementExists(res, locator);
    return forEachAsync(res, async el => el.getAttribute(attr));
>>>>>>> e5630e8f
  }

  /**
   * {{> seeInTitle }}
   *
   */
  async seeInTitle(text) {
    const title = await this.browser.getTitle();
    return stringIncludes('web page title').assert(text, title);
  }

  /**
   * Checks that title is equal to provided one.
   *
   * ```js
   * I.seeTitleEquals('Test title.');
   * ```
   *
   * @param {string} text value to check.
   */
  async seeTitleEquals(text) {
    const title = await this.browser.getTitle();
    return assert.equal(title, text, `expected web page title to be ${text}, but found ${title}`);
  }

  /**
   * {{> dontSeeInTitle }}
   *
   */
  async dontSeeInTitle(text) {
    const title = await this.browser.getTitle();
    return stringIncludes('web page title').negate(text, title);
  }

  /**
   * {{> grabTitle }}
   *
   */
  async grabTitle() {
    const title = await this.browser.getTitle();
    this.debugSection('Title', title);
    return title;
  }

  /**
   * {{> see }}
   *
   * {{ react }}
   */
  async see(text, context = null) {
    return proceedSee.call(this, 'assert', text, context);
  }

  /**
   * {{> seeTextEquals }}
   */
  async seeTextEquals(text, context = null) {
    return proceedSee.call(this, 'assert', text, context, true);
  }

  /**
   * {{> dontSee }}
   *
   * {{ react }}
   */
  async dontSee(text, context = null) {
    return proceedSee.call(this, 'negate', text, context);
  }

  /**
   * {{> seeInField }}
   *
   */
  async seeInField(field, value) {
    return proceedSeeField.call(this, 'assert', field, value);
  }

  /**
   * {{> dontSeeInField }}
   *
   */
  async dontSeeInField(field, value) {
    return proceedSeeField.call(this, 'negate', field, value);
  }

  /**
   * {{> seeCheckboxIsChecked }}
   * Appium: not tested
   */
  async seeCheckboxIsChecked(field) {
    return proceedSeeCheckbox.call(this, 'assert', field);
  }

  /**
   * {{> dontSeeCheckboxIsChecked }}
   * Appium: not tested
   */
  async dontSeeCheckboxIsChecked(field) {
    return proceedSeeCheckbox.call(this, 'negate', field);
  }

  /**
   * {{> seeElement }}
   * {{ react }}
   *
   */
  async seeElement(locator) {
    const res = await this._locate(locator, true);
    assertElementExists(res, locator);
    const selected = await forEachAsync(res, async el => el.isDisplayed());
    return truth(`elements of ${locator}`, 'to be seen').assert(selected);
  }

  /**
   * {{> dontSeeElement }}
   * {{ react }}
   */
  async dontSeeElement(locator) {
    const res = await this._locate(locator, false);
    if (!res || res.length === 0) {
      return truth(`elements of ${locator}`, 'to be seen').negate(false);
    }
    const selected = await forEachAsync(res, async el => el.isDisplayed());
    return truth(`elements of ${locator}`, 'to be seen').negate(selected);
  }

  /**
   * {{> seeElementInDOM }}
   *
   */
  async seeElementInDOM(locator) {
    const res = await this.$$(withStrictLocator(locator));
    return empty('elements').negate(res);
  }

  /**
   * {{> dontSeeElementInDOM }}
   *
   */
  async dontSeeElementInDOM(locator) {
    const res = await this.$$(withStrictLocator(locator));
    return empty('elements').assert(res);
  }

  /**
   * {{> seeInSource }}
   *
   */
  async seeInSource(text) {
    const source = await this.browser.getPageSource();
    return stringIncludes('HTML source of a page').assert(text, source);
  }

  /**
   * {{> grabSource }}
   *
   */
  async grabSource() {
    return this.browser.getPageSource();
  }

  /**
   * Get JS log from browser. Log buffer is reset after each request.
   *
   * ```js
   * let logs = await I.grabBrowserLogs();
   * console.log(JSON.stringify(logs))
   * ```
   * @returns {Promise<string|undefined>}
   */
  async grabBrowserLogs() {
    if (this.browser.isW3C) {
      this.debug('Logs not awailable in W3C specification');
      return;
    }
    return this.browser.getLogs('browser');
  }

  /**
   * {{> grabCurrentUrl }}
   */
  async grabCurrentUrl() {
    const res = await this.browser.getUrl();
    this.debugSection('Url', res);
    return res;
  }

  /**
   * {{> dontSeeInSource }}
   */
  async dontSeeInSource(text) {
    const source = await this.browser.getPageSource();
    return stringIncludes('HTML source of a page').negate(text, source);
  }

  /**
   * {{> seeNumberOfElements }}
   * {{ react }}
   */
  async seeNumberOfElements(locator, num) {
    const res = await this._locate(locator);
    return assert.equal(res.length, num, `expected number of elements (${locator}) is ${num}, but found ${res.length}`);
  }

  /**
   * {{> seeNumberOfVisibleElements }}
   * {{ react }}
   */
  async seeNumberOfVisibleElements(locator, num) {
    const res = await this.grabNumberOfVisibleElements(locator);
    return assert.equal(res, num, `expected number of visible elements (${locator}) is ${num}, but found ${res}`);
  }

  /**
   * {{> seeCssPropertiesOnElements }}
   */
  async seeCssPropertiesOnElements(locator, cssProperties) {
    const res = await this._locate(locator);
    assertElementExists(res, locator);
    const elemAmount = res.length;

    let props = await forEachAsync(res, async (el) => {
      return forEachAsync(Object.keys(cssProperties), async (prop) => {
        const propValue = await this.browser.getElementCSSValue(getElementId(el), prop);
        if (isColorProperty(prop) && propValue && propValue.value) {
          return convertColorToRGBA(propValue.value);
        }
        return propValue;
      });
    });

    const cssPropertiesCamelCase = convertCssPropertiesToCamelCase(cssProperties);

    const values = Object.keys(cssPropertiesCamelCase).map(key => cssPropertiesCamelCase[key]);
    if (!Array.isArray(props)) props = [props];
    let chunked = chunkArray(props, values.length);
    chunked = chunked.filter((val) => {
      for (let i = 0; i < val.length; ++i) {
        if (val[i] !== values[i]) return false;
      }
      return true;
    });
    return assert.ok(
      chunked.length === elemAmount,
      `expected all elements (${locator}) to have CSS property ${JSON.stringify(cssProperties)}`,
    );
  }

  /**
   * {{> seeAttributesOnElements }}
   */
  async seeAttributesOnElements(locator, attributes) {
    const res = await this._locate(locator);
    assertElementExists(res, locator);
    const elemAmount = res.length;

    let attrs = await forEachAsync(res, async (el) => {
      return forEachAsync(Object.keys(attributes), async attr => el.getAttribute(attr));
    });

    const values = Object.keys(attributes).map(key => attributes[key]);
    if (!Array.isArray(attrs)) attrs = [attrs];
    let chunked = chunkArray(attrs, values.length);
    chunked = chunked.filter((val) => {
      for (let i = 0; i < val.length; ++i) {
        if (val[i] !== values[i]) return false;
      }
      return true;
    });
    return assert.ok(
      chunked.length === elemAmount,
      `expected all elements (${locator}) to have attributes ${JSON.stringify(attributes)}`,
    );
  }

  /**
   * {{> grabNumberOfVisibleElements }}
   */
  async grabNumberOfVisibleElements(locator) {
    const res = await this._locate(locator);

    let selected = await forEachAsync(res, async el => el.isDisplayed());
    if (!Array.isArray(selected)) selected = [selected];
    selected = selected.filter(val => val === true);
    return selected.length;
  }

  /**
   * {{> seeInCurrentUrl }}
   *
   */
  async seeInCurrentUrl(url) {
    const res = await this.browser.getUrl();
    return stringIncludes('url').assert(url, decodeUrl(res));
  }

  /**
   * {{> dontSeeInCurrentUrl }}
   *
   */
  async dontSeeInCurrentUrl(url) {
    const res = await this.browser.getUrl();
    return stringIncludes('url').negate(url, decodeUrl(res));
  }

  /**
   * {{> seeCurrentUrlEquals }}
   *
   */
  async seeCurrentUrlEquals(url) {
    const res = await this.browser.getUrl();
    return urlEquals(this.options.url).assert(url, decodeUrl(res));
  }

  /**
   * {{> dontSeeCurrentUrlEquals }}
   *
   */
  async dontSeeCurrentUrlEquals(url) {
    const res = await this.browser.getUrl();
    return urlEquals(this.options.url).negate(url, decodeUrl(res));
  }

  /**
   * {{> executeScript }}
   *
   *
   * Wraps [execute](http://webdriver.io/api/protocol/execute.html) command.
   */
  executeScript(fn) {
    return this.browser.execute.apply(this.browser, arguments);
  }

  /**
   * {{> executeAsyncScript }}
   *
   */
  executeAsyncScript(fn) {
    return this.browser.executeAsync.apply(this.browser, arguments);
  }

  /**
   * {{> scrollIntoView }}
   *
   */
  async scrollIntoView(locator, scrollIntoViewOptions) {
    const res = await this._locate(withStrictLocator(locator), true);
    assertElementExists(res);
    const elem = usingFirstElement(res);
    return elem.scrollIntoView(scrollIntoViewOptions);
  }

  /**
   * {{> scrollTo }}
   *
   */
  async scrollTo(locator, offsetX = 0, offsetY = 0) {
    if (typeof locator === 'number' && typeof offsetX === 'number') {
      offsetY = offsetX;
      offsetX = locator;
      locator = null;
    }

    if (locator) {
      const res = await this._locate(withStrictLocator(locator), true);
      assertElementExists(res);
      const elem = usingFirstElement(res);
      const elementId = getElementId(elem);
      if (this.browser.isMobile) return this.browser.touchScroll(offsetX, offsetY, elementId);
      const location = await elem.getLocation();
      assertElementExists(location, 'Failed to receive', 'location');
      /* eslint-disable prefer-arrow-callback */
      return this.browser.execute(function (x, y) { return window.scrollTo(x, y); }, location.x + offsetX, location.y + offsetY);
      /* eslint-enable */
    }

    if (this.browser.isMobile) return this.browser.touchScroll(locator, offsetX, offsetY);

    /* eslint-disable prefer-arrow-callback, comma-dangle */
    return this.browser.execute(function (x, y) { return window.scrollTo(x, y); }, offsetX, offsetY);
    /* eslint-enable */
  }

  /**
   * {{> moveCursorTo }}
   *
   */
  async moveCursorTo(locator, offsetX = 0, offsetY = 0) {
    const res = await this._locate(withStrictLocator(locator), true);
    assertElementExists(res, locator);
    const elem = usingFirstElement(res);
    return elem.moveTo(offsetX, offsetY);
  }

  /**
   * {{> saveScreenshot }}
   *
   */
  async saveScreenshot(fileName, fullPage = false) {
    const outputFile = screenshotOutputFolder(fileName);

    if (!fullPage) {
      this.debug(`Screenshot has been saved to ${outputFile}`);
      return this.browser.saveScreenshot(outputFile);
    }

    /* eslint-disable prefer-arrow-callback, comma-dangle, prefer-const */
    const originalWindowSize = await this.browser.getWindowSize();

    let { width, height } = await this.browser.execute(function () {
      return {
        height: document.body.scrollHeight,
        width: document.body.scrollWidth
      };
    }).then(res => res);

    if (height < 100) height = 500; // errors for very small height
    /* eslint-enable */

    await this.browser.setWindowSize(width, height);
    this.debug(`Screenshot has been saved to ${outputFile}, size: ${width}x${height}`);
    const buffer = await this.browser.saveScreenshot(outputFile);
    await this.browser.setWindowSize(originalWindowSize.width, originalWindowSize.height);
    return buffer;
  }


  /**
   * {{> setCookie }}
   *
   *
   * Uses Selenium's JSON [cookie
   * format](https://code.google.com/p/selenium/wiki/JsonWireProtocol#Cookie_JSON_Object).
   */
  async setCookie(cookie) {
    return this.browser.setCookies(cookie);
  }

  /**
   * {{> clearCookie }}
   *
   */
  async clearCookie(cookie) {
    return this.browser.deleteCookies(cookie);
  }

  /**
   * {{> seeCookie }}
   *
   */
  async seeCookie(name) {
    const cookie = await this.browser.getCookies([name]);
    return truth(`cookie ${name}`, 'to be set').assert(cookie);
  }

  /**
   * {{> dontSeeCookie }}
   *
   */
  async dontSeeCookie(name) {
    const cookie = await this.browser.getCookies([name]);
    return truth(`cookie ${name}`, 'to be set').negate(cookie);
  }

  /**
   * {{> grabCookie }}
   *
   */
  async grabCookie(name) {
    if (!name) return this.browser.getCookies();
    const cookie = await this.browser.getCookies([name]);
    this.debugSection('Cookie', JSON.stringify(cookie));
    return cookie[0];
  }

  /**
   * Accepts the active JavaScript native popup window, as created by window.alert|window.confirm|window.prompt.
   * Don't confuse popups with modal windows, as created by [various
   * libraries](http://jster.net/category/windows-modals-popups).
   */
  async acceptPopup() {
    return this.browser.getAlertText().then((res) => {
      if (res !== null) {
        return this.browser.acceptAlert();
      }
    });
  }

  /**
   * Dismisses the active JavaScript popup, as created by window.alert|window.confirm|window.prompt.
   *
   */
  async cancelPopup() {
    return this.browser.getAlertText().then((res) => {
      if (res !== null) {
        return this.browser.dismissAlert();
      }
    });
  }

  /**
   * Checks that the active JavaScript popup, as created by `window.alert|window.confirm|window.prompt`, contains the
   * given string.
   *
   * @param {string} text value to check.
   */
  async seeInPopup(text) {
    return this.browser.getAlertText().then((res) => {
      if (res === null) {
        throw new Error('Popup is not opened');
      }
      stringIncludes('text in popup').assert(text, res);
    });
  }

  /**
   * Grab the text within the popup. If no popup is visible then it will return null.
   *
   * ```js
   * await I.grabPopupText();
   * ```
   */
  async grabPopupText() {
    try {
      return await this.browser.getAlertText();
    } catch (err) {
      this.debugSection('Popup', 'Error getting text from popup');
    }
  }

  /**
   * {{> pressKeyDown }}
   */
  async pressKeyDown(key) {
    key = getNormalizedKey.call(this, key);
    if (!this.browser.isW3C) {
      return this.browser.sendKeys([key]);
    }
    return this.browser.performActions([{
      type: 'key',
      id: 'keyboard',
      actions: [{
        type: 'keyDown',
        value: key,
      }],
    }]);
  }

  /**
   * {{> pressKeyUp }}
   */
  async pressKeyUp(key) {
    key = getNormalizedKey.call(this, key);
    if (!this.browser.isW3C) {
      return this.browser.sendKeys([key]);
    }
    return this.browser.performActions([{
      type: 'key',
      id: 'keyboard',
      actions: [{
        type: 'keyUp',
        value: key,
      }],
    }]);
  }

  /**
   * {{> pressKeyWithKeyNormalization }}
   *
   * _Note:_ In case a text field or textarea is focused be aware that some browsers do not respect active modifier when combining modifier keys with other keys.
   */
  async pressKey(key) {
    const modifiers = [];
    if (Array.isArray(key)) {
      for (let k of key) {
        k = getNormalizedKey.call(this, k);
        if (isModifierKey(k)) {
          modifiers.push(k);
        } else {
          key = k;
          break;
        }
      }
    } else {
      key = getNormalizedKey.call(this, key);
    }
    for (const modifier of modifiers) {
      await this.pressKeyDown(modifier);
    }
    if (!this.browser.isW3C) {
      await this.browser.sendKeys([key]);
    } else {
      await this.browser.performActions([{
        type: 'key',
        id: 'keyboard',
        actions: [{
          type: 'keyDown',
          value: key,
        }, {
          type: 'keyUp',
          value: key,
        }],
      }]);
    }
    for (const modifier of modifiers) {
      await this.pressKeyUp(modifier);
    }
  }

  /**
   * {{> type }}
   * Type out given array of keys or a string of text
   */
  async type(keys) {
    if (Array.isArray(keys)) {
      await this.browser.keys(keys);
      return;
    }
    await this.browser.keys(keys.split(''));
  }

  /**
   * {{> resizeWindow }}
   * Appium: not tested in web, in apps doesn't work
   */
  async resizeWindow(width, height) {
    return this._resizeBrowserWindow(this.browser, width, height);
  }

  async _resizeBrowserWindow(browser, width, height) {
    if (width === 'maximize') {
      const size = await browser.maximizeWindow();
      this.debugSection('Window Size', size);
      return;
    }
    if (browser.isW3C) {
      return browser.setWindowRect(null, null, parseInt(width, 10), parseInt(height, 10));
    }
    return browser.setWindowSize(parseInt(width, 10), parseInt(height, 10));
  }

  async _resizeWindowIfNeeded(browser, windowSize) {
    if (this.isWeb && windowSize === 'maximize') {
      await this._resizeBrowserWindow(browser, 'maximize');
    } else if (this.isWeb && windowSize && windowSize.indexOf('x') > 0) {
      const dimensions = windowSize.split('x');
      await this._resizeBrowserWindow(browser, dimensions[0], dimensions[1]);
    }
  }

  /**
   * {{> dragAndDrop }}
   * Appium: not tested
   */
  async dragAndDrop(srcElement, destElement) {
    let sourceEl = await this._locate(srcElement);
    assertElementExists(sourceEl);
    sourceEl = usingFirstElement(sourceEl);

    let destEl = await this._locate(destElement);
    assertElementExists(destEl);
    destEl = usingFirstElement(destEl);

    return sourceEl.dragAndDrop(destEl);
  }

  /**
   * {{> dragSlider }}
   */
  async dragSlider(locator, offsetX = 0) {
    const browser = this.browser;
    await this.moveCursorTo(locator);

    // for chrome
    if (browser.isW3C) {
      return browser.performActions([
        { type: 'pointerDown', button: 0 },
        {
          type: 'pointerMove', origin: 'pointer', duration: 1000, x: offsetX, y: 0,
        },
        { type: 'pointerUp', button: 0 },
      ]);
    }

    await browser.buttonDown(0);
    await browser.moveToElement(null, offsetX, 0);
    await browser.buttonUp(0);
  }

  /**
   * Get all Window Handles.
   * Useful for referencing a specific handle when calling `I.switchToWindow(handle)`
   *
   * ```js
   * const windows = await I.grabAllWindowHandles();
   * ```
   */
  async grabAllWindowHandles() {
    return this.browser.getWindowHandles();
  }

  /**
   * Get the current Window Handle.
   * Useful for referencing it when calling `I.switchToWindow(handle)`
   *
   * ```js
   * const window = await I.grabCurrentWindowHandle();
   * ```
   */
  async grabCurrentWindowHandle() {
    return this.browser.getWindowHandle();
  }

  /**
   * Switch to the window with a specified handle.
   *
   * ```js
   * const windows = await I.grabAllWindowHandles();
   * // ... do something
   * await I.switchToWindow( windows[0] );
   *
   * const window = await I.grabCurrentWindowHandle();
   * // ... do something
   * await I.switchToWindow( window );
   * ```
   */
  async switchToWindow(window) {
    await this.browser.switchToWindow(window);
  }


  /**
   * Close all tabs except for the current one.
   *
   *
   * ```js
   * I.closeOtherTabs();
   * ```
   */
  async closeOtherTabs() {
    const handles = await this.browser.getWindowHandles();
    const currentHandle = await this.browser.getWindowHandle();
    const otherHandles = handles.filter(handle => handle !== currentHandle);

    await forEachAsync(otherHandles, async (handle) => {
      await this.browser.switchToWindow(handle);
      await this.browser.closeWindow();
    });
    await this.browser.switchToWindow(currentHandle);
  }

  /**
   * {{> wait }}
   *
   */
  async wait(sec) {
    return new Promise(resolve => setTimeout(resolve, sec * 1000));
  }

  /**
   * {{> waitForEnabled }}
   *
   */
  async waitForEnabled(locator, sec = null) {
    const aSec = sec || this.options.waitForTimeout;
    return this.browser.waitUntil(async () => {
      const res = await this.$$(withStrictLocator(locator));
      if (!res || res.length === 0) {
        return false;
      }
      const selected = await forEachAsync(res, async el => this.browser.isElementEnabled(getElementId(el)));
      if (Array.isArray(selected)) {
        return selected.filter(val => val === true).length > 0;
      }
      return selected;
    }, aSec * 1000, `element (${new Locator(locator)}) still not enabled after ${aSec} sec`);
  }

  /**
   * {{> waitForElement }}
   */
  async waitForElement(locator, sec = null) {
    const aSec = sec || this.options.waitForTimeout;
    return this.browser.waitUntil(async () => {
      const res = await this.$$(withStrictLocator(locator));
      return res && res.length;
    }, aSec * 1000, `element (${locator}) still not present on page after ${aSec} sec`);
  }

  /**
   * {{> waitForClickable }}
   */
  async waitForClickable(locator, waitTimeout) {
    waitTimeout = waitTimeout || this.options.waitForTimeout;
    let res = await this._locate(locator);
    res = usingFirstElement(res);
    assertElementExists(res, locator);

    return res.waitForClickable({
      timeout: waitTimeout * 1000,
      timeoutMsg: `element ${res.selector} still not clickable after ${waitTimeout} sec`,
    });
  }

  async waitUntilExists(locator, sec = null) {
    console.log(`waitUntilExists deprecated:
    * use 'waitForElement' to wait for element to be attached
    * use 'waitForDetached to wait for element to be removed'`);
    return this.waitForStalenessOf(locator, sec);
  }


  /**
   * {{> waitInUrl }}
   */
  async waitInUrl(urlPart, sec = null) {
    const client = this.browser;
    const aSec = sec || this.options.waitForTimeout;
    let currUrl = '';
    return client
      .waitUntil(function () {
        return this.getUrl().then((res) => {
          currUrl = decodeUrl(res);
          return currUrl.indexOf(urlPart) > -1;
        });
      }, aSec * 1000).catch((e) => {
        if (e.message.indexOf('timeout')) {
          throw new Error(`expected url to include ${urlPart}, but found ${currUrl}`);
        }
        throw e;
      });
  }

  /**
   * {{> waitUrlEquals }}
   */
  async waitUrlEquals(urlPart, sec = null) {
    const aSec = sec || this.options.waitForTimeout;
    const baseUrl = this.options.url;
    if (urlPart.indexOf('http') < 0) {
      urlPart = baseUrl + urlPart;
    }
    let currUrl = '';
    return this.browser.waitUntil(function () {
      return this.getUrl().then((res) => {
        currUrl = decodeUrl(res);
        return currUrl === urlPart;
      });
    }, aSec * 1000).catch((e) => {
      if (e.message.indexOf('timeout')) {
        throw new Error(`expected url to be ${urlPart}, but found ${currUrl}`);
      }
      throw e;
    });
  }

  /**
   * {{> waitForText }}
   *
   */
  async waitForText(text, sec = null, context = null) {
    const aSec = sec || this.options.waitForTimeout;
    const _context = context || this.root;
    return this.browser.waitUntil(
      async () => {
        const res = await this.$$(withStrictLocator.call(this, _context));
        if (!res || res.length === 0) return false;
        const selected = await forEachAsync(res, async el => this.browser.getElementText(getElementId(el)));
        if (Array.isArray(selected)) {
          return selected.filter(part => part.indexOf(text) >= 0).length > 0;
        }
        return selected.indexOf(text) >= 0;
      }, aSec * 1000,
      `element (${_context}) is not in DOM or there is no element(${_context}) with text "${text}" after ${aSec} sec`,
    );
  }

  /**
   * {{> waitForValue }}
   */
  async waitForValue(field, value, sec = null) {
    const client = this.browser;
    const aSec = sec || this.options.waitForTimeout;
    return client.waitUntil(
      async () => {
        const res = await findFields.call(this, field);
        if (!res || res.length === 0) return false;
        const selected = await forEachAsync(res, async el => el.getValue());
        if (Array.isArray(selected)) {
          return selected.filter(part => part.indexOf(value) >= 0).length > 0;
        }
        return selected.indexOf(value) >= 0;
      }, aSec * 1000,
      `element (${field}) is not in DOM or there is no element(${field}) with value "${value}" after ${aSec} sec`,
    );
  }

  /**
   * {{> waitForVisible }}
   *
   */
  async waitForVisible(locator, sec = null) {
    const aSec = sec || this.options.waitForTimeout;
    return this.browser.waitUntil(async () => {
      const res = await this.$$(withStrictLocator(locator));
      if (!res || res.length === 0) return false;
      const selected = await forEachAsync(res, async el => el.isDisplayed());
      if (Array.isArray(selected)) {
        return selected.filter(val => val === true).length > 0;
      }
      return selected;
    }, aSec * 1000, `element (${new Locator(locator)}) still not visible after ${aSec} sec`);
  }

  /**
   * {{> waitNumberOfVisibleElements }}
   */
  async waitNumberOfVisibleElements(locator, num, sec = null) {
    const aSec = sec || this.options.waitForTimeout;
    return this.browser.waitUntil(async () => {
      const res = await this.$$(withStrictLocator(locator));
      if (!res || res.length === 0) return false;
      let selected = await forEachAsync(res, async el => el.isDisplayed());

      if (!Array.isArray(selected)) selected = [selected];
      return selected.length === num;
    }, aSec * 1000, `The number of elements (${new Locator(locator)}) is not ${num} after ${aSec} sec`);
  }

  /**
   * {{> waitForInvisible }}
   *
   */
  async waitForInvisible(locator, sec = null) {
    const aSec = sec || this.options.waitForTimeout;
    return this.browser.waitUntil(async () => {
      const res = await this.$$(withStrictLocator(locator));
      if (!res || res.length === 0) return true;
      const selected = await forEachAsync(res, async el => el.isDisplayed());
      return !selected.length;
    }, aSec * 1000, `element (${new Locator(locator)}) still visible after ${aSec} sec`);
  }

  /**
   * {{> waitToHide }}
   *
   */
  async waitToHide(locator, sec = null) {
    return this.waitForInvisible(locator, sec);
  }

  async waitForStalenessOf(locator, sec = null) {
    console.log('waitForStalenessOf deprecated. Use waitForDetached instead');
    return this.waitForDetached(locator, sec);
  }

  /**
   * {{> waitForDetached }}
   *
   */
  async waitForDetached(locator, sec = null) {
    const aSec = sec || this.options.waitForTimeout;
    return this.browser.waitUntil(async () => {
      const res = await this.$$(withStrictLocator(locator));
      if (!res || res.length === 0) {
        return true;
      }
      return false;
    }, aSec * 1000, `element (${new Locator(locator)}) still on page after ${aSec} sec`);
  }

  /**
   * {{> waitForFunction }}
   *
   */
  async waitForFunction(fn, argsOrSec = null, sec = null) {
    let args = [];
    if (argsOrSec) {
      if (Array.isArray(argsOrSec)) {
        args = argsOrSec;
      } else if (typeof argsOrSec === 'number') {
        sec = argsOrSec;
      }
    }

    const aSec = sec || this.options.waitForTimeout;
    return this.browser.waitUntil(async () => this.browser.execute(fn, ...args), aSec * 1000);
  }

  /**
   * {{> waitUntil }}
   *
   */
  async waitUntil(fn, sec = null, timeoutMsg = null, interval = null) {
    const aSec = sec || this.options.waitForTimeout;
    const _interval = typeof interval === 'number' ? interval * 1000 : null;
    return this.browser.waitUntil(fn, aSec * 1000, timeoutMsg, _interval);
  }

  /**
   * {{> switchTo }}
   *
   */
  async switchTo(locator) {
    this.browser.isInsideFrame = true;
    if (Number.isInteger(locator)) {
      return this.browser.switchToFrame(locator);
    }
    if (!locator) {
      return this.browser.switchToFrame(null);
    }

    let res = await this._locate(locator, true);
    assertElementExists(res, locator);
    res = usingFirstElement(res);
    return this.browser.switchToFrame(res);
  }

  /**
   * Switch focus to a particular tab by its number. It waits tabs loading and then switch tab.
   *
   * ```js
   * I.switchToNextTab();
   * I.switchToNextTab(2);
   * ```
   *
   * @param {number} [num] (optional) number of tabs to switch forward, default: 1.
   * @param {number | null} [sec] (optional) time in seconds to wait.
   */
  async switchToNextTab(num = 1, sec = null) {
    const aSec = sec || this.options.waitForTimeout;
    let target;
    const current = await this.browser.getWindowHandle();
    await this.browser.waitUntil(async () => {
      await this.browser.getWindowHandles().then((handles) => {
        if (handles.indexOf(current) + num + 1 <= handles.length) {
          target = handles[handles.indexOf(current) + num];
        }
      });
      return target;
    }, aSec * 1000, `There is no ability to switch to next tab with offset ${num}`);
    return this.browser.switchToWindow(target);
  }

  /**
   * Switch focus to a particular tab by its number. It waits tabs loading and then switch tab.
   *
   * ```js
   * I.switchToPreviousTab();
   * I.switchToPreviousTab(2);
   * ```
   *
   * @param {number} [num] (optional) number of tabs to switch backward, default: 1.
   * @param {number?} [sec] (optional) time in seconds to wait.
   */
  async switchToPreviousTab(num = 1, sec = null) {
    const aSec = sec || this.options.waitForTimeout;
    const current = await this.browser.getWindowHandle();
    let target;
    await this.browser.waitUntil(async () => {
      await this.browser.getWindowHandles().then((handles) => {
        if (handles.indexOf(current) - num > -1) {
          target = handles[handles.indexOf(current) - num];
        }
      });
      return target;
    }, aSec * 1000, `There is no ability to switch to previous tab with offset ${num}`);
    return this.browser.switchToWindow(target);
  }

  /**
   * Close current tab.
   *
   * ```js
   * I.closeCurrentTab();
   * ```
   */
  async closeCurrentTab() {
    await this.browser.closeWindow();
    const handles = await this.browser.getWindowHandles();
    if (handles[0]) await this.browser.switchToWindow(handles[0]);
  }

  /**
   * Open new tab and switch to it.
   *
   * ```js
   * I.openNewTab();
   * ```
   */
  async openNewTab(url = 'about:blank', windowName = null) {
    const client = this.browser;
    const crypto = require('crypto');
    if (windowName == null) {
      windowName = crypto.randomBytes(32).toString('hex');
    }
    return client.newWindow(url, windowName);
  }

  /**
   * {{> grabNumberOfOpenTabs }}
   */
  async grabNumberOfOpenTabs() {
    const pages = await this.browser.getWindowHandles();
    this.debugSection('Tabs', `Total ${pages.length}`);
    return pages.length;
  }

  /**
   * {{> refreshPage }}
   */
  async refreshPage() {
    const client = this.browser;
    return client.refresh();
  }

  /**
   * {{> scrollPageToTop }}
   */
  scrollPageToTop() {
    const client = this.browser;
    /* eslint-disable prefer-arrow-callback */
    return client.execute(function () {
      window.scrollTo(0, 0);
    });
    /* eslint-enable */
  }

  /**
   * {{> scrollPageToBottom }}
   */
  scrollPageToBottom() {
    const client = this.browser;
    /* eslint-disable prefer-arrow-callback, comma-dangle */
    return client.execute(function () {
      const body = document.body;
      const html = document.documentElement;
      window.scrollTo(0, Math.max(
        body.scrollHeight, body.offsetHeight,
        html.clientHeight, html.scrollHeight, html.offsetHeight
      ));
    });
    /* eslint-enable */
  }

  /**
   * {{> grabPageScrollPosition }}
   */
  async grabPageScrollPosition() {
    /* eslint-disable comma-dangle */
    function getScrollPosition() {
      return {
        x: window.pageXOffset,
        y: window.pageYOffset
      };
    }
    /* eslint-enable comma-dangle */
    return this.executeScript(getScrollPosition);
  }

  /**
   * {{> setGeoLocation }}
   *
   */
  async setGeoLocation(latitude, longitude, altitude = null) {
    if (altitude) {
      return this.browser.setGeoLocation({ latitude, longitude });
    }
    return this.browser.setGeoLocation({ latitude, longitude, altitude });
  }

  /**
   * {{> grabGeoLocation }}
   *
   */
  async grabGeoLocation() {
    return this.browser.getGeoLocation();
  }

  /**
   * {{> grabElementBoundingRect }}
   */
  async grabElementBoundingRect(locator, prop) {
    const res = await this._locate(locator, true);
    assertElementExists(res, locator);
    const el = usingFirstElement(res);

    const rect = {
      ...await el.getLocation(),
      ...await el.getSize(),
    };
    if (prop) return rect[prop];
    return rect;
  }

  /**
   * Placeholder for ~ locator only test case write once run on both Appium and WebDriver.
   */
  runOnIOS(caps, fn) {
  }

  /**
   * Placeholder for ~ locator only test case write once run on both Appium and WebDriver.
   */
  runOnAndroid(caps, fn) {
  }

  /**
   * Placeholder for ~ locator only test case write once run on both Appium and WebDriver.
   */
  runInWeb(fn) {
    return fn();
  }
}

async function proceedSee(assertType, text, context, strict = false) {
  let description;
  if (!context) {
    if (this.context === webRoot) {
      context = this.context;
      description = 'web page';
    } else {
      description = `current context ${this.context}`;
      context = './/*';
    }
  } else {
    description = `element ${context}`;
  }

  const smartWaitEnabled = assertType === 'assert';

  const res = await this._locate(withStrictLocator(context), smartWaitEnabled);
  assertElementExists(res, context);

  const selected = await forEachAsync(res, async el => this.browser.getElementText(getElementId(el)));

  if (strict) {
    if (Array.isArray(selected) && selected.length !== 0) {
      return selected.map(elText => equals(description)[assertType](text, elText));
    }
    return equals(description)[assertType](text, selected);
  }
  return stringIncludes(description)[assertType](text, selected);
}

/**
 * Mimic Array.forEach() API, but with an async callback function.
 * Execute each callback on each array item serially. Useful when using WebDriver API.
 *
 * Added due because of problem with chrome driver when too many requests
 * are made simultaneously. https://bugs.chromium.org/p/chromedriver/issues/detail?id=2152#c9
 * @private
 * @param {Array} array Input array items to iterate over.
 * @param {Function} callback - Async function to excute on each array item.
 * @param {object} [options] - Configurable options.
 * @param {boolean} [options.expandArrayResults=true] - Flag to flat one dimension array results.
 * @return {Promise<Array>} - Array of values.
 */
async function forEachAsync(array, callback, options = { expandArrayResults: true }) {
  const {
    expandArrayResults = true,
  } = options;
  const inputArray = Array.isArray(array) ? array : [array];
  const values = [];
  for (let index = 0; index < inputArray.length; index++) {
    const res = await callback(inputArray[index], index, inputArray);

    if (Array.isArray(res) && expandArrayResults) {
      res.forEach(val => values.push(val));
    } else if (res) {
      values.push(res);
    }
  }
  return values;
}

/**
 * Mimic Array.filter() API, but with an async callback function.
 * Execute each callback on each array item serially. Useful when using WebDriver API.
 *
 * Added due because of problem with chrome driver when too many requests
 * are made simultaneously. https://bugs.chromium.org/p/chromedriver/issues/detail?id=2152#c9
 * @private
 * @param {Array} array - Input array items to iterate over.
 * @param {Function} callback - Async functin to excute on each array item.
 * @return {Promise<Array>} - Array of values.
 */
async function filterAsync(array, callback) {
  const inputArray = Array.isArray(array) ? array : [array];
  const values = [];
  for (let index = 0; index < inputArray.length; index++) {
    const res = await callback(inputArray[index], index, inputArray);
    const value = Array.isArray(res) ? res[0] : res;

    if (value) {
      values.push(inputArray[index]);
    }
  }
  return values;
}


async function findClickable(locator, locateFn) {
  locator = new Locator(locator);
  if (locator.isAccessibilityId() && !this.isWeb) return locateFn(locator, true);
  if (!locator.isFuzzy()) return locateFn(locator, true);

  let els;
  const literal = xpathLocator.literal(locator.value);

  els = await locateFn(Locator.clickable.narrow(literal));
  if (els.length) return els;

  els = await locateFn(Locator.clickable.wide(literal));
  if (els.length) return els;

  els = await locateFn(Locator.clickable.self(literal));
  if (els.length) return els;

  return locateFn(locator.value); // by css or xpath
}


async function findFields(locator) {
  locator = new Locator(locator);
  if (locator.isAccessibilityId() && !this.isWeb) return this._locate(locator, true);
  if (!locator.isFuzzy()) return this._locate(locator, true);

  const literal = xpathLocator.literal(locator.value);
  let els = await this._locate(Locator.field.labelEquals(literal));
  if (els.length) return els;

  els = await this._locate(Locator.field.labelContains(literal));
  if (els.length) return els;

  els = await this._locate(Locator.field.byName(literal));
  if (els.length) return els;
  return this._locate(locator.value); // by css or xpath
}

async function proceedSeeField(assertType, field, value) {
  const res = await findFields.call(this, field);
  assertElementExists(res, field, 'Field');
  const elem = usingFirstElement(res);
  const elemId = getElementId(elem);

  const proceedMultiple = async (fields) => {
    const fieldResults = toArray(await forEachAsync(fields, async (el) => {
      const elementId = getElementId(el);
      return this.browser.isW3C ? el.getValue() : this.browser.getElementAttribute(elementId, 'value');
    }));

    if (typeof value === 'boolean') {
      equals(`no. of items matching > 0: ${field}`)[assertType](value, !!fieldResults.length);
    } else {
      // Assert that results were found so the forEach assert does not silently pass
      equals(`no. of items matching > 0:  ${field}`)[assertType](true, !!fieldResults.length);
      fieldResults.forEach(val => stringIncludes(`fields by ${field}`)[assertType](value, val));
    }
  };

  const proceedSingle = el => this.browser.getElementAttribute(getElementId(el), 'value').then((res) => {
    if (res === null) {
      throw new Error(`Element ${el.selector} has no value attribute`);
    }
    stringIncludes(`fields by ${field}`)[assertType](value, res);
  });

  const filterBySelected = async elements => filterAsync(elements, async el => this.browser.isElementSelected(getElementId(el)));

  const filterSelectedByValue = async (elements, value) => {
    return filterAsync(elements, async (el) => {
      const elementId = getElementId(el);
      const currentValue = this.browser.isW3C ? await el.getValue() : await this.browser.getElementAttribute(elementId, 'value');
      const isSelected = await this.browser.isElementSelected(elementId);
      return currentValue === value && isSelected;
    });
  };

  const tag = await elem.getTagName();
  if (tag === 'select') {
    const subOptions = await this.browser.findElementsFromElement(elemId, 'css', 'option');

    if (value === '') {
      // Don't filter by value
      const selectedOptions = await filterBySelected(subOptions);
      return proceedMultiple(selectedOptions);
    }

    const options = await filterSelectedByValue(subOptions, value);
    return proceedMultiple(options);
  }

  if (tag === 'input') {
    const fieldType = await elem.getAttribute('type');

    if (fieldType === 'checkbox' || fieldType === 'radio') {
      if (typeof value === 'boolean') {
        // Support boolean values
        const options = await filterBySelected(res);
        return proceedMultiple(options);
      }

      const options = await filterSelectedByValue(res, value);
      return proceedMultiple(options);
    }
    return proceedSingle(elem);
  }
  return proceedSingle(elem);
}

function toArray(item) {
  if (!Array.isArray(item)) {
    return [item];
  }
  return item;
}

async function proceedSeeCheckbox(assertType, field) {
  const res = await findFields.call(this, field);
  assertElementExists(res, field, 'Field');

  const selected = await forEachAsync(res, async el => this.browser.isElementSelected(getElementId(el)));
  return truth(`checkable field "${field}"`, 'to be checked')[assertType](selected);
}

async function findCheckable(locator, locateFn) {
  let els;
  locator = new Locator(locator);

  if (locator.isAccessibilityId() && !this.isWeb) return locateFn(locator, true);
  if (!locator.isFuzzy()) return locateFn(locator, true);

  const literal = xpathLocator.literal(locator.value);
  els = await locateFn(Locator.checkable.byText(literal));
  if (els.length) return els;
  els = await locateFn(Locator.checkable.byName(literal));
  if (els.length) return els;

  return locateFn(locator.value); // by css or xpath
}

function withStrictLocator(locator) {
  locator = new Locator(locator);
  return locator.simplify();
}

function isFrameLocator(locator) {
  locator = new Locator(locator);
  if (locator.isFrame()) return locator.value;
  return false;
}

function assertElementExists(res, locator, prefix, suffix) {
  if (!res || res.length === 0) {
    throw new ElementNotFound(locator, prefix, suffix);
  }
}

function usingFirstElement(els) {
  if (els.length > 1) debug(`[Elements] Using first element out of ${els.length}`);
  return els[0];
}

function getElementId(el) {
  // W3C WebDriver web element identifier
  // https://w3c.github.io/webdriver/#dfn-web-element-identifier
  if (el['element-6066-11e4-a52e-4f735466cecf']) {
    return el['element-6066-11e4-a52e-4f735466cecf'];
  }
  // (deprecated) JsonWireProtocol identifier
  // https://github.com/SeleniumHQ/selenium/wiki/JsonWireProtocol#webelement-json-object
  if (el.ELEMENT) {
    return el.ELEMENT;
  }
  return null;
}

// List of known key values to unicode code points
// https://www.w3.org/TR/webdriver/#keyboard-actions
const keyUnicodeMap = {
  /* eslint-disable quote-props */
  'Unidentified': '\uE000',
  'Cancel': '\uE001',
  'Clear': '\uE005',
  'Help': '\uE002',
  'Pause': '\uE00B',
  'Backspace': '\uE003',
  'Return': '\uE006',
  'Enter': '\uE007',
  'Escape': '\uE00C',
  'Alt': '\uE00A',
  'AltLeft': '\uE00A',
  'AltRight': '\uE052',
  'Control': '\uE009',
  'ControlLeft': '\uE009',
  'ControlRight': '\uE051',
  'Meta': '\uE03D',
  'MetaLeft': '\uE03D',
  'MetaRight': '\uE053',
  'Shift': '\uE008',
  'ShiftLeft': '\uE008',
  'ShiftRight': '\uE050',
  'Space': '\uE00D',
  ' ': '\uE00D',
  'Tab': '\uE004',
  'Insert': '\uE016',
  'Delete': '\uE017',
  'End': '\uE010',
  'Home': '\uE011',
  'PageUp': '\uE00E',
  'PageDown': '\uE00F',
  'ArrowDown': '\uE015',
  'ArrowLeft': '\uE012',
  'ArrowRight': '\uE014',
  'ArrowUp': '\uE013',
  'F1': '\uE031',
  'F2': '\uE032',
  'F3': '\uE033',
  'F4': '\uE034',
  'F5': '\uE035',
  'F6': '\uE036',
  'F7': '\uE037',
  'F8': '\uE038',
  'F9': '\uE039',
  'F10': '\uE03A',
  'F11': '\uE03B',
  'F12': '\uE03C',
  'Numpad0': '\uE01A',
  'Numpad1': '\uE01B',
  'Numpad2': '\uE01C',
  'Numpad3': '\uE01D',
  'Numpad4': '\uE01E',
  'Numpad5': '\uE01F',
  'Numpad6': '\uE020',
  'Numpad7': '\uE021',
  'Numpad8': '\uE022',
  'Numpad9': '\uE023',
  'NumpadMultiply': '\uE024',
  'NumpadAdd': '\uE025',
  'NumpadSubtract': '\uE027',
  'NumpadDecimal': '\uE028',
  'NumpadDivide': '\uE029',
  'NumpadEnter': '\uE007',
  'NumpadInsert': '\uE05C', // 'Numpad0' alternate (when NumLock off)
  'NumpadDelete': '\uE05D', // 'NumpadDecimal' alternate (when NumLock off)
  'NumpadEnd': '\uE056', // 'Numpad1' alternate (when NumLock off)
  'NumpadHome': '\uE057', // 'Numpad7' alternate (when NumLock off)
  'NumpadPageDown': '\uE055', // 'Numpad3' alternate (when NumLock off)
  'NumpadPageUp': '\uE054', // 'Numpad9' alternate (when NumLock off)
  'NumpadArrowDown': '\uE05B', // 'Numpad2' alternate (when NumLock off)
  'NumpadArrowLeft': '\uE058', // 'Numpad4' alternate (when NumLock off)
  'NumpadArrowRight': '\uE05A', // 'Numpad6' alternate (when NumLock off)
  'NumpadArrowUp': '\uE059', // 'Numpad8' alternate (when NumLock off)
  'Comma': '\uE026', // ',' alias
  'Digit0': '0', // '0' alias
  'Digit1': '1', // '1' alias
  'Digit2': '2', // '2' alias
  'Digit3': '3', // '3' alias
  'Digit4': '4', // '4' alias
  'Digit5': '5', // '5' alias
  'Digit6': '6', // '6' alias
  'Digit7': '7', // '7' alias
  'Digit8': '8', // '8' alias
  'Digit9': '9', // '9' alias
  'Equal': '\uE019', // '=' alias
  'KeyA': 'a', // 'a' alias
  'KeyB': 'b', // 'b' alias
  'KeyC': 'c', // 'c' alias
  'KeyD': 'd', // 'd' alias
  'KeyE': 'e', // 'e' alias
  'KeyF': 'f', // 'f' alias
  'KeyG': 'g', // 'g' alias
  'KeyH': 'h', // 'h' alias
  'KeyI': 'i', // 'i' alias
  'KeyJ': 'j', // 'j' alias
  'KeyK': 'k', // 'k' alias
  'KeyL': 'l', // 'l' alias
  'KeyM': 'm', // 'm' alias
  'KeyN': 'n', // 'n' alias
  'KeyO': 'o', // 'o' alias
  'KeyP': 'p', // 'p' alias
  'KeyQ': 'q', // 'q' alias
  'KeyR': 'r', // 'r' alias
  'KeyS': 's', // 's' alias
  'KeyT': 't', // 't' alias
  'KeyU': 'u', // 'u' alias
  'KeyV': 'v', // 'v' alias
  'KeyW': 'w', // 'w' alias
  'KeyX': 'x', // 'x' alias
  'KeyY': 'y', // 'y' alias
  'KeyZ': 'z', // 'z' alias
  'Period': '.', // '.' alias
  'Semicolon': '\uE018', // ';' alias
  'Slash': '/', // '/' alias
  'ZenkakuHankaku': '\uE040',
  /* eslint-enable quote-props */
};

function convertKeyToRawKey(key) {
  if (Object.prototype.hasOwnProperty.call(keyUnicodeMap, key)) {
    return keyUnicodeMap[key];
  }
  // Key is raw key when no representative unicode code point for value
  return key;
}

function getNormalizedKey(key) {
  let normalizedKey = getNormalizedKeyAttributeValue(key);
  // Always use "left" modifier keys for non-W3C sessions,
  // as JsonWireProtocol does not support "right" modifier keys
  if (!this.browser.isW3C) {
    normalizedKey = normalizedKey.replace(/^(Alt|Control|Meta|Shift)Right$/, '$1');
  }
  if (key !== normalizedKey) {
    this.debugSection('Input', `Mapping key '${key}' to '${normalizedKey}'`);
  }
  return convertKeyToRawKey(normalizedKey);
}

const unicodeModifierKeys = modifierKeys.map(k => convertKeyToRawKey(k));
function isModifierKey(key) {
  return unicodeModifierKeys.includes(key);
}

function prepareLocateFn(context) {
  if (!context) return this._locate.bind(this);
  return (l) => {
    l = new Locator(l, 'css');
    return this._locate(context, true).then(async (res) => {
      assertElementExists(res, context, 'Context element');
      if (l.react) {
        return res[0].react$$(l.react, l.props || undefined);
      }
      return res[0].$$(l.simplify());
    });
  };
}

module.exports = WebDriver;<|MERGE_RESOLUTION|>--- conflicted
+++ resolved
@@ -941,7 +941,6 @@
    */
   async grabTextFromAll(locator) {
     const res = await this._locate(locator, true);
-<<<<<<< HEAD
     const val = await forEachAsync(res, el => this.browser.getElementText(getElementId(el)));
     this.debugSection('GrabText', String(val));
     return val;
@@ -970,17 +969,6 @@
     const html = await forEachAsync(elems, elem => elem.getHTML(false));
     this.debugSection('GrabHTML', String(html));
     return html;
-=======
-    assertElementExists(res, locator);
-    let val;
-    if (res.length > 1) {
-      val = await forEachAsync(res, async el => this.browser.getElementText(getElementId(el)));
-    } else {
-      val = await this.browser.getElementText(getElementId(res[0]));
-    }
-    this.debugSection('Grab', val);
-    return val;
->>>>>>> e5630e8f
   }
 
   /**
@@ -988,7 +976,6 @@
    *
    */
   async grabHTMLFrom(locator) {
-<<<<<<< HEAD
     const html = await this.grabHTMLFromAll(locator);
     assertElementExists(html);
     if (html.length > 1) {
@@ -1008,16 +995,6 @@
     this.debugSection('GrabValue', String(val));
 
     return val;
-=======
-    const elems = await this._locate(locator, true);
-    assertElementExists(elems, locator);
-    const values = await Promise.all(elems.map(elem => elem.getHTML(false)));
-    this.debugSection('Grab', values);
-    if (Array.isArray(values) && values.length === 1) {
-      return values[0];
-    }
-    return values;
->>>>>>> e5630e8f
   }
 
   /**
@@ -1039,15 +1016,9 @@
    */
   async grabCssPropertyFromAll(locator, cssProperty) {
     const res = await this._locate(locator, true);
-<<<<<<< HEAD
     const val = await forEachAsync(res, async el => this.browser.getElementCSSValue(getElementId(el), cssProperty));
     this.debugSection('Grab', String(val));
     return val;
-=======
-    assertElementExists(res, locator);
-
-    return forEachAsync(res, async el => el.getValue());
->>>>>>> e5630e8f
   }
 
   /**
@@ -1070,14 +1041,9 @@
    */
   async grabAttributeFromAll(locator, attr) {
     const res = await this._locate(locator, true);
-<<<<<<< HEAD
     const val = await forEachAsync(res, async el => el.getAttribute(attr));
     this.debugSection('GrabAttribute', String(val));
     return val;
-=======
-    assertElementExists(res, locator);
-    return forEachAsync(res, async el => this.browser.getElementCSSValue(getElementId(el), cssProperty));
->>>>>>> e5630e8f
   }
 
   /**
@@ -1085,19 +1051,12 @@
    * Appium: can be used for apps only with several values ("contentDescription", "text", "className", "resourceId")
    */
   async grabAttributeFrom(locator, attr) {
-<<<<<<< HEAD
     const attrs = await this.grabAttributeFromAll(locator, attr);
     assertElementExists(attrs, locator);
     if (attrs.length > 1) {
       this.debugSection('GrabAttribute', `Using first element out of ${attrs.length}`);
     }
-
     return attrs[0];
-=======
-    const res = await this._locate(locator, true);
-    assertElementExists(res, locator);
-    return forEachAsync(res, async el => el.getAttribute(attr));
->>>>>>> e5630e8f
   }
 
   /**
