let webdriverio;

const assert = require('assert');
const path = require('path');
const fs = require('fs');

const Helper = require('../helper');
const stringIncludes = require('../assert/include').includes;
const { urlEquals, equals } = require('../assert/equal');
const { debug } = require('../output');
const empty = require('../assert/empty').empty;
const truth = require('../assert/truth').truth;
const {
  xpathLocator,
  fileExists,
  decodeUrl,
  chunkArray,
  convertCssPropertiesToCamelCase,
  screenshotOutputFolder,
  getNormalizedKeyAttributeValue,
  modifierKeys,
} = require('../utils');
const {
  isColorProperty,
  convertColorToRGBA,
} = require('../colorUtils');
const ElementNotFound = require('./errors/ElementNotFound');
const ConnectionRefused = require('./errors/ConnectionRefused');
const Locator = require('../locator');

const SHADOW = 'shadow';
const webRoot = 'body';

let version;
/**
 * WebDriver helper which wraps [webdriverio](http://webdriver.io/) library to
 * manipulate browser using Selenium WebDriver or PhantomJS.
 *
 * WebDriver requires Selenium Server and ChromeDriver/GeckoDriver to be installed. Those tools can be easily installed via NPM. Please check [Testing with WebDriver](https://codecept.io/webdriver/#testing-with-webdriver) for more details.
 *
 * ### Configuration
 *
 * This helper should be configured in codecept.json or codecept.conf.js
 *
 * * `url`: base url of website to be tested.
 * * `basicAuth`: (optional) the basic authentication to pass to base url. Example: {username: 'username', password: 'password'}
 * * `browser`: browser in which to perform testing.
 * * `host`: (optional, default: localhost) - WebDriver host to connect.
 * * `port`: (optional, default: 4444) - WebDriver port to connect.
 * * `protocol`: (optional, default: http) - protocol for WebDriver server.
 * * `path`: (optional, default: /wd/hub) - path to WebDriver server,
 * * `restart`: (optional, default: true) - restart browser between tests.
 * * `smartWait`: (optional) **enables [SmartWait](http://codecept.io/acceptance/#smartwait)**; wait for additional milliseconds for element to appear. Enable for 5 secs: "smartWait": 5000.
 * * `disableScreenshots`: (optional, default: false) - don't save screenshots on failure.
 * * `fullPageScreenshots` (optional, default: false) - make full page screenshots on failure.
 * * `uniqueScreenshotNames`: (optional, default: false) - option to prevent screenshot override if you have scenarios with the same name in different suites.
 * * `keepBrowserState`: (optional, default: false) - keep browser state between tests when `restart` is set to false.
 * * `keepCookies`: (optional, default: false) - keep cookies between tests when `restart` set to false.
 * * `windowSize`: (optional) default window size. Set to `maximize` or a dimension in the format `640x480`.
 * * `waitForTimeout`: (optional, default: 1000) sets default wait time in *ms* for all `wait*` functions.
 * * `desiredCapabilities`: Selenium's [desired
 * capabilities](https://github.com/SeleniumHQ/selenium/wiki/DesiredCapabilities).
 * * `manualStart`: (optional, default: false) - do not start browser before a test, start it manually inside a helper
 * with `this.helpers["WebDriver"]._startBrowser()`.
 * * `timeouts`: [WebDriver timeouts](http://webdriver.io/docs/timeouts.html) defined as hash.
 *
 * Example:
 *
 * ```js
 * {
 *    helpers: {
 *      WebDriver : {
 *        smartWait: 5000,
 *        browser: "chrome",
 *        restart: false,
 *        windowSize: "maximize",
 *        timeouts: {
 *          "script": 60000,
 *          "page load": 10000
 *        }
 *      }
 *    }
 * }
 * ```
 *
 * Example with basic authentication
 * ```js
 * {
 *    helpers: {
 *      WebDriver : {
 *        smartWait: 5000,
 *        browser: "chrome",
 *        basicAuth: {username: 'username', password: 'password'},
 *        restart: false,
 *        windowSize: "maximize",
 *        timeouts: {
 *          "script": 60000,
 *          "page load": 10000
 *        }
 *      }
 *    }
 * }
 * ```
 *
 * Additional configuration params can be used from [webdriverio
 * website](http://webdriver.io/guide/getstarted/configuration.html).
 *
 * ### Headless Chrome
 *
 * ```js
 * {
 *    helpers: {
 *      WebDriver : {
 *        url: "http://localhost",
 *        browser: "chrome",
 *        desiredCapabilities: {
 *          chromeOptions: {
 *            args: [ "--headless", "--disable-gpu", "--no-sandbox" ]
 *          }
 *        }
 *      }
 *    }
 * }
 * ```
 *
 * ### Internet Explorer
 *
 * Additional configuration params can be used from [IE options](https://seleniumhq.github.io/selenium/docs/api/rb/Selenium/WebDriver/IE/Options.html)
 *
 * ```js
 * {
 *    helpers: {
 *      WebDriver : {
 *        url: "http://localhost",
 *        browser: "internet explorer",
 *        desiredCapabilities: {
 *          ieOptions: {
 *            "ie.browserCommandLineSwitches": "-private",
 *            "ie.usePerProcessProxy": true,
 *            "ie.ensureCleanSession": true,
 *          }
 *        }
 *      }
 *    }
 * }
 * ```
 *
 * ### Selenoid Options
 *
 * [Selenoid](https://aerokube.com/selenoid/latest/) is a modern way to run Selenium inside Docker containers.
 * Selenoid is easy to set up and provides more features than original Selenium Server. Use `selenoidOptions` to set Selenoid capabilities
 *
 * ```js
 * {
 *    helpers: {
 *      WebDriver : {
 *        url: "http://localhost",
 *        browser: "chrome",
 *        desiredCapabilities: {
 *          selenoidOptions: {
 *            enableVNC: true,
 *          }
 *        }
 *      }
 *    }
 * }
 * ```
 *
 * ### Connect Through proxy
 *
 * CodeceptJS also provides flexible options when you want to execute tests to Selenium servers through proxy. You will
 * need to update the `helpers.WebDriver.capabilities.proxy` key.
 *
 * ```js
 * {
 *     helpers: {
 *         WebDriver: {
 *             capabilities: {
 *                 proxy: {
 *                     "proxyType": "manual|pac",
 *                     "proxyAutoconfigUrl": "URL TO PAC FILE",
 *                     "httpProxy": "PROXY SERVER",
 *                     "sslProxy": "PROXY SERVER",
 *                     "ftpProxy": "PROXY SERVER",
 *                     "socksProxy": "PROXY SERVER",
 *                     "socksUsername": "USERNAME",
 *                     "socksPassword": "PASSWORD",
 *                     "noProxy": "BYPASS ADDRESSES"
 *                 }
 *             }
 *         }
 *     }
 * }
 * ```
 * For example,
 *
 * ```js
 * {
 *     helpers: {
 *         WebDriver: {
 *             capabilities: {
 *                 proxy: {
 *                     "proxyType": "manual",
 *                     "httpProxy": "http://corporate.proxy:8080",
 *                     "socksUsername": "codeceptjs",
 *                     "socksPassword": "secret",
 *                     "noProxy": "127.0.0.1,localhost"
 *                 }
 *             }
 *         }
 *     }
 * }
 * ```
 *
 * Please refer to [Selenium - Proxy Object](https://github.com/SeleniumHQ/selenium/wiki/DesiredCapabilities) for more
 * information.
 *
 * ### Cloud Providers
 *
 * WebDriver makes it possible to execute tests against services like `Sauce Labs` `BrowserStack` `TestingBot`
 * Check out their documentation on [available parameters](http://webdriver.io/guide/usage/cloudservices.html)
 *
 * Connecting to `BrowserStack` and `Sauce Labs` is simple. All you need to do
 * is set the `user` and `key` parameters. WebDriver automatically know which
 * service provider to connect to.
 *
 * ```js
 * {
 *     helpers:{
 *         WebDriver: {
 *             url: "YOUR_DESIRED_HOST",
 *             user: "YOUR_BROWSERSTACK_USER",
 *             key: "YOUR_BROWSERSTACK_KEY",
 *             capabilities: {
 *                 "browserName": "chrome",
 *
 *                 // only set this if you're using BrowserStackLocal to test a local domain
 *                 // "browserstack.local": true,
 *
 *                 // set this option to tell browserstack to provide addition debugging info
 *                 // "browserstack.debug": true,
 *             }
 *         }
 *     }
 * }
 * ```
 *
 * #### SauceLabs
 *
 * SauceLabs can be configured via wdio service, which should be installed additionally:
 *
 * ```
 * npm i @wdio/sauce-service --save
 * ```
 *
 * It is important to make sure it is compatible with current webdriverio version.
 *
 * Enable `wdio` plugin in plugins list and add `sauce` service:
 *
 * ```js
 * plugins: {
 *    wdio: {
  *       enabled: true,
 *        services: ['sauce'],
 *        user: ... ,// saucelabs username
 *        key: ... // saucelabs api key
 *        // additional config, from sauce service
 *    }
 * }
 * ```
 *
 * See [complete reference on webdriver.io](https://webdriver.io/docs/sauce-service.html).
 *
 * > Alternatively, use [codeceptjs-saucehelper](https://github.com/puneet0191/codeceptjs-saucehelper/) for better reporting.
 *
 * #### BrowserStack
 *
 * BrowserStack can be configured via wdio service, which should be installed additionally:
 *
 * ```
 * npm i @wdio/browserstack-service --save
 * ```
 *
 * It is important to make sure it is compatible with current webdriverio version.
 *
 * Enable `wdio` plugin in plugins list and add `browserstack` service:
 *
 * ```js
 * plugins: {
 *    wdio: {
  *       enabled: true,
 *        services: ['browserstack'],
 *        user: ... ,// browserstack username
 *        key: ... // browserstack api key
 *        // additional config, from browserstack service
 *    }
 * }
 * ```
 *
 * See [complete reference on webdriver.io](https://webdriver.io/docs/browserstack-service.html).
 *
 * > Alternatively, use [codeceptjs-bshelper](https://github.com/PeterNgTr/codeceptjs-bshelper) for better reporting.
 *
 * #### TestingBot
 *
 * > **Recommended**: use official [TestingBot Helper](https://github.com/testingbot/codeceptjs-tbhelper).
 *
 * Alternatively, TestingBot can be configured via wdio service, which should be installed additionally:
 *
 * ```
 * npm i @wdio/testingbot-service --save
 * ```
 *
 * It is important to make sure it is compatible with current webdriverio version.
 *
 * Enable `wdio` plugin in plugins list and add `testingbot` service:
 *
 * ```js
 * plugins: {
 *   wdio: {
 *       enabled: true,
 *       services: ['testingbot'],
 *       user: ... ,// testingbot key
 *       key: ... // testingbot secret
 *       // additional config, from testingbot service
 *   }
 * }
 * ```
 *
 * See [complete reference on webdriver.io](https://webdriver.io/docs/testingbot-service.html).
 *
 * #### Applitools
 *
 * Visual testing via Applitools service
 *
 * > Use [CodeceptJS Applitools Helper](https://github.com/PeterNgTr/codeceptjs-applitoolshelper) with Applitools wdio service.
 *
 *
 * ### Multiremote Capabilities
 *
 * This is a work in progress but you can control two browsers at a time right out of the box.
 * Individual control is something that is planned for a later version.
 *
 * Here is the [webdriverio docs](http://webdriver.io/guide/usage/multiremote.html) on the subject
 *
 * ```js
 * {
 *     helpers: {
 *         WebDriver: {
 *             "multiremote": {
 *                 "MyChrome": {
 *                     "desiredCapabilities": {
 *                         "browserName": "chrome"
 *                      }
 *                 },
 *                 "MyFirefox": {
 *                    "desiredCapabilities": {
 *                        "browserName": "firefox"
 *                    }
 *                 }
 *             }
 *         }
 *     }
 * }
 * ```
 *
 * ## Access From Helpers
 *
 * Receive a WebDriver client from a custom helper by accessing `browser` property:
 *
 * ```js
 * const { WebDriver } = this.helpers;
 * const browser = WebDriver.browser
 * ```
 *
 * ## Methods
 */
class WebDriver extends Helper {
  constructor(config) {
    super(config);
    webdriverio = require('webdriverio');

    try {
      version = JSON.parse(fs.readFileSync(path.join(require.resolve('webdriverio'), '/../../', 'package.json')).toString()).version;
    } catch (err) {
      this.debug('Can\'t detect webdriverio version, assuming webdriverio v6 is used');
    }

    if (isWebDriver5()) {
      console.log('DEPRECATION NOTICE:');
      console.log('You are using webdriverio v5. It is recommended to update to webdriverio@6.\nSupport of webdriverio v5 is deprecated and will be removed in CodeceptJS 3.0\n');
    }
    // set defaults
    this.root = webRoot;
    this.isWeb = true;
    this.isRunning = false;
    this.sessionWindows = {};
    this.activeSessionName = '';

    this._setConfig(config);

    Locator.addFilter((locator, result) => {
      if (typeof locator === 'string' && locator.indexOf('~') === 0) {
        // accessibility locator
        if (this.isWeb) {
          result.value = `[aria-label="${locator.slice(1)}"]`;
          result.type = 'css';
          result.output = `aria-label=${locator.slice(1)}`;
        }
      }
    });
  }

  _validateConfig(config) {
    const defaults = {
      logLevel: 'silent',
      path: '/wd/hub',
      // codeceptjs
      remoteFileUpload: true,
      smartWait: 0,
      waitForTimeout: 1000, // ms
      capabilities: {},
      restart: true,
      uniqueScreenshotNames: false,
      disableScreenshots: false,
      fullPageScreenshots: false,
      manualStart: false,
      keepCookies: false,
      keepBrowserState: false,
      deprecationWarnings: false,
    };

    // override defaults with config
    config = Object.assign(defaults, config);

    if (typeof config.host !== 'undefined') config.hostname = config.host; // webdriverio spec
    config.baseUrl = config.url || config.baseUrl;
    if (config.desiredCapabilities && Object.keys(config.desiredCapabilities).length) {
      config.capabilities = config.desiredCapabilities;
    }
    config.capabilities.browserName = config.browser || config.capabilities.browserName;
    if (config.capabilities.chromeOptions) {
      config.capabilities['goog:chromeOptions'] = config.capabilities.chromeOptions;
      delete config.capabilities.chromeOptions;
    }
    if (config.capabilities.firefoxOptions) {
      config.capabilities['moz:firefoxOptions'] = config.capabilities.firefoxOptions;
      delete config.capabilities.firefoxOptions;
    }
    if (config.capabilities.ieOptions) {
      config.capabilities['se:ieOptions'] = config.capabilities.ieOptions;
      delete config.capabilities.ieOptions;
    }
    if (config.capabilities.selenoidOptions) {
      config.capabilities['selenoid:options'] = config.capabilities.selenoidOptions;
      delete config.capabilities.selenoidOptions;
    }

    config.waitForTimeout /= 1000; // convert to seconds

    if (!config.capabilities.platformName && (!config.url || !config.browser)) {
      throw new Error(`
        WebDriver requires at url and browser to be set.
        Check your codeceptjs config file to ensure these are set properly
          {
            "helpers": {
              "WebDriver": {
                "url": "YOUR_HOST"
                "browser": "YOUR_PREFERRED_TESTING_BROWSER"
              }
            }
          }
      `);
    }

    return config;
  }

  static _checkRequirements() {
    try {
      require('webdriverio');
    } catch (e) {
      return ['webdriverio@^5.2.2'];
    }
  }

  static _config() {
    return [{
      name: 'url',
      message: 'Base url of site to be tested',
      default: 'http://localhost',
    }, {
      name: 'browser',
      message: 'Browser in which testing will be performed',
      default: 'chrome',
    }];
  }

  _beforeSuite() {
    if (!this.options.restart && !this.options.manualStart && !this.isRunning) {
      this.debugSection('Session', 'Starting singleton browser session');
      return this._startBrowser();
    }
  }

  async _startBrowser() {
    try {
      if (this.options.multiremote) {
        this.browser = await webdriverio.multiremote(this.options.multiremote);
      } else {
        // remove non w3c capabilities
        delete this.options.capabilities.protocol;
        delete this.options.capabilities.hostname;
        delete this.options.capabilities.port;
        delete this.options.capabilities.path;
        this.browser = await webdriverio.remote(this.options);
      }
    } catch (err) {
      if (err.toString().indexOf('ECONNREFUSED')) {
        throw new ConnectionRefused(err);
      }
      throw err;
    }

    this.isRunning = true;
    if (this.options.timeouts && this.isWeb) {
      await this.defineTimeout(this.options.timeouts);
    }

    await this._resizeWindowIfNeeded(this.browser, this.options.windowSize);

    this.$$ = this.browser.$$.bind(this.browser);
    return this.browser;
  }

  async _stopBrowser() {
    if (this.browser && this.isRunning) await this.browser.deleteSession();
  }

  async _before() {
    this.context = this.root;
    if (this.options.restart && !this.options.manualStart) return this._startBrowser();
    if (!this.isRunning && !this.options.manualStart) return this._startBrowser();
    this.$$ = this.browser.$$.bind(this.browser);
    return this.browser;
  }

  async _after() {
    if (!this.isRunning) return;
    if (this.options.restart) {
      this.isRunning = false;
      return this.browser.deleteSession();
    }
    if (this.browser.isInsideFrame) await this.browser.switchToFrame(null);

    if (this.options.keepBrowserState) return;

    if (!this.options.keepCookies && this.options.capabilities.browserName) {
      this.debugSection('Session', 'cleaning cookies and localStorage');
      await this.browser.deleteCookies();
    }
    await this.browser.execute('localStorage.clear();').catch((err) => {
      if (!(err.message.indexOf("Storage is disabled inside 'data:' URLs.") > -1)) throw err;
    });
    await this.closeOtherTabs();
    return this.browser;
  }

  _afterSuite() {
  }

  _finishTest() {
    if (!this.options.restart && this.isRunning) return this._stopBrowser();
  }

  _session() {
    const defaultSession = this.browser;
    return {
      start: async (sessionName, opts) => {
        // opts.disableScreenshots = true; // screenshots cant be saved as session will be already closed
        opts = this._validateConfig(Object.assign(this.options, opts));
        this.debugSection('New Browser', JSON.stringify(opts));
        const browser = await webdriverio.remote(opts);
        this.activeSessionName = sessionName;
        if (opts.timeouts && this.isWeb) {
          await this._defineBrowserTimeout(browser, opts.timeouts);
        }

        await this._resizeWindowIfNeeded(browser, opts.windowSize);

        return browser;
      },
      stop: async (browser) => {
        if (!browser) return;
        return browser.deleteSession();
      },
      loadVars: async (browser) => {
        if (this.context !== this.root) throw new Error('Can\'t start session inside within block');
        this.browser = browser;
        this.$$ = this.browser.$$.bind(this.browser);
        this.sessionWindows[this.activeSessionName] = browser;
      },
      restoreVars: async (session) => {
        if (!session) {
          this.activeSessionName = '';
        }
        this.browser = defaultSession;
        this.$$ = this.browser.$$.bind(this.browser);
      },
    };
  }

  /**
  * Use [webdriverio](https://webdriver.io/docs/api.html) API inside a test.
  *
  * First argument is a description of an action.
  * Second argument is async function that gets this helper as parameter.
  *
  * { [`browser`](https://webdriver.io/docs/api.html)) } object from WebDriver API is available.
  *
  * ```js
  * I.useWebDriverTo('open multiple windows', async ({ browser }) {
  *    // create new window
  *    await browser.newWindow('https://webdriver.io');
  * });
  * ```
  *
  * @param {string} description used to show in logs.
  * @param {function} fn async functuion that executed with WebDriver helper as argument
  */
  useWebDriverTo(description, fn) {
    return this._useTo(...arguments);
  }

  async _failed() {
    if (this.context !== this.root) await this._withinEnd();
  }

  async _withinBegin(locator) {
    const frame = isFrameLocator(locator);
    if (frame) {
      this.browser.isInsideFrame = true;
      if (Array.isArray(frame)) {
        // this.switchTo(null);
        await forEachAsync(frame, async f => this.switchTo(f));
        return;
      }
      await this.switchTo(frame);
      return;
    }
    this.context = locator;

    let res = await this.browser.$$(withStrictLocator(locator));
    assertElementExists(res, locator);
    res = usingFirstElement(res);
    this.context = res.selector;
    this.$$ = res.$$.bind(res);
  }

  async _withinEnd() {
    if (this.browser.isInsideFrame) {
      this.browser.isInsideFrame = false;
      return this.switchTo(null);
    }
    this.context = this.root;
    this.$$ = this.browser.$$.bind(this.browser);
  }

  /**
   * Check if locator is type of "Shadow"
   *
   * @param {object} locator
   */
  _isShadowLocator(locator) {
    return locator.type === SHADOW || locator[SHADOW];
  }

  /**
   * Locate Element within the Shadow Dom
   *
   * @param {object} locator
   */
  async _locateShadow(locator) {
    const shadow = locator.value ? locator.value : locator[SHADOW];
    const shadowSequence = [];
    let elements;

    if (!Array.isArray(shadow)) {
      throw new Error(`Shadow '${shadow}' should be defined as an Array of elements.`);
    }

    // traverse through the Shadow locators in sequence
    for (let index = 0; index < shadow.length; index++) {
      const shadowElement = shadow[index];
      shadowSequence.push(shadowElement);

      if (!elements) {
        elements = await (this.browser.$$(shadowElement));
      } else if (Array.isArray(elements)) {
        elements = await elements[0].shadow$$(shadowElement);
      } else if (elements) {
        elements = await elements.shadow$$(shadowElement);
      }

      if (!elements || !elements[0]) {
        throw new Error(`Shadow Element '${shadowElement}' is not found. It is possible the element is incorrect or elements sequence is incorrect. Please verify the sequence '${shadowSequence.join('>')}' is correctly chained.`);
      }
    }

    this.debugSection('Elements', `Found ${elements.length} '${SHADOW}' elements`);

    return elements;
  }

  /**
   * Smart Wait to locate an element
   *
   * @param {object} locator
   */
  async _smartWait(locator) {
    this.debugSection(`SmartWait (${this.options.smartWait}ms)`, `Locating ${locator} in ${this.options.smartWait}`);
    await this.defineTimeout({ implicit: this.options.smartWait });
  }

  /**
   * Get elements by different locator types, including strict locator.
   * Should be used in custom helpers:
   *
   * ```js
   * this.helpers['WebDriver']._locate({name: 'password'}).then //...
   * ```
   *
   *
   * @param {CodeceptJS.LocatorOrString} locator element located by CSS|XPath|strict locator.
   */
  async _locate(locator, smartWait = false) {
    if (require('../store').debugMode) smartWait = false;

    // special locator type for Shadow DOM
    if (this._isShadowLocator(locator)) {
      if (!this.options.smartWait || !smartWait) {
        const els = await this._locateShadow(locator);
        return els;
      }

      const els = await this._locateShadow(locator);
      return els;
    }

    // special locator type for React
    if (locator.react) {
      const els = await this.browser.react$$(locator.react, locator.props || undefined, locator.state || undefined);
      this.debugSection('Elements', `Found ${els.length} react components`);
      return els;
    }

    if (!this.options.smartWait || !smartWait) {
      const els = await this.$$(withStrictLocator(locator));
      return els;
    }

    await this._smartWait(locator);

    const els = await this.$$(withStrictLocator(locator));
    await this.defineTimeout({ implicit: 0 });
    return els;
  }

  /**
   * Find a checkbox by providing human readable text:
   *
   * ```js
   * this.helpers['WebDriver']._locateCheckable('I agree with terms and conditions').then // ...
   * ```
   *
   * @param {CodeceptJS.LocatorOrString} locator element located by CSS|XPath|strict locator.
   */
  async _locateCheckable(locator) {
    return findCheckable.call(this, locator, this.$$.bind(this)).then(res => res);
  }

  /**
   * Find a clickable element by providing human readable text:
   *
   * ```js
   * const els = await this.helpers.WebDriver._locateClickable('Next page');
   * const els = await this.helpers.WebDriver._locateClickable('Next page', '.pages');
   * ```
   *
   * @param {CodeceptJS.LocatorOrString} locator element located by CSS|XPath|strict locator.
   */
  async _locateClickable(locator, context) {
    const locateFn = prepareLocateFn.call(this, context);
    return findClickable.call(this, locator, locateFn);
  }

  /**
   * Find field elements by providing human readable text:
   *
   * ```js
   * this.helpers['WebDriver']._locateFields('Your email').then // ...
   * ```
   *
   * @param {CodeceptJS.LocatorOrString} locator element located by CSS|XPath|strict locator.
   */
  async _locateFields(locator) {
    return findFields.call(this, locator).then(res => res);
  }

  /**
   * Set [WebDriver timeouts](https://webdriver.io/docs/timeouts.html) in realtime.
   *
   * Timeouts are expected to be passed as object:
   *
   * ```js
   * I.defineTimeout({ script: 5000 });
   * I.defineTimeout({ implicit: 10000, pageLoad: 10000, script: 5000 });
   * ```
   *
   * @param {WebdriverIO.Timeouts} timeouts WebDriver timeouts object.
   */
  defineTimeout(timeouts) {
    return this._defineBrowserTimeout(this.browser, timeouts);
  }

  _defineBrowserTimeout(browser, timeouts) {
    return browser.setTimeout(timeouts);
  }

  /**
   * {{> amOnPage }}
   *
   */
  amOnPage(url) {
    let split_url;
    if (this.config.basicAuth) {
      if (url.startsWith('/')) {
        url = this.config.url + url;
      }
      split_url = url.split('//');
      url = `${split_url[0]}//${this.config.basicAuth.username}:${this.config.basicAuth.password}@${split_url[1]}`;
    }
    return this.browser.url(url);
  }

  /**
   * {{> click }}
   *
   * {{ react }}
   */
  async click(locator, context = null) {
    const clickMethod = this.browser.isMobile ? 'touchClick' : 'elementClick';
    const locateFn = prepareLocateFn.call(this, context);

    const res = await findClickable.call(this, locator, locateFn);
    if (context) {
      assertElementExists(res, locator, 'Clickable element', `was not found inside element ${new Locator(context)}`);
    } else {
      assertElementExists(res, locator, 'Clickable element');
    }
    const elem = usingFirstElement(res);
    return this.browser[clickMethod](getElementId(elem));
  }

  /**
   * {{> forceClick }}
   *
   * {{ react }}
   */
  async forceClick(locator, context = null) {
    const locateFn = prepareLocateFn.call(this, context);

    const res = await findClickable.call(this, locator, locateFn);
    if (context) {
      assertElementExists(res, locator, 'Clickable element', `was not found inside element ${new Locator(context)}`);
    } else {
      assertElementExists(res, locator, 'Clickable element');
    }
    const elem = usingFirstElement(res);

    return this.executeScript((el) => {
      if (document.activeElement instanceof HTMLElement) {
        document.activeElement.blur();
      }
      const event = document.createEvent('MouseEvent');
      event.initEvent('click', true, true);
      return el.dispatchEvent(event);
    }, elem);
  }

  /**
   * {{> doubleClick }}
   *
   * {{ react }}
   */
  async doubleClick(locator, context = null) {
    const locateFn = prepareLocateFn.call(this, context);

    const res = await findClickable.call(this, locator, locateFn);
    if (context) {
      assertElementExists(res, locator, 'Clickable element', `was not found inside element ${new Locator(context)}`);
    } else {
      assertElementExists(res, locator, 'Clickable element');
    }

    const elem = usingFirstElement(res);
    return elem.doubleClick();
  }

  /**
   * {{> rightClick }}
   *
   * {{ react }}
   */
  async rightClick(locator, context) {
    const locateFn = prepareLocateFn.call(this, context);

    const res = await findClickable.call(this, locator, locateFn);
    if (context) {
      assertElementExists(res, locator, 'Clickable element', `was not found inside element ${new Locator(context)}`);
    } else {
      assertElementExists(res, locator, 'Clickable element');
    }

    const el = usingFirstElement(res);

    await el.moveTo();

    if (this.browser.isW3C) {
      return el.click({ button: 'right' });
    }
    // JSON Wire version
    await this.browser.buttonDown(2);
  }

  /**
   * {{> forceRightClick }}
   *
   * {{ react }}
   */
  async forceRightClick(locator, context = null) {
    const locateFn = prepareLocateFn.call(this, context);

    const res = await findClickable.call(this, locator, locateFn);
    if (context) {
      assertElementExists(res, locator, 'Clickable element', `was not found inside element ${new Locator(context)}`);
    } else {
      assertElementExists(res, locator, 'Clickable element');
    }
    const elem = usingFirstElement(res);

    return this.executeScript((el) => {
      if (document.activeElement instanceof HTMLElement) {
        document.activeElement.blur();
      }
      const event = document.createEvent('MouseEvent');
      event.initEvent('contextmenu', true, true);
      return el.dispatchEvent(event);
    }, elem);
  }

  /**
   * {{> fillField }}
   * {{ react }}
   *
   */
  async fillField(field, value) {
    const res = await findFields.call(this, field);
    assertElementExists(res, field, 'Field');
    const elem = usingFirstElement(res);
    return elem.setValue(value.toString());
  }

  /**
   * {{> appendField }}
   * {{ react }}
   */
  async appendField(field, value) {
    const res = await findFields.call(this, field);
    assertElementExists(res, field, 'Field');
    const elem = usingFirstElement(res);
    return elem.addValue(value);
  }

  /**
   * {{> clearField }}
   *
   */
  async clearField(field) {
    const res = await findFields.call(this, field);
    assertElementExists(res, field, 'Field');
    const elem = usingFirstElement(res);
    return elem.clearValue(getElementId(elem));
  }

  /**
   * {{> selectOption }}
   */
  async selectOption(select, option) {
    const res = await findFields.call(this, select);
    assertElementExists(res, select, 'Selectable field');
    const elem = usingFirstElement(res);

    if (!Array.isArray(option)) {
      option = [option];
    }

    // select options by visible text
    let els = await forEachAsync(option, async opt => this.browser.findElementsFromElement(getElementId(elem), 'xpath', Locator.select.byVisibleText(xpathLocator.literal(opt))));

    const clickOptionFn = async (el) => {
      if (el[0]) el = el[0];
      const elementId = getElementId(el);
      if (elementId) return this.browser.elementClick(elementId);
    };

    if (Array.isArray(els) && els.length) {
      return forEachAsync(els, clickOptionFn);
    }
    // select options by value
    els = await forEachAsync(option, async opt => this.browser.findElementsFromElement(getElementId(elem), 'xpath', Locator.select.byValue(xpathLocator.literal(opt))));
    if (els.length === 0) {
      throw new ElementNotFound(select, `Option "${option}" in`, 'was not found neither by a visible text nor by a value');
    }
    return forEachAsync(els, clickOptionFn);
  }

  /**
   * {{> attachFile }}
   * Appium: not tested
   */
  async attachFile(locator, pathToFile) {
    let file = path.join(global.codecept_dir, pathToFile);
    if (!fileExists(file)) {
      throw new Error(`File at ${file} can not be found on local system`);
    }

    const res = await findFields.call(this, locator);
    this.debug(`Uploading ${file}`);
    assertElementExists(res, locator, 'File field');
    const el = usingFirstElement(res);

    // Remote Upload (when running Selenium Server)
    if (this.options.remoteFileUpload) {
      try {
        this.debugSection('File', 'Uploading file to remote server');
        file = await this.browser.uploadFile(file);
      } catch (err) {
        throw new Error(`File can't be transferred to remote server. Set \`remoteFileUpload: false\` in config to upload file locally.\n${err.message}`);
      }
    }

    return el.addValue(file);
  }

  /**
   * {{> checkOption }}
   * Appium: not tested
   */
  async checkOption(field, context = null) {
    const clickMethod = this.browser.isMobile ? 'touchClick' : 'elementClick';
    const locateFn = prepareLocateFn.call(this, context);

    const res = await findCheckable.call(this, field, locateFn);

    assertElementExists(res, field, 'Checkable');
    const elem = usingFirstElement(res);
    const elementId = getElementId(elem);

    const isSelected = await this.browser.isElementSelected(elementId);
    if (isSelected) return Promise.resolve(true);
    return this.browser[clickMethod](elementId);
  }

  /**
   * {{> uncheckOption }}
   * Appium: not tested
   */
  async uncheckOption(field, context = null) {
    const clickMethod = this.browser.isMobile ? 'touchClick' : 'elementClick';
    const locateFn = prepareLocateFn.call(this, context);

    const res = await findCheckable.call(this, field, locateFn);

    assertElementExists(res, field, 'Checkable');
    const elem = usingFirstElement(res);
    const elementId = getElementId(elem);

    const isSelected = await this.browser.isElementSelected(elementId);
    if (!isSelected) return Promise.resolve(true);
    return this.browser[clickMethod](elementId);
  }

  /**
   * {{> grabTextFromAll }}
   *
   */
  async grabTextFromAll(locator) {
    const res = await this._locate(locator, true);
    const val = await forEachAsync(res, el => this.browser.getElementText(getElementId(el)));
    this.debugSection('GrabText', String(val));
    return val;
  }

  /**
   * {{> grabTextFrom }}
   *
   */
  async grabTextFrom(locator) {
    const texts = await this.grabTextFromAll(locator);
    assertElementExists(texts, locator);
    if (texts.length > 1) {
      this.debugSection('GrabText', `Using first element out of ${texts.length}`);
    }

    return texts[0];
  }

  /**
   * {{> grabHTMLFromAll }}
   *
   */
  async grabHTMLFromAll(locator) {
    const elems = await this._locate(locator, true);
    const html = await forEachAsync(elems, elem => elem.getHTML(false));
    this.debugSection('GrabHTML', String(html));
    return html;
  }

  /**
   * {{> grabHTMLFrom }}
   *
   */
  async grabHTMLFrom(locator) {
    const html = await this.grabHTMLFromAll(locator);
    assertElementExists(html);
    if (html.length > 1) {
      this.debugSection('GrabHTML', `Using first element out of ${html.length}`);
    }

    return html[0];
  }

  /**
   * {{> grabValueFromAll }}
   *
   */
  async grabValueFromAll(locator) {
    const res = await this._locate(locator, true);
    const val = await forEachAsync(res, el => el.getValue());
    this.debugSection('GrabValue', String(val));

    return val;
  }

  /**
   * {{> grabValueFrom }}
   *
   */
  async grabValueFrom(locator) {
    const values = await this.grabValueFromAll(locator);
    assertElementExists(values, locator);
    if (values.length > 1) {
      this.debugSection('GrabValue', `Using first element out of ${values.length}`);
    }

    return values[0];
  }

  /**
   * {{> grabCssPropertyFromAll }}
   */
  async grabCssPropertyFromAll(locator, cssProperty) {
    const res = await this._locate(locator, true);
    const val = await forEachAsync(res, async el => this.browser.getElementCSSValue(getElementId(el), cssProperty));
    this.debugSection('Grab', String(val));
    return val;
  }

  /**
   * {{> grabCssPropertyFrom }}
   */
  async grabCssPropertyFrom(locator, cssProperty) {
    const cssValues = await this.grabCssPropertyFromAll(locator, cssProperty);
    assertElementExists(cssValues, locator);

    if (cssValues.length > 1) {
      this.debugSection('GrabCSS', `Using first element out of ${cssValues.length}`);
    }

    return cssValues[0];
  }

  /**
   * {{> grabAttributeFromAll }}
   * Appium: can be used for apps only with several values ("contentDescription", "text", "className", "resourceId")
   */
  async grabAttributeFromAll(locator, attr) {
    const res = await this._locate(locator, true);
    const val = await forEachAsync(res, async el => el.getAttribute(attr));
    this.debugSection('GrabAttribute', String(val));
    return val;
  }

  /**
   * {{> grabAttributeFrom }}
   * Appium: can be used for apps only with several values ("contentDescription", "text", "className", "resourceId")
   */
  async grabAttributeFrom(locator, attr) {
    const attrs = await this.grabAttributeFromAll(locator, attr);
    assertElementExists(attrs, locator);
    if (attrs.length > 1) {
      this.debugSection('GrabAttribute', `Using first element out of ${attrs.length}`);
    }
    return attrs[0];
  }

  /**
   * {{> seeInTitle }}
   */
  async seeInTitle(text) {
    const title = await this.browser.getTitle();
    return stringIncludes('web page title').assert(text, title);
  }

  /**
   * {{> seeTitleEquals }}
   */
  async seeTitleEquals(text) {
    const title = await this.browser.getTitle();
    return assert.equal(title, text, `expected web page title to be ${text}, but found ${title}`);
  }

  /**
   * {{> dontSeeInTitle }}
   */
  async dontSeeInTitle(text) {
    const title = await this.browser.getTitle();
    return stringIncludes('web page title').negate(text, title);
  }

  /**
   * {{> grabTitle }}
   */
  async grabTitle() {
    const title = await this.browser.getTitle();
    this.debugSection('Title', title);
    return title;
  }

  /**
   * {{> see }}
   *
   * {{ react }}
   */
  async see(text, context = null) {
    return proceedSee.call(this, 'assert', text, context);
  }

  /**
   * {{> seeTextEquals }}
   */
  async seeTextEquals(text, context = null) {
    return proceedSee.call(this, 'assert', text, context, true);
  }

  /**
   * {{> dontSee }}
   *
   * {{ react }}
   */
  async dontSee(text, context = null) {
    return proceedSee.call(this, 'negate', text, context);
  }

  /**
   * {{> seeInField }}
   *
   */
  async seeInField(field, value) {
    return proceedSeeField.call(this, 'assert', field, value);
  }

  /**
   * {{> dontSeeInField }}
   *
   */
  async dontSeeInField(field, value) {
    return proceedSeeField.call(this, 'negate', field, value);
  }

  /**
   * {{> seeCheckboxIsChecked }}
   * Appium: not tested
   */
  async seeCheckboxIsChecked(field) {
    return proceedSeeCheckbox.call(this, 'assert', field);
  }

  /**
   * {{> dontSeeCheckboxIsChecked }}
   * Appium: not tested
   */
  async dontSeeCheckboxIsChecked(field) {
    return proceedSeeCheckbox.call(this, 'negate', field);
  }

  /**
   * {{> seeElement }}
   * {{ react }}
   *
   */
  async seeElement(locator) {
    const res = await this._locate(locator, true);
    assertElementExists(res, locator);
    const selected = await forEachAsync(res, async el => el.isDisplayed());
    return truth(`elements of ${locator}`, 'to be seen').assert(selected);
  }

  /**
   * {{> dontSeeElement }}
   * {{ react }}
   */
  async dontSeeElement(locator) {
    const res = await this._locate(locator, false);
    if (!res || res.length === 0) {
      return truth(`elements of ${locator}`, 'to be seen').negate(false);
    }
    const selected = await forEachAsync(res, async el => el.isDisplayed());
    return truth(`elements of ${locator}`, 'to be seen').negate(selected);
  }

  /**
   * {{> seeElementInDOM }}
   *
   */
  async seeElementInDOM(locator) {
    const res = await this.$$(withStrictLocator(locator));
    return empty('elements').negate(res);
  }

  /**
   * {{> dontSeeElementInDOM }}
   *
   */
  async dontSeeElementInDOM(locator) {
    const res = await this.$$(withStrictLocator(locator));
    return empty('elements').assert(res);
  }

  /**
   * {{> seeInSource }}
   *
   */
  async seeInSource(text) {
    const source = await this.browser.getPageSource();
    return stringIncludes('HTML source of a page').assert(text, source);
  }

  /**
   * {{> grabSource }}
   *
   */
  async grabSource() {
    return this.browser.getPageSource();
  }

  /**
   * {{> grabBrowserLogs }}
   */
  async grabBrowserLogs() {
    if (this.browser.isW3C) {
      this.debug('Logs not awailable in W3C specification');
      return;
    }
    return this.browser.getLogs('browser');
  }

  /**
   * {{> grabCurrentUrl }}
   */
  async grabCurrentUrl() {
    const res = await this.browser.getUrl();
    this.debugSection('Url', res);
    return res;
  }

  /**
   * {{> dontSeeInSource }}
   */
  async dontSeeInSource(text) {
    const source = await this.browser.getPageSource();
    return stringIncludes('HTML source of a page').negate(text, source);
  }

  /**
   * {{> seeNumberOfElements }}
   * {{ react }}
   */
  async seeNumberOfElements(locator, num) {
    const res = await this._locate(locator);
    return assert.equal(res.length, num, `expected number of elements (${locator}) is ${num}, but found ${res.length}`);
  }

  /**
   * {{> seeNumberOfVisibleElements }}
   * {{ react }}
   */
  async seeNumberOfVisibleElements(locator, num) {
    const res = await this.grabNumberOfVisibleElements(locator);
    return assert.equal(res, num, `expected number of visible elements (${locator}) is ${num}, but found ${res}`);
  }

  /**
   * {{> seeCssPropertiesOnElements }}
   */
  async seeCssPropertiesOnElements(locator, cssProperties) {
    const res = await this._locate(locator);
    assertElementExists(res, locator);
    const elemAmount = res.length;

    let props = await forEachAsync(res, async (el) => {
      return forEachAsync(Object.keys(cssProperties), async (prop) => {
        const propValue = await this.browser.getElementCSSValue(getElementId(el), prop);
        if (isColorProperty(prop) && propValue && propValue.value) {
          return convertColorToRGBA(propValue.value);
        }
        return propValue;
      });
    });

    const cssPropertiesCamelCase = convertCssPropertiesToCamelCase(cssProperties);

    const values = Object.keys(cssPropertiesCamelCase).map(key => cssPropertiesCamelCase[key]);
    if (!Array.isArray(props)) props = [props];
    let chunked = chunkArray(props, values.length);
    chunked = chunked.filter((val) => {
      for (let i = 0; i < val.length; ++i) {
        if (val[i] !== values[i]) return false;
      }
      return true;
    });
    return assert.ok(
      chunked.length === elemAmount,
      `expected all elements (${locator}) to have CSS property ${JSON.stringify(cssProperties)}`,
    );
  }

  /**
   * {{> seeAttributesOnElements }}
   */
  async seeAttributesOnElements(locator, attributes) {
    const res = await this._locate(locator);
    assertElementExists(res, locator);
    const elemAmount = res.length;

    let attrs = await forEachAsync(res, async (el) => {
      return forEachAsync(Object.keys(attributes), async attr => el.getAttribute(attr));
    });

    const values = Object.keys(attributes).map(key => attributes[key]);
    if (!Array.isArray(attrs)) attrs = [attrs];
    let chunked = chunkArray(attrs, values.length);
    chunked = chunked.filter((val) => {
      for (let i = 0; i < val.length; ++i) {
        if (val[i] !== values[i]) return false;
      }
      return true;
    });
    return assert.ok(
      chunked.length === elemAmount,
      `expected all elements (${locator}) to have attributes ${JSON.stringify(attributes)}`,
    );
  }

  /**
   * {{> grabNumberOfVisibleElements }}
   */
  async grabNumberOfVisibleElements(locator) {
    const res = await this._locate(locator);

    let selected = await forEachAsync(res, async el => el.isDisplayed());
    if (!Array.isArray(selected)) selected = [selected];
    selected = selected.filter(val => val === true);
    return selected.length;
  }

  /**
   * {{> seeInCurrentUrl }}
   *
   */
  async seeInCurrentUrl(url) {
    const res = await this.browser.getUrl();
    return stringIncludes('url').assert(url, decodeUrl(res));
  }

  /**
   * {{> dontSeeInCurrentUrl }}
   *
   */
  async dontSeeInCurrentUrl(url) {
    const res = await this.browser.getUrl();
    return stringIncludes('url').negate(url, decodeUrl(res));
  }

  /**
   * {{> seeCurrentUrlEquals }}
   *
   */
  async seeCurrentUrlEquals(url) {
    const res = await this.browser.getUrl();
    return urlEquals(this.options.url).assert(url, decodeUrl(res));
  }

  /**
   * {{> dontSeeCurrentUrlEquals }}
   *
   */
  async dontSeeCurrentUrlEquals(url) {
    const res = await this.browser.getUrl();
    return urlEquals(this.options.url).negate(url, decodeUrl(res));
  }

  /**
   * {{> executeScript }}
   *
   *
   * Wraps [execute](http://webdriver.io/api/protocol/execute.html) command.
   */
  executeScript(...args) {
    return this.browser.execute.apply(this.browser, args);
  }

  /**
   * {{> executeAsyncScript }}
   *
   */
  executeAsyncScript(...args) {
    return this.browser.executeAsync.apply(this.browser, args);
  }

  /**
   * {{> scrollIntoView }}
   *
   */
  async scrollIntoView(locator, scrollIntoViewOptions) {
    const res = await this._locate(withStrictLocator(locator), true);
    assertElementExists(res);
    const elem = usingFirstElement(res);
    return elem.scrollIntoView(scrollIntoViewOptions);
  }

  /**
   * {{> scrollTo }}
   *
   */
  async scrollTo(locator, offsetX = 0, offsetY = 0) {
    if (typeof locator === 'number' && typeof offsetX === 'number') {
      offsetY = offsetX;
      offsetX = locator;
      locator = null;
    }

    if (locator) {
      const res = await this._locate(withStrictLocator(locator), true);
      assertElementExists(res);
      const elem = usingFirstElement(res);
      const elementId = getElementId(elem);
      if (this.browser.isMobile) return this.browser.touchScroll(offsetX, offsetY, elementId);
      const location = await elem.getLocation();
      assertElementExists(location, 'Failed to receive', 'location');
      /* eslint-disable prefer-arrow-callback */
      return this.browser.execute(function (x, y) { return window.scrollTo(x, y); }, location.x + offsetX, location.y + offsetY);
      /* eslint-enable */
    }

    if (this.browser.isMobile) return this.browser.touchScroll(locator, offsetX, offsetY);

    /* eslint-disable prefer-arrow-callback, comma-dangle */
    return this.browser.execute(function (x, y) { return window.scrollTo(x, y); }, offsetX, offsetY);
    /* eslint-enable */
  }

  /**
   * {{> moveCursorTo }}
   */
  async moveCursorTo(locator, xOffset, yOffset) {
    const res = await this._locate(withStrictLocator(locator), true);
    assertElementExists(res, locator);
    const elem = usingFirstElement(res);
    if (isWebDriver5()) return elem.moveTo(xOffset, yOffset);
    return elem.moveTo({ xOffset, yOffset });
  }

  /**
   * {{> saveElementScreenshot }}
   *
   */
  async saveElementScreenshot(locator, fileName) {
    const outputFile = screenshotOutputFolder(fileName);

    const res = await this._locate(withStrictLocator(locator), true);
    assertElementExists(res, locator);
    const elem = usingFirstElement(res);

    this.debug(`Screenshot of ${locator} element has been saved to ${outputFile}`);
    return elem.saveScreenshot(outputFile);
  }

  /**
   * {{> saveScreenshot }}
   */
  async saveScreenshot(fileName, fullPage = false) {
    const outputFile = screenshotOutputFolder(fileName);

    if (this.activeSessionName) {
      const browser = this.sessionWindows[this.activeSessionName];

      if (browser) {
        this.debug(`Screenshot of ${this.activeSessionName} session has been saved to ${outputFile}`);
        return browser.saveScreenshot(outputFile);
      }
    }

    if (!fullPage) {
      this.debug(`Screenshot has been saved to ${outputFile}`);
      return this.browser.saveScreenshot(outputFile);
    }

    /* eslint-disable prefer-arrow-callback, comma-dangle, prefer-const */
    const originalWindowSize = await this.browser.getWindowSize();

    let { width, height } = await this.browser.execute(function () {
      return {
        height: document.body.scrollHeight,
        width: document.body.scrollWidth
      };
    }).then(res => res);

    if (height < 100) height = 500; // errors for very small height
    /* eslint-enable */

    await this.browser.setWindowSize(width, height);
    this.debug(`Screenshot has been saved to ${outputFile}, size: ${width}x${height}`);
    const buffer = await this.browser.saveScreenshot(outputFile);
    await this.browser.setWindowSize(originalWindowSize.width, originalWindowSize.height);
    return buffer;
  }

  /**
   * {{> setCookie }}
   *
   *
   * Uses Selenium's JSON [cookie
   * format](https://code.google.com/p/selenium/wiki/JsonWireProtocol#Cookie_JSON_Object).
   */
  async setCookie(cookie) {
    return this.browser.setCookies(cookie);
  }

  /**
   * {{> clearCookie }}
   */
  async clearCookie(cookie) {
    return this.browser.deleteCookies(cookie);
  }

  /**
   * {{> seeCookie }}
   */
  async seeCookie(name) {
    const cookie = await this.browser.getCookies([name]);
    return truth(`cookie ${name}`, 'to be set').assert(cookie);
  }

  /**
   * {{> dontSeeCookie }}
   */
  async dontSeeCookie(name) {
    const cookie = await this.browser.getCookies([name]);
    return truth(`cookie ${name}`, 'to be set').negate(cookie);
  }

  /**
   * {{> grabCookie }}
   */
  async grabCookie(name) {
    if (!name) return this.browser.getCookies();
    const cookie = await this.browser.getCookies([name]);
    this.debugSection('Cookie', JSON.stringify(cookie));
    return cookie[0];
  }

  /**
   * Accepts the active JavaScript native popup window, as created by window.alert|window.confirm|window.prompt.
   * Don't confuse popups with modal windows, as created by [various
   * libraries](http://jster.net/category/windows-modals-popups).
   */
  async acceptPopup() {
    return this.browser.getAlertText().then((res) => {
      if (res !== null) {
        return this.browser.acceptAlert();
      }
    });
  }

  /**
   * Dismisses the active JavaScript popup, as created by window.alert|window.confirm|window.prompt.
   *
   */
  async cancelPopup() {
    return this.browser.getAlertText().then((res) => {
      if (res !== null) {
        return this.browser.dismissAlert();
      }
    });
  }

  /**
   * Checks that the active JavaScript popup, as created by `window.alert|window.confirm|window.prompt`, contains the
   * given string.
   *
   * @param {string} text value to check.
   */
  async seeInPopup(text) {
    return this.browser.getAlertText().then((res) => {
      if (res === null) {
        throw new Error('Popup is not opened');
      }
      stringIncludes('text in popup').assert(text, res);
    });
  }

  /**
   * {{> grabPopupText }}
   */
  async grabPopupText() {
    try {
      return await this.browser.getAlertText();
    } catch (err) {
      this.debugSection('Popup', 'Error getting text from popup');
    }
  }

  /**
   * {{> pressKeyDown }}
   */
  async pressKeyDown(key) {
    key = getNormalizedKey.call(this, key);
    if (!this.browser.isW3C) {
      return this.browser.sendKeys([key]);
    }
    return this.browser.performActions([{
      type: 'key',
      id: 'keyboard',
      actions: [{
        type: 'keyDown',
        value: key,
      }],
    }]);
  }

  /**
   * {{> pressKeyUp }}
   */
  async pressKeyUp(key) {
    key = getNormalizedKey.call(this, key);
    if (!this.browser.isW3C) {
      return this.browser.sendKeys([key]);
    }
    return this.browser.performActions([{
      type: 'key',
      id: 'keyboard',
      actions: [{
        type: 'keyUp',
        value: key,
      }],
    }]);
  }

  /**
   * {{> pressKeyWithKeyNormalization }}
   *
   * _Note:_ In case a text field or textarea is focused be aware that some browsers do not respect active modifier when combining modifier keys with other keys.
   */
  async pressKey(key) {
    const modifiers = [];
    if (Array.isArray(key)) {
      for (let k of key) {
        k = getNormalizedKey.call(this, k);
        if (isModifierKey(k)) {
          modifiers.push(k);
        } else {
          key = k;
          break;
        }
      }
    } else {
      key = getNormalizedKey.call(this, key);
    }
    for (const modifier of modifiers) {
      await this.pressKeyDown(modifier);
    }
    if (!this.browser.isW3C) {
      await this.browser.sendKeys([key]);
    } else {
      await this.browser.performActions([{
        type: 'key',
        id: 'keyboard',
        actions: [{
          type: 'keyDown',
          value: key,
        }, {
          type: 'keyUp',
          value: key,
        }],
      }]);
    }
    for (const modifier of modifiers) {
      await this.pressKeyUp(modifier);
    }
  }

  /**
   * {{> type }}
   */
  async type(keys, delay = null) {
    if (!Array.isArray(keys)) {
      keys = keys.split('');
    }
    if (delay) {
      for (const key of keys) {
        await this.browser.keys(key);
        await this.wait(delay / 1000);
      }
      return;
    }
    await this.browser.keys(keys);
  }

  /**
   * {{> resizeWindow }}
   * Appium: not tested in web, in apps doesn't work
   */
  async resizeWindow(width, height) {
    return this._resizeBrowserWindow(this.browser, width, height);
  }

  async _resizeBrowserWindow(browser, width, height) {
    if (width === 'maximize') {
      const size = await browser.maximizeWindow();
      this.debugSection('Window Size', size);
      return;
    }
    if (browser.isW3C) {
      return browser.setWindowRect(null, null, parseInt(width, 10), parseInt(height, 10));
    }
    return browser.setWindowSize(parseInt(width, 10), parseInt(height, 10));
  }

  async _resizeWindowIfNeeded(browser, windowSize) {
    if (this.isWeb && windowSize === 'maximize') {
      await this._resizeBrowserWindow(browser, 'maximize');
    } else if (this.isWeb && windowSize && windowSize.indexOf('x') > 0) {
      const dimensions = windowSize.split('x');
      await this._resizeBrowserWindow(browser, dimensions[0], dimensions[1]);
    }
  }

  /**
   * {{> dragAndDrop }}
   * Appium: not tested
   */
  async dragAndDrop(srcElement, destElement) {
    let sourceEl = await this._locate(srcElement);
    assertElementExists(sourceEl);
    sourceEl = usingFirstElement(sourceEl);

    let destEl = await this._locate(destElement);
    assertElementExists(destEl);
    destEl = usingFirstElement(destEl);

    return sourceEl.dragAndDrop(destEl);
  }

  /**
   * {{> dragSlider }}
   */
  async dragSlider(locator, offsetX = 0) {
    const browser = this.browser;
    await this.moveCursorTo(locator);

    // for chrome
    if (browser.isW3C) {
      return browser.performActions([
        { type: 'pointerDown', button: 0 },
        {
          type: 'pointerMove', origin: 'pointer', duration: 1000, x: offsetX, y: 0,
        },
        { type: 'pointerUp', button: 0 },
      ]);
    }

    await browser.buttonDown(0);
    await browser.moveToElement(null, offsetX, 0);
    await browser.buttonUp(0);
  }

  /**
   * {{> grabAllWindowHandles }}
   */
  async grabAllWindowHandles() {
    return this.browser.getWindowHandles();
  }

  /**
   * {{> grabCurrentWindowHandle }}
   */
  async grabCurrentWindowHandle() {
    return this.browser.getWindowHandle();
  }

  /**
   * Switch to the window with a specified handle.
   *
   * ```js
   * const windows = await I.grabAllWindowHandles();
   * // ... do something
   * await I.switchToWindow( windows[0] );
   *
   * const window = await I.grabCurrentWindowHandle();
   * // ... do something
   * await I.switchToWindow( window );
   * ```
   * @param {string} window name of window handle.
   */
  async switchToWindow(window) {
    await this.browser.switchToWindow(window);
  }

  /**
   * {{> closeOtherTabs }}
   */
  async closeOtherTabs() {
    const handles = await this.browser.getWindowHandles();
    const currentHandle = await this.browser.getWindowHandle();
    const otherHandles = handles.filter(handle => handle !== currentHandle);

    await forEachAsync(otherHandles, async (handle) => {
      await this.browser.switchToWindow(handle);
      await this.browser.closeWindow();
    });
    await this.browser.switchToWindow(currentHandle);
  }

  /**
   * {{> wait }}
   */
  async wait(sec) {
    return new Promise(resolve => setTimeout(resolve, sec * 1000));
  }

  /**
   * {{> waitForEnabled }}
   */
  async waitForEnabled(locator, sec = null) {
    const aSec = sec || this.options.waitForTimeout;
    if (isWebDriver5()) {
      return this.browser.waitUntil(async () => {
        const res = await this.$$(withStrictLocator(locator));
        if (!res || res.length === 0) {
          return false;
        }
        const selected = await forEachAsync(res, async el => this.browser.isElementEnabled(getElementId(el)));
        if (Array.isArray(selected)) {
          return selected.filter(val => val === true).length > 0;
        }
        return selected;
      }, aSec * 1000, `element (${new Locator(locator)}) still not enabled after ${aSec} sec`);
    }
    return this.browser.waitUntil(async () => {
      const res = await this.$$(withStrictLocator(locator));
      if (!res || res.length === 0) {
        return false;
      }
      const selected = await forEachAsync(res, async el => this.browser.isElementEnabled(getElementId(el)));
      if (Array.isArray(selected)) {
        return selected.filter(val => val === true).length > 0;
      }
      return selected;
    }, {
      timeout: aSec * 1000,
      timeoutMsg: `element (${new Locator(locator)}) still not enabled after ${aSec} sec`,
    });
  }

  /**
   * {{> waitForElement }}
   */
  async waitForElement(locator, sec = null) {
    const aSec = sec || this.options.waitForTimeout;
    if (isWebDriver5()) {
      return this.browser.waitUntil(async () => {
        const res = await this.$$(withStrictLocator(locator));
        return res && res.length;
      }, aSec * 1000, `element (${locator}) still not present on page after ${aSec} sec`);
    }
    return this.browser.waitUntil(async () => {
      const res = await this.$$(withStrictLocator(locator));
      return res && res.length;
    }, { timeout: aSec * 1000, timeoutMsg: `element (${locator}) still not present on page after ${aSec} sec` });
  }

  /**
   * {{> waitForClickable }}
   */
  async waitForClickable(locator, waitTimeout) {
    waitTimeout = waitTimeout || this.options.waitForTimeout;
    let res = await this._locate(locator);
    res = usingFirstElement(res);
    assertElementExists(res, locator);

    return res.waitForClickable({
      timeout: waitTimeout * 1000,
      timeoutMsg: `element ${res.selector} still not clickable after ${waitTimeout} sec`,
    });
  }

<<<<<<< HEAD
=======
  async waitUntilExists(locator, sec = null) {
    console.log(`waitUntilExists deprecated:
    * use 'waitForElement' to wait for element to be attached
    * use 'waitForDetached to wait for element to be removed'`);
    return this.waitForStalenessOf(locator, sec);
  }

>>>>>>> 41936638
  /**
   * {{> waitInUrl }}
   */
  async waitInUrl(urlPart, sec = null) {
    const client = this.browser;
    const aSec = sec || this.options.waitForTimeout;
    let currUrl = '';
    if (isWebDriver5()) {
      return client
        .waitUntil(function () {
          return this.getUrl().then((res) => {
            currUrl = decodeUrl(res);
            return currUrl.indexOf(urlPart) > -1;
          });
        }, aSec * 1000).catch((e) => {
          if (e.message.indexOf('timeout')) {
            throw new Error(`expected url to include ${urlPart}, but found ${currUrl}`);
          }
          throw e;
        });
    }
    return client
      .waitUntil(function () {
        return this.getUrl().then((res) => {
          currUrl = decodeUrl(res);
          return currUrl.indexOf(urlPart) > -1;
        });
      }, { timeout: aSec * 1000 }).catch((e) => {
        if (e.message.indexOf('timeout')) {
          throw new Error(`expected url to include ${urlPart}, but found ${currUrl}`);
        }
        throw e;
      });
  }

  /**
   * {{> waitUrlEquals }}
   */
  async waitUrlEquals(urlPart, sec = null) {
    const aSec = sec || this.options.waitForTimeout;
    const baseUrl = this.options.url;
    if (urlPart.indexOf('http') < 0) {
      urlPart = baseUrl + urlPart;
    }
    let currUrl = '';
    return this.browser.waitUntil(function () {
      return this.getUrl().then((res) => {
        currUrl = decodeUrl(res);
        return currUrl === urlPart;
      });
    }, aSec * 1000).catch((e) => {
      if (e.message.indexOf('timeout')) {
        throw new Error(`expected url to be ${urlPart}, but found ${currUrl}`);
      }
      throw e;
    });
  }

  /**
   * {{> waitForText }}
   *
   */
  async waitForText(text, sec = null, context = null) {
    const aSec = sec || this.options.waitForTimeout;
    const _context = context || this.root;
    if (isWebDriver5()) {
      return this.browser.waitUntil(
        async () => {
          const res = await this.$$(withStrictLocator.call(this, _context));
          if (!res || res.length === 0) return false;
          const selected = await forEachAsync(res, async el => this.browser.getElementText(getElementId(el)));
          if (Array.isArray(selected)) {
            return selected.filter(part => part.indexOf(text) >= 0).length > 0;
          }
          return selected.indexOf(text) >= 0;
        }, aSec * 1000,
        `element (${_context}) is not in DOM or there is no element(${_context}) with text "${text}" after ${aSec} sec`,
      );
    }

    return this.browser.waitUntil(
      async () => {
        const res = await this.$$(withStrictLocator.call(this, _context));
        if (!res || res.length === 0) return false;
        const selected = await forEachAsync(res, async el => this.browser.getElementText(getElementId(el)));
        if (Array.isArray(selected)) {
          return selected.filter(part => part.indexOf(text) >= 0).length > 0;
        }
        return selected.indexOf(text) >= 0;
      }, {
        timeout: aSec * 1000,
        timeoutMsg: `element (${_context}) is not in DOM or there is no element(${_context}) with text "${text}" after ${aSec} sec`,
      },
    );
  }

  /**
   * {{> waitForValue }}
   */
  async waitForValue(field, value, sec = null) {
    const client = this.browser;
    const aSec = sec || this.options.waitForTimeout;
    if (isWebDriver5()) {
      return client.waitUntil(
        async () => {
          const res = await findFields.call(this, field);
          if (!res || res.length === 0) return false;
          const selected = await forEachAsync(res, async el => el.getValue());
          if (Array.isArray(selected)) {
            return selected.filter(part => part.indexOf(value) >= 0).length > 0;
          }
          return selected.indexOf(value) >= 0;
        }, aSec * 1000,
        `element (${field}) is not in DOM or there is no element(${field}) with value "${value}" after ${aSec} sec`,
      );
    }
    return client.waitUntil(
      async () => {
        const res = await findFields.call(this, field);
        if (!res || res.length === 0) return false;
        const selected = await forEachAsync(res, async el => el.getValue());
        if (Array.isArray(selected)) {
          return selected.filter(part => part.indexOf(value) >= 0).length > 0;
        }
        return selected.indexOf(value) >= 0;
      }, {
        timeout: aSec * 1000,
        timeoutMsg: `element (${field}) is not in DOM or there is no element(${field}) with value "${value}" after ${aSec} sec`,
      },
    );
  }

  /**
   * {{> waitForVisible }}
   *
   */
  async waitForVisible(locator, sec = null) {
    const aSec = sec || this.options.waitForTimeout;
    if (isWebDriver5()) {
      return this.browser.waitUntil(async () => {
        const res = await this.$$(withStrictLocator(locator));
        if (!res || res.length === 0) return false;
        const selected = await forEachAsync(res, async el => el.isDisplayed());
        if (Array.isArray(selected)) {
          return selected.filter(val => val === true).length > 0;
        }
        return selected;
      }, aSec * 1000, `element (${new Locator(locator)}) still not visible after ${aSec} sec`);
    }
    return this.browser.waitUntil(async () => {
      const res = await this.$$(withStrictLocator(locator));
      if (!res || res.length === 0) return false;
      const selected = await forEachAsync(res, async el => el.isDisplayed());
      if (Array.isArray(selected)) {
        return selected.filter(val => val === true).length > 0;
      }
      return selected;
    }, { timeout: aSec * 1000, timeoutMsg: `element (${new Locator(locator)}) still not visible after ${aSec} sec` });
  }

  /**
   * {{> waitNumberOfVisibleElements }}
   */
  async waitNumberOfVisibleElements(locator, num, sec = null) {
    const aSec = sec || this.options.waitForTimeout;
    if (isWebDriver5()) {
      return this.browser.waitUntil(async () => {
        const res = await this.$$(withStrictLocator(locator));
        if (!res || res.length === 0) return false;
        let selected = await forEachAsync(res, async el => el.isDisplayed());

        if (!Array.isArray(selected)) selected = [selected];
        selected = selected.filter(val => val === true);
        return selected.length === num;
      }, aSec * 1000, `The number of elements (${new Locator(locator)}) is not ${num} after ${aSec} sec`);
    }
    return this.browser.waitUntil(async () => {
      const res = await this.$$(withStrictLocator(locator));
      if (!res || res.length === 0) return false;
      let selected = await forEachAsync(res, async el => el.isDisplayed());

      if (!Array.isArray(selected)) selected = [selected];
      selected = selected.filter(val => val === true);
      return selected.length === num;
    }, { timeout: aSec * 1000, timeoutMsg: `The number of elements (${new Locator(locator)}) is not ${num} after ${aSec} sec` });
  }

  /**
   * {{> waitForInvisible }}
   */
  async waitForInvisible(locator, sec = null) {
    const aSec = sec || this.options.waitForTimeout;
    if (isWebDriver5()) {
      return this.browser.waitUntil(async () => {
        const res = await this.$$(withStrictLocator(locator));
        if (!res || res.length === 0) return true;
        const selected = await forEachAsync(res, async el => el.isDisplayed());
        return !selected.length;
      }, aSec * 1000, `element (${new Locator(locator)}) still visible after ${aSec} sec`);
    }
    return this.browser.waitUntil(async () => {
      const res = await this.$$(withStrictLocator(locator));
      if (!res || res.length === 0) return true;
      const selected = await forEachAsync(res, async el => el.isDisplayed());
      return !selected.length;
    }, { timeout: aSec * 1000, timeoutMsg: `element (${new Locator(locator)}) still visible after ${aSec} sec` });
  }

  /**
   * {{> waitToHide }}
   */
  async waitToHide(locator, sec = null) {
    return this.waitForInvisible(locator, sec);
  }

  /**
   * {{> waitForDetached }}
   */
  async waitForDetached(locator, sec = null) {
    const aSec = sec || this.options.waitForTimeout;
    if (isWebDriver5()) {
      return this.browser.waitUntil(async () => {
        const res = await this.$$(withStrictLocator(locator));
        if (!res || res.length === 0) {
          return true;
        }
        return false;
      }, aSec * 1000, `element (${new Locator(locator)}) still on page after ${aSec} sec`);
    }
    return this.browser.waitUntil(async () => {
      const res = await this.$$(withStrictLocator(locator));
      if (!res || res.length === 0) {
        return true;
      }
      return false;
    }, { timeout: aSec * 1000, timeoutMsg: `element (${new Locator(locator)}) still on page after ${aSec} sec` });
  }

  /**
   * {{> waitForFunction }}
   */
  async waitForFunction(fn, argsOrSec = null, sec = null) {
    let args = [];
    if (argsOrSec) {
      if (Array.isArray(argsOrSec)) {
        args = argsOrSec;
      } else if (typeof argsOrSec === 'number') {
        sec = argsOrSec;
      }
    }

    const aSec = sec || this.options.waitForTimeout;
    if (isWebDriver5()) {
      return this.browser.waitUntil(async () => this.browser.execute(fn, ...args), aSec * 1000, '');
    }
    return this.browser.waitUntil(async () => this.browser.execute(fn, ...args), { timeout: aSec * 1000, timeoutMsg: '' });
  }

  /**
   * {{> waitUntil }}
   */
  async waitUntil(fn, sec = null, timeoutMsg = null, interval = null) {
    const aSec = sec || this.options.waitForTimeout;
    const _interval = typeof interval === 'number' ? interval * 1000 : null;
    if (isWebDriver5()) {
      return this.browser.waitUntil(fn, aSec * 1000, timeoutMsg, _interval);
    }
    return this.browser.waitUntil(fn, { timeout: aSec * 1000, timeoutMsg, interval: _interval });
  }

  /**
   * {{> switchTo }}
   */
  async switchTo(locator) {
    this.browser.isInsideFrame = true;
    if (Number.isInteger(locator)) {
      return this.browser.switchToFrame(locator);
    }
    if (!locator) {
      return this.browser.switchToFrame(null);
    }

    let res = await this._locate(locator, true);
    assertElementExists(res, locator);
    res = usingFirstElement(res);
    return this.browser.switchToFrame(res);
  }

  /**
   * {{> switchToNextTab }}
   */
  async switchToNextTab(num = 1, sec = null) {
    const aSec = sec || this.options.waitForTimeout;
    let target;
    const current = await this.browser.getWindowHandle();

    if (isWebDriver5()) {
      await this.browser.waitUntil(async () => {
        await this.browser.getWindowHandles().then((handles) => {
          if (handles.indexOf(current) + num + 1 <= handles.length) {
            target = handles[handles.indexOf(current) + num];
          }
        });
        return target;
      }, aSec * 1000, `There is no ability to switch to next tab with offset ${num}`);
      return this.browser.switchToWindow(target);
    }

    await this.browser.waitUntil(async () => {
      await this.browser.getWindowHandles().then((handles) => {
        if (handles.indexOf(current) + num + 1 <= handles.length) {
          target = handles[handles.indexOf(current) + num];
        }
      });
      return target;
    }, { timeout: aSec * 1000, timeoutMsg: `There is no ability to switch to next tab with offset ${num}` });
    return this.browser.switchToWindow(target);
  }

  /**
   * {{> switchToPreviousTab }}
   */
  async switchToPreviousTab(num = 1, sec = null) {
    const aSec = sec || this.options.waitForTimeout;
    const current = await this.browser.getWindowHandle();
    let target;

    if (isWebDriver5()) {
      await this.browser.waitUntil(async () => {
        await this.browser.getWindowHandles().then((handles) => {
          if (handles.indexOf(current) - num > -1) {
            target = handles[handles.indexOf(current) - num];
          }
        });
        return target;
      }, aSec * 1000, `There is no ability to switch to previous tab with offset ${num}`);
      return this.browser.switchToWindow(target);
    }

    await this.browser.waitUntil(async () => {
      await this.browser.getWindowHandles().then((handles) => {
        if (handles.indexOf(current) - num > -1) {
          target = handles[handles.indexOf(current) - num];
        }
      });
      return target;
    }, { timeout: aSec * 1000, timeoutMsg: `There is no ability to switch to previous tab with offset ${num}` });
    return this.browser.switchToWindow(target);
  }

  /**
   * {{> closeCurrentTab }}
   */
  async closeCurrentTab() {
    await this.browser.closeWindow();
    const handles = await this.browser.getWindowHandles();
    if (handles[0]) await this.browser.switchToWindow(handles[0]);
  }

  /**
   * {{> openNewTab }}
   */
  async openNewTab(url = 'about:blank', windowName = null) {
    const client = this.browser;
    const crypto = require('crypto');
    if (windowName == null) {
      windowName = crypto.randomBytes(32).toString('hex');
    }
    return client.newWindow(url, windowName);
  }

  /**
   * {{> grabNumberOfOpenTabs }}
   */
  async grabNumberOfOpenTabs() {
    const pages = await this.browser.getWindowHandles();
    this.debugSection('Tabs', `Total ${pages.length}`);
    return pages.length;
  }

  /**
   * {{> refreshPage }}
   */
  async refreshPage() {
    const client = this.browser;
    return client.refresh();
  }

  /**
   * {{> scrollPageToTop }}
   */
  scrollPageToTop() {
    const client = this.browser;
    /* eslint-disable prefer-arrow-callback */
    return client.execute(function () {
      window.scrollTo(0, 0);
    });
    /* eslint-enable */
  }

  /**
   * {{> scrollPageToBottom }}
   */
  scrollPageToBottom() {
    const client = this.browser;
    /* eslint-disable prefer-arrow-callback, comma-dangle */
    return client.execute(function () {
      const body = document.body;
      const html = document.documentElement;
      window.scrollTo(0, Math.max(
        body.scrollHeight, body.offsetHeight,
        html.clientHeight, html.scrollHeight, html.offsetHeight
      ));
    });
    /* eslint-enable */
  }

  /**
   * {{> grabPageScrollPosition }}
   */
  async grabPageScrollPosition() {
    /* eslint-disable comma-dangle */
    function getScrollPosition() {
      return {
        x: window.pageXOffset,
        y: window.pageYOffset
      };
    }
    /* eslint-enable comma-dangle */
    return this.executeScript(getScrollPosition);
  }

  /**
   * {{> setGeoLocation }}
   */
  async setGeoLocation(latitude, longitude, altitude = null) {
    if (altitude) {
      return this.browser.setGeoLocation({ latitude, longitude });
    }
    return this.browser.setGeoLocation({ latitude, longitude, altitude });
  }

  /**
   * {{> grabGeoLocation }}
   *
   */
  async grabGeoLocation() {
    return this.browser.getGeoLocation();
  }

  /**
   * {{> grabElementBoundingRect }}
   */
  async grabElementBoundingRect(locator, prop) {
    const res = await this._locate(locator, true);
    assertElementExists(res, locator);
    const el = usingFirstElement(res);

    const rect = {
      ...await el.getLocation(),
      ...await el.getSize(),
    };
    if (prop) return rect[prop];
    return rect;
  }

  /**
   * Placeholder for ~ locator only test case write once run on both Appium and WebDriver.
   */
  /* eslint-disable */
  runOnIOS(caps, fn) {
  }

  /**
   * Placeholder for ~ locator only test case write once run on both Appium and WebDriver.
   */
  runOnAndroid(caps, fn) {
  }
  /* eslint-enable */

  /**
   * Placeholder for ~ locator only test case write once run on both Appium and WebDriver.
   */
  runInWeb(fn) {
    return fn();
  }
}

async function proceedSee(assertType, text, context, strict = false) {
  let description;
  if (!context) {
    if (this.context === webRoot) {
      context = this.context;
      description = 'web page';
    } else {
      description = `current context ${this.context}`;
      context = './/*';
    }
  } else {
    description = `element ${context}`;
  }

  const smartWaitEnabled = assertType === 'assert';

  const res = await this._locate(withStrictLocator(context), smartWaitEnabled);
  assertElementExists(res, context);

  const selected = await forEachAsync(res, async el => this.browser.getElementText(getElementId(el)));

  if (strict) {
    if (Array.isArray(selected) && selected.length !== 0) {
      return selected.map(elText => equals(description)[assertType](text, elText));
    }
    return equals(description)[assertType](text, selected);
  }
  return stringIncludes(description)[assertType](text, selected);
}

/**
 * Mimic Array.forEach() API, but with an async callback function.
 * Execute each callback on each array item serially. Useful when using WebDriver API.
 *
 * Added due because of problem with chrome driver when too many requests
 * are made simultaneously. https://bugs.chromium.org/p/chromedriver/issues/detail?id=2152#c9
 * @private
 * @param {Array} array Input array items to iterate over.
 * @param {Function} callback - Async function to excute on each array item.
 * @param {object} [options] - Configurable options.
 * @param {boolean} [options.expandArrayResults=true] - Flag to flat one dimension array results.
 * @return {Promise<Array>} - Array of values.
 */
async function forEachAsync(array, callback, options = { expandArrayResults: true }) {
  const {
    expandArrayResults = true,
  } = options;
  const inputArray = Array.isArray(array) ? array : [array];
  const values = [];
  for (let index = 0; index < inputArray.length; index++) {
    const res = await callback(inputArray[index], index, inputArray);

    if (Array.isArray(res) && expandArrayResults) {
      res.forEach(val => values.push(val));
    } else if (res) {
      values.push(res);
    }
  }
  return values;
}

/**
 * Mimic Array.filter() API, but with an async callback function.
 * Execute each callback on each array item serially. Useful when using WebDriver API.
 *
 * Added due because of problem with chrome driver when too many requests
 * are made simultaneously. https://bugs.chromium.org/p/chromedriver/issues/detail?id=2152#c9
 * @private
 * @param {Array} array - Input array items to iterate over.
 * @param {Function} callback - Async functin to excute on each array item.
 * @return {Promise<Array>} - Array of values.
 */
async function filterAsync(array, callback) {
  const inputArray = Array.isArray(array) ? array : [array];
  const values = [];
  for (let index = 0; index < inputArray.length; index++) {
    const res = await callback(inputArray[index], index, inputArray);
    const value = Array.isArray(res) ? res[0] : res;

    if (value) {
      values.push(inputArray[index]);
    }
  }
  return values;
}

async function findClickable(locator, locateFn) {
  locator = new Locator(locator);
  if (locator.isAccessibilityId() && !this.isWeb) return locateFn(locator, true);
  if (!locator.isFuzzy()) return locateFn(locator, true);

  let els;
  const literal = xpathLocator.literal(locator.value);

  els = await locateFn(Locator.clickable.narrow(literal));
  if (els.length) return els;

  els = await locateFn(Locator.clickable.wide(literal));
  if (els.length) return els;

  els = await locateFn(Locator.clickable.self(literal));
  if (els.length) return els;

  return locateFn(locator.value); // by css or xpath
}

async function findFields(locator) {
  locator = new Locator(locator);

  if (locator.isAccessibilityId() && !this.isWeb) return this._locate(locator, true);
  if (!locator.isFuzzy()) return this._locate(locator, true);

  const literal = xpathLocator.literal(locator.value);
  let els = await this._locate(Locator.field.labelEquals(literal));
  if (els.length) return els;

  els = await this._locate(Locator.field.labelContains(literal));
  if (els.length) return els;

  els = await this._locate(Locator.field.byName(literal));
  if (els.length) return els;
  return this._locate(locator.value); // by css or xpath
}

async function proceedSeeField(assertType, field, value) {
  const res = await findFields.call(this, field);
  assertElementExists(res, field, 'Field');
  const elem = usingFirstElement(res);
  const elemId = getElementId(elem);

  const proceedMultiple = async (fields) => {
    const fieldResults = toArray(await forEachAsync(fields, async (el) => {
      const elementId = getElementId(el);
      return this.browser.isW3C ? el.getValue() : this.browser.getElementAttribute(elementId, 'value');
    }));

    if (typeof value === 'boolean') {
      equals(`no. of items matching > 0: ${field}`)[assertType](value, !!fieldResults.length);
    } else {
      // Assert that results were found so the forEach assert does not silently pass
      equals(`no. of items matching > 0:  ${field}`)[assertType](true, !!fieldResults.length);
      fieldResults.forEach(val => stringIncludes(`fields by ${field}`)[assertType](value, val));
    }
  };

  const proceedSingle = el => this.browser.getElementAttribute(getElementId(el), 'value').then((res) => {
    if (res === null) {
      throw new Error(`Element ${el.selector} has no value attribute`);
    }
    stringIncludes(`fields by ${field}`)[assertType](value, res);
  });

  const filterBySelected = async elements => filterAsync(elements, async el => this.browser.isElementSelected(getElementId(el)));

  const filterSelectedByValue = async (elements, value) => {
    return filterAsync(elements, async (el) => {
      const elementId = getElementId(el);
      const currentValue = this.browser.isW3C ? await el.getValue() : await this.browser.getElementAttribute(elementId, 'value');
      const isSelected = await this.browser.isElementSelected(elementId);
      return currentValue === value && isSelected;
    });
  };

  const tag = await elem.getTagName();
  if (tag === 'select') {
    const subOptions = await this.browser.findElementsFromElement(elemId, 'css', 'option');

    if (value === '') {
      // Don't filter by value
      const selectedOptions = await filterBySelected(subOptions);
      return proceedMultiple(selectedOptions);
    }

    const options = await filterSelectedByValue(subOptions, value);
    return proceedMultiple(options);
  }

  if (tag === 'input') {
    const fieldType = await elem.getAttribute('type');

    if (fieldType === 'checkbox' || fieldType === 'radio') {
      if (typeof value === 'boolean') {
        // Support boolean values
        const options = await filterBySelected(res);
        return proceedMultiple(options);
      }

      const options = await filterSelectedByValue(res, value);
      return proceedMultiple(options);
    }
    return proceedSingle(elem);
  }
  return proceedSingle(elem);
}

function toArray(item) {
  if (!Array.isArray(item)) {
    return [item];
  }
  return item;
}

async function proceedSeeCheckbox(assertType, field) {
  const res = await findFields.call(this, field);
  assertElementExists(res, field, 'Field');

  const selected = await forEachAsync(res, async el => this.browser.isElementSelected(getElementId(el)));
  return truth(`checkable field "${field}"`, 'to be checked')[assertType](selected);
}

async function findCheckable(locator, locateFn) {
  let els;
  locator = new Locator(locator);

  if (locator.isAccessibilityId() && !this.isWeb) return locateFn(locator, true);
  if (!locator.isFuzzy()) return locateFn(locator, true);

  const literal = xpathLocator.literal(locator.value);
  els = await locateFn(Locator.checkable.byText(literal));
  if (els.length) return els;
  els = await locateFn(Locator.checkable.byName(literal));
  if (els.length) return els;

  return locateFn(locator.value); // by css or xpath
}

function withStrictLocator(locator) {
  locator = new Locator(locator);
  return locator.simplify();
}

function isFrameLocator(locator) {
  locator = new Locator(locator);
  if (locator.isFrame()) return locator.value;
  return false;
}

function assertElementExists(res, locator, prefix, suffix) {
  if (!res || res.length === 0) {
    throw new ElementNotFound(locator, prefix, suffix);
  }
}

function usingFirstElement(els) {
  if (els.length > 1) debug(`[Elements] Using first element out of ${els.length}`);
  return els[0];
}

function getElementId(el) {
  // W3C WebDriver web element identifier
  // https://w3c.github.io/webdriver/#dfn-web-element-identifier
  if (el['element-6066-11e4-a52e-4f735466cecf']) {
    return el['element-6066-11e4-a52e-4f735466cecf'];
  }
  // (deprecated) JsonWireProtocol identifier
  // https://github.com/SeleniumHQ/selenium/wiki/JsonWireProtocol#webelement-json-object
  if (el.ELEMENT) {
    return el.ELEMENT;
  }
  return null;
}

// List of known key values to unicode code points
// https://www.w3.org/TR/webdriver/#keyboard-actions
const keyUnicodeMap = {
  /* eslint-disable quote-props */
  'Unidentified': '\uE000',
  'Cancel': '\uE001',
  'Clear': '\uE005',
  'Help': '\uE002',
  'Pause': '\uE00B',
  'Backspace': '\uE003',
  'Return': '\uE006',
  'Enter': '\uE007',
  'Escape': '\uE00C',
  'Alt': '\uE00A',
  'AltLeft': '\uE00A',
  'AltRight': '\uE052',
  'Control': '\uE009',
  'ControlLeft': '\uE009',
  'ControlRight': '\uE051',
  'Meta': '\uE03D',
  'MetaLeft': '\uE03D',
  'MetaRight': '\uE053',
  'Shift': '\uE008',
  'ShiftLeft': '\uE008',
  'ShiftRight': '\uE050',
  'Space': '\uE00D',
  ' ': '\uE00D',
  'Tab': '\uE004',
  'Insert': '\uE016',
  'Delete': '\uE017',
  'End': '\uE010',
  'Home': '\uE011',
  'PageUp': '\uE00E',
  'PageDown': '\uE00F',
  'ArrowDown': '\uE015',
  'ArrowLeft': '\uE012',
  'ArrowRight': '\uE014',
  'ArrowUp': '\uE013',
  'F1': '\uE031',
  'F2': '\uE032',
  'F3': '\uE033',
  'F4': '\uE034',
  'F5': '\uE035',
  'F6': '\uE036',
  'F7': '\uE037',
  'F8': '\uE038',
  'F9': '\uE039',
  'F10': '\uE03A',
  'F11': '\uE03B',
  'F12': '\uE03C',
  'Numpad0': '\uE01A',
  'Numpad1': '\uE01B',
  'Numpad2': '\uE01C',
  'Numpad3': '\uE01D',
  'Numpad4': '\uE01E',
  'Numpad5': '\uE01F',
  'Numpad6': '\uE020',
  'Numpad7': '\uE021',
  'Numpad8': '\uE022',
  'Numpad9': '\uE023',
  'NumpadMultiply': '\uE024',
  'NumpadAdd': '\uE025',
  'NumpadSubtract': '\uE027',
  'NumpadDecimal': '\uE028',
  'NumpadDivide': '\uE029',
  'NumpadEnter': '\uE007',
  'NumpadInsert': '\uE05C', // 'Numpad0' alternate (when NumLock off)
  'NumpadDelete': '\uE05D', // 'NumpadDecimal' alternate (when NumLock off)
  'NumpadEnd': '\uE056', // 'Numpad1' alternate (when NumLock off)
  'NumpadHome': '\uE057', // 'Numpad7' alternate (when NumLock off)
  'NumpadPageDown': '\uE055', // 'Numpad3' alternate (when NumLock off)
  'NumpadPageUp': '\uE054', // 'Numpad9' alternate (when NumLock off)
  'NumpadArrowDown': '\uE05B', // 'Numpad2' alternate (when NumLock off)
  'NumpadArrowLeft': '\uE058', // 'Numpad4' alternate (when NumLock off)
  'NumpadArrowRight': '\uE05A', // 'Numpad6' alternate (when NumLock off)
  'NumpadArrowUp': '\uE059', // 'Numpad8' alternate (when NumLock off)
  'Comma': '\uE026', // ',' alias
  'Digit0': '0', // '0' alias
  'Digit1': '1', // '1' alias
  'Digit2': '2', // '2' alias
  'Digit3': '3', // '3' alias
  'Digit4': '4', // '4' alias
  'Digit5': '5', // '5' alias
  'Digit6': '6', // '6' alias
  'Digit7': '7', // '7' alias
  'Digit8': '8', // '8' alias
  'Digit9': '9', // '9' alias
  'Equal': '\uE019', // '=' alias
  'KeyA': 'a', // 'a' alias
  'KeyB': 'b', // 'b' alias
  'KeyC': 'c', // 'c' alias
  'KeyD': 'd', // 'd' alias
  'KeyE': 'e', // 'e' alias
  'KeyF': 'f', // 'f' alias
  'KeyG': 'g', // 'g' alias
  'KeyH': 'h', // 'h' alias
  'KeyI': 'i', // 'i' alias
  'KeyJ': 'j', // 'j' alias
  'KeyK': 'k', // 'k' alias
  'KeyL': 'l', // 'l' alias
  'KeyM': 'm', // 'm' alias
  'KeyN': 'n', // 'n' alias
  'KeyO': 'o', // 'o' alias
  'KeyP': 'p', // 'p' alias
  'KeyQ': 'q', // 'q' alias
  'KeyR': 'r', // 'r' alias
  'KeyS': 's', // 's' alias
  'KeyT': 't', // 't' alias
  'KeyU': 'u', // 'u' alias
  'KeyV': 'v', // 'v' alias
  'KeyW': 'w', // 'w' alias
  'KeyX': 'x', // 'x' alias
  'KeyY': 'y', // 'y' alias
  'KeyZ': 'z', // 'z' alias
  'Period': '.', // '.' alias
  'Semicolon': '\uE018', // ';' alias
  'Slash': '/', // '/' alias
  'ZenkakuHankaku': '\uE040',
  /* eslint-enable quote-props */
};

function convertKeyToRawKey(key) {
  if (Object.prototype.hasOwnProperty.call(keyUnicodeMap, key)) {
    return keyUnicodeMap[key];
  }
  // Key is raw key when no representative unicode code point for value
  return key;
}

function getNormalizedKey(key) {
  let normalizedKey = getNormalizedKeyAttributeValue(key);
  // Always use "left" modifier keys for non-W3C sessions,
  // as JsonWireProtocol does not support "right" modifier keys
  if (!this.browser.isW3C) {
    normalizedKey = normalizedKey.replace(/^(Alt|Control|Meta|Shift)Right$/, '$1');
  }
  if (key !== normalizedKey) {
    this.debugSection('Input', `Mapping key '${key}' to '${normalizedKey}'`);
  }
  return convertKeyToRawKey(normalizedKey);
}

const unicodeModifierKeys = modifierKeys.map(k => convertKeyToRawKey(k));
function isModifierKey(key) {
  return unicodeModifierKeys.includes(key);
}

function prepareLocateFn(context) {
  if (!context) return this._locate.bind(this);
  return (l) => {
    l = new Locator(l, 'css');
    return this._locate(context, true).then(async (res) => {
      assertElementExists(res, context, 'Context element');
      if (l.react) {
        return res[0].react$$(l.react, l.props || undefined);
      }
      return res[0].$$(l.simplify());
    });
  };
}

function isWebDriver5() {
  return version && version.indexOf('5') === 0;
}

module.exports = WebDriver;<|MERGE_RESOLUTION|>--- conflicted
+++ resolved
@@ -2026,16 +2026,6 @@
     });
   }
 
-<<<<<<< HEAD
-=======
-  async waitUntilExists(locator, sec = null) {
-    console.log(`waitUntilExists deprecated:
-    * use 'waitForElement' to wait for element to be attached
-    * use 'waitForDetached to wait for element to be removed'`);
-    return this.waitForStalenessOf(locator, sec);
-  }
-
->>>>>>> 41936638
   /**
    * {{> waitInUrl }}
    */
