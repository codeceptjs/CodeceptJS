const path = require('path');
const fs = require('fs');

const Helper = require('@codeceptjs/helper');
const { v4: uuidv4 } = require('uuid');
const assert = require('assert');
const Locator = require('../locator');
const store = require('../store');
const recorder = require('../recorder');
const stringIncludes = require('../assert/include').includes;
const { urlEquals } = require('../assert/equal');
const { equals } = require('../assert/equal');
const { empty } = require('../assert/empty');
const { truth } = require('../assert/truth');
const {
  xpathLocator,
  ucfirst,
  fileExists,
  chunkArray,
  convertCssPropertiesToCamelCase,
  screenshotOutputFolder,
  getNormalizedKeyAttributeValue,
  isModifierKey,
  clearString,
  requireWithFallback,
  normalizeSpacesInString,
} = require('../utils');
const {
  isColorProperty,
  convertColorToRGBA,
} = require('../colorUtils');
const ElementNotFound = require('./errors/ElementNotFound');
const RemoteBrowserConnectionRefused = require('./errors/RemoteBrowserConnectionRefused');
const Popup = require('./extras/Popup');
const Console = require('./extras/Console');
const findReact = require('./extras/React');

let playwright;
let perfTiming;
let defaultSelectorEnginesInitialized = false;

const popupStore = new Popup();
const consoleLogStore = new Console();
const availableBrowsers = ['chromium', 'webkit', 'firefox', 'electron'];

const {
  setRestartStrategy, restartsSession, restartsContext, restartsBrowser,
} = require('./extras/PlaywrightRestartOpts');
const { createValueEngine, createDisabledEngine } = require('./extras/PlaywrightPropEngine');

const pathSeparator = path.sep;

/**
 * ## Configuration
 *
 * This helper should be configured in codecept.conf.(js|ts)
 *
 * @typedef PlaywrightConfig
 * @type {object}
 * @prop {string} [url] - base url of website to be tested
 * @prop {'chromium' | 'firefox'| 'webkit' | 'electron'} [browser='chromium'] - a browser to test on, either: `chromium`, `firefox`, `webkit`, `electron`. Default: chromium.
 * @prop {boolean} [show=true] - show browser window.
 * @prop {string|boolean} [restart=false] - restart strategy between tests. Possible values:
 *   * 'context' or **false** - restarts [browser context](https://playwright.dev/docs/api/class-browsercontext) but keeps running browser. Recommended by Playwright team to keep tests isolated.
 *   * 'browser' or **true** - closes browser and opens it again between tests.
 *   * 'session' or 'keep' - keeps browser context and session, but cleans up cookies and localStorage between tests. The fastest option when running tests in windowed mode. Works with `keepCookies` and `keepBrowserState` options. This behavior was default before CodeceptJS 3.1
 * @prop {number} [timeout=1000] - -  [timeout](https://playwright.dev/docs/api/class-page#page-set-default-timeout) in ms of all Playwright actions .
 * @prop {boolean} [disableScreenshots=false] - don't save screenshot on failure.
 * @prop {any} [emulate] - browser in device emulation mode.
 * @prop {boolean} [video=false] - enables video recording for failed tests; videos are saved into `output/videos` folder
 * @prop {boolean} [keepVideoForPassedTests=false] - save videos for passed tests; videos are saved into `output/videos` folder
 * @prop {boolean} [trace=false] - record [tracing information](https://playwright.dev/docs/trace-viewer) with screenshots and snapshots.
 * @prop {boolean} [keepTraceForPassedTests=false] - save trace for passed tests.
 * @prop {boolean} [fullPageScreenshots=false] - make full page screenshots on failure.
 * @prop {boolean} [uniqueScreenshotNames=false] - option to prevent screenshot override if you have scenarios with the same name in different suites.
 * @prop {boolean} [keepBrowserState=false] - keep browser state between tests when `restart` is set to 'session'.
 * @prop {boolean} [keepCookies=false] - keep cookies between tests when `restart` is set to 'session'.
 * @prop {number} [waitForAction] - how long to wait after click, doubleClick or PressKey actions in ms. Default: 100.
 * @prop {'load' | 'domcontentloaded' | 'commit'} [waitForNavigation] - When to consider navigation succeeded. Possible options: `load`, `domcontentloaded`, `commit`. Choose one of those options is possible. See [Playwright API](https://playwright.dev/docs/api/class-page#page-wait-for-url).
 * @prop {number} [pressKeyDelay=10] - Delay between key presses in ms. Used when calling Playwrights page.type(...) in fillField/appendField
 * @prop {number} [getPageTimeout] - config option to set maximum navigation time in milliseconds.
 * @prop {number} [waitForTimeout] - default wait* timeout in ms. Default: 1000.
 * @prop {object} [basicAuth] - the basic authentication to pass to base url. Example: {username: 'username', password: 'password'}
 * @prop {string} [windowSize] - default window size. Set a dimension like `640x480`.
 * @prop {'dark' | 'light' | 'no-preference'} [colorScheme] - default color scheme. Possible values: `dark` | `light` | `no-preference`.
 * @prop {string} [userAgent] - user-agent string.
 * @prop {string} [locale] - locale string. Example: 'en-GB', 'de-DE', 'fr-FR', ...
 * @prop {boolean} [manualStart] - do not start browser before a test, start it manually inside a helper with `this.helpers["Playwright"]._startBrowser()`.
 * @prop {object} [chromium] - pass additional chromium options
 * @prop {object} [firefox] - pass additional firefox options
 * @prop {object} [electron] - (pass additional electron options
 * @prop {any} [channel] - (While Playwright can operate against the stock Google Chrome and Microsoft Edge browsers available on the machine. In particular, current Playwright version will support Stable and Beta channels of these browsers. See [Google Chrome & Microsoft Edge](https://playwright.dev/docs/browsers/#google-chrome--microsoft-edge).
 * @prop {string[]} [ignoreLog] - An array with console message types that are not logged to debug log. Default value is `['warning', 'log']`. E.g. you can set `[]` to log all messages. See all possible [values](https://playwright.dev/docs/api/class-consolemessage#console-message-type).
 * @prop {boolean} [ignoreHTTPSErrors] - Allows access to untrustworthy pages, e.g. to a page with an expired certificate. Default value is `false`
 * @prop {boolean} [bypassCSP] - bypass Content Security Policy or CSP
 * @prop {boolean} [highlightElement] - highlight the interacting elements. Default: false. Note: only activate under verbose mode (--verbose).
 */
const config = {};

/**
 * Uses [Playwright](https://github.com/microsoft/playwright) library to run tests inside:
 *
 * * Chromium
 * * Firefox
 * * Webkit (Safari)
 *
 * This helper works with a browser out of the box with no additional tools required to install.
 *
 * Requires `playwright` or `playwright-core` package version ^1 to be installed:
 *
 * ```
 * npm i playwright@^1.18 --save
 * ```
 * or
 * ```
 * npm i playwright-core@^1.18 --save
 * ```
 *
 * Using playwright-core package, will prevent the download of browser binaries and allow connecting to an existing browser installation or for connecting to a remote one.
 *
 *
 * <!-- configuration -->
 *
 * #### Video Recording Customization
 *
 * By default, video is saved to `output/video` dir. You can customize this path by passing `dir` option to `recordVideo` option.
 *
 * `video`: enables video recording for failed tests; videos are saved into `output/videos` folder
 * * `keepVideoForPassedTests`: - save videos for passed tests
 * * `recordVideo`: [additional options for videos customization](https://playwright.dev/docs/next/api/class-browser#browser-new-context)
 *
 * #### Trace Recording Customization
 *
 * Trace recording provides complete information on test execution and includes DOM snapshots, screenshots, and network requests logged during run.
 * Traces will be saved to `output/trace`
 *
 * * `trace`: enables trace recording for failed tests; trace are saved into `output/trace` folder
 * * `keepTraceForPassedTests`: - save trace for passed tests
 *
 * #### Example #1: Wait for 0 network connections.
 *
 * ```js
 * {
 *    helpers: {
 *      Playwright : {
 *        url: "http://localhost",
 *        restart: false,
 *        waitForNavigation: "networkidle0",
 *        waitForAction: 500
 *      }
 *    }
 * }
 * ```
 *
 * #### Example #2: Wait for DOMContentLoaded event
 *
 * ```js
 * {
 *    helpers: {
 *      Playwright : {
 *        url: "http://localhost",
 *        restart: false,
 *        waitForNavigation: "domcontentloaded",
 *        waitForAction: 500
 *      }
 *    }
 * }
 * ```
 *
 * #### Example #3: Debug in window mode
 *
 * ```js
 * {
 *    helpers: {
 *      Playwright : {
 *        url: "http://localhost",
 *        show: true
 *      }
 *    }
 * }
 * ```
 *
 * #### Example #4: Connect to remote browser by specifying [websocket endpoint](https://playwright.dev/docs/api/class-browsertype#browsertypeconnectparams)
 *
 * ```js
 * {
 *    helpers: {
 *      Playwright: {
 *        url: "http://localhost",
 *        chromium: {
 *          browserWSEndpoint: 'ws://localhost:9222/devtools/browser/c5aa6160-b5bc-4d53-bb49-6ecb36cd2e0a',
 *          cdpConnection: false // default is false
 *        }
 *      }
 *    }
 * }
 * ```
 *
 * #### Example #5: Testing with Chromium extensions
 *
 * [official docs](https://github.com/microsoft/playwright/blob/v0.11.0/docs/api.md#working-with-chrome-extensions)
 *
 * ```js
 * {
 *  helpers: {
 *    Playwright: {
 *      url: "http://localhost",
 *      show: true // headless mode not supported for extensions
 *      chromium: {
 *        // Note: due to this would launch persistent context, so to avoid the error when running tests with run-workers a timestamp would be appended to the defined folder name. For instance: playwright-tmp_1692715649511
 *        userDataDir: '/tmp/playwright-tmp', // necessary to launch the browser in normal mode instead of incognito,
 *        args: [
 *           `--disable-extensions-except=${pathToExtension}`,
 *           `--load-extension=${pathToExtension}`
 *        ]
 *      }
 *    }
 *  }
 * }
 * ```
 *
 * #### Example #6: Launch tests emulating iPhone 6
 *
 *
 *
 * ```js
 * const { devices } = require('playwright');
 *
 * {
 *  helpers: {
 *    Playwright: {
 *      url: "http://localhost",
 *      emulate: devices['iPhone 6'],
 *    }
 *  }
 * }
 * ```
 *
 * #### Example #7: Launch test with a specific user locale
 *
 * ```js
 * {
 *  helpers: {
 *   Playwright : {
 *     url: "http://localhost",
 *     locale: "fr-FR",
 *   }
 *  }
 * }
 * ```
 *
 * * #### Example #8: Launch test with a specific color scheme
 *
 * ```js
 * {
 *  helpers: {
 *   Playwright : {
 *     url: "http://localhost",
 *     colorScheme: "dark",
 *   }
 *  }
 * }
 * ```
 *
 * * #### Example #9: Launch electron test
 *
 * ```js
 * {
 *  helpers: {
 *     Playwright: {
 *       browser: 'electron',
 *       electron: {
 *         executablePath: require("electron"),
 *         args: [path.join('../', "main.js")],
 *       },
 *     }
 *   },
 * }
 * ```
 *
 * Note: When connecting to remote browser `show` and specific `chrome` options (e.g. `headless` or `devtools`) are ignored.
 *
 * ## Access From Helpers
 *
 * Receive Playwright client from a custom helper by accessing `browser` for the Browser object or `page` for the current Page object:
 *
 * ```js
 * const { browser } = this.helpers.Playwright;
 * await browser.pages(); // List of pages in the browser
 *
 * // get current page
 * const { page } = this.helpers.Playwright;
 * await page.url(); // Get the url of the current page
 *
 * const { browserContext } = this.helpers.Playwright;
 * await browserContext.cookies(); // get current browser context
 * ```
 */
class Playwright extends Helper {
  constructor(config) {
    super(config);

    playwright = requireWithFallback('playwright', 'playwright-core');

    // set defaults
    this.isRemoteBrowser = false;
    this.isRunning = false;
    this.isAuthenticated = false;
    this.sessionPages = {};
    this.activeSessionName = '';
    this.isElectron = false;
    this.isCDPConnection = false;
    this.electronSessions = [];
    this.storageState = null;

    // for network stuff
    this.requests = [];
    this.recording = false;
    this.recordedAtLeastOnce = false;

    // for websocket messages
    this.webSocketMessages = [];
    this.recordingWebSocketMessages = false;
    this.recordedWebSocketMessagesAtLeastOnce = false;
    this.cdpSession = null;

    // override defaults with config
    this._setConfig(config);
  }

  _validateConfig(config) {
    const defaults = {
      // options to emulate context
      emulate: {},
      browser: 'chromium',
      waitForAction: 100,
      waitForTimeout: 1000,
      pressKeyDelay: 10,
      timeout: 5000,
      fullPageScreenshots: false,
      disableScreenshots: false,
      ignoreLog: ['warning', 'log'],
      uniqueScreenshotNames: false,
      manualStart: false,
      getPageTimeout: 0,
      waitForNavigation: 'load',
      restart: false,
      keepCookies: false,
      keepBrowserState: false,
      show: false,
      defaultPopupAction: 'accept',
      use: { actionTimeout: 0 },
      ignoreHTTPSErrors: false, // Adding it here o that context can be set up to ignore the SSL errors,
      highlightElement: false,
    };

    config = Object.assign(defaults, config);

    if (availableBrowsers.indexOf(config.browser) < 0) {
      throw new Error(`Invalid config. Can't use browser "${config.browser}". Accepted values: ${availableBrowsers.join(', ')}`);
    }

    return config;
  }

  _getOptionsForBrowser(config) {
    if (config[config.browser]) {
      if (config[config.browser].browserWSEndpoint && config[config.browser].browserWSEndpoint.wsEndpoint) {
        config[config.browser].browserWSEndpoint = config[config.browser].browserWSEndpoint.wsEndpoint;
      }
      return {
        ...config[config.browser],
        wsEndpoint: config[config.browser].browserWSEndpoint,
      };
    }
    return {};
  }

  _setConfig(config) {
    this.options = this._validateConfig(config);
    setRestartStrategy(this.options);
    this.playwrightOptions = {
      headless: !this.options.show,
      ...this._getOptionsForBrowser(config),
    };

    if (this.options.channel && this.options.browser === 'chromium') {
      this.playwrightOptions.channel = this.options.channel;
    }

    if (this.options.video) {
      this.options.recordVideo = { size: parseWindowSize(this.options.windowSize) };
    }
    if (this.options.recordVideo && !this.options.recordVideo.dir) {
      this.options.recordVideo.dir = `${global.output_dir}/videos/`;
    }
    this.isRemoteBrowser = !!this.playwrightOptions.browserWSEndpoint;
    this.isElectron = this.options.browser === 'electron';
    this.userDataDir = this.playwrightOptions.userDataDir ? `${this.playwrightOptions.userDataDir}_${Date.now().toString()}` : undefined;
    this.isCDPConnection = this.playwrightOptions.cdpConnection;
    popupStore.defaultAction = this.options.defaultPopupAction;
  }

  static _config() {
    return [
      {
        name: 'browser',
        message: 'Browser in which testing will be performed. Possible options: chromium, firefox, webkit or electron',
        default: 'chromium',
      },
      {
        name: 'url',
        message: 'Base url of site to be tested',
        default: 'http://localhost',
        when: (answers) => answers.Playwright_browser !== 'electron',
      },
      {
        name: 'show',
        message: 'Show browser window',
        default: true,
        type: 'confirm',
        when: (answers) => answers.Playwright_browser !== 'electron',
      },
    ];
  }

  static _checkRequirements() {
    try {
      requireWithFallback('playwright', 'playwright-core');
    } catch (e) {
      return ['playwright@^1.18'];
    }
  }

  async _init() {
    // register an internal selector engine for reading value property of elements in a selector
    if (defaultSelectorEnginesInitialized) return;
    defaultSelectorEnginesInitialized = true;
    try {
      await playwright.selectors.register('__value', createValueEngine);
      await playwright.selectors.register('__disabled', createDisabledEngine);
    } catch (e) {
      console.warn(e);
    }
  }

  _beforeSuite() {
    if ((restartsSession() || restartsContext()) && !this.options.manualStart && !this.isRunning) {
      this.debugSection('Session', 'Starting singleton browser session');
      return this._startBrowser();
    }
  }

  async _before() {
    recorder.retry({
      retries: 5,
      when: err => {
        if (!err || typeof (err.message) !== 'string') {
          return false;
        }
        // ignore context errors
        return err.message.includes('context');
      },
    });

    if (restartsBrowser() && !this.options.manualStart) await this._startBrowser();
    if (!this.isRunning && !this.options.manualStart) await this._startBrowser();

    this.isAuthenticated = false;
    if (this.isElectron) {
      this.browserContext = this.browser.context();
    } else if (this.playwrightOptions.userDataDir) {
      this.browserContext = this.browser;
    } else {
      const contextOptions = {
        ignoreHTTPSErrors: this.options.ignoreHTTPSErrors,
        acceptDownloads: true,
        ...this.options.emulate,
      };
      if (this.options.basicAuth) {
        contextOptions.httpCredentials = this.options.basicAuth;
        this.isAuthenticated = true;
      }
      if (this.options.bypassCSP) contextOptions.bypassCSP = this.options.bypassCSP;
      if (this.options.recordVideo) contextOptions.recordVideo = this.options.recordVideo;
      if (this.storageState) contextOptions.storageState = this.storageState;
      if (this.options.userAgent) contextOptions.userAgent = this.options.userAgent;
      if (this.options.locale) contextOptions.locale = this.options.locale;
      if (this.options.colorScheme) contextOptions.colorScheme = this.options.colorScheme;
      if (!this.browserContext || !restartsSession()) {
        this.browserContext = await this.browser.newContext(contextOptions); // Adding the HTTPSError ignore in the context so that we can ignore those errors
      }
    }

    let mainPage;
    if (this.isElectron) {
      mainPage = await this.browser.firstWindow();
    } else {
      try {
        const existingPages = await this.browserContext.pages();
        mainPage = existingPages[0] || await this.browserContext.newPage();
      } catch (e) {
        if (this.playwrightOptions.userDataDir) {
          this.browser = await playwright[this.options.browser].launchPersistentContext(this.userDataDir, this.playwrightOptions);
          this.browserContext = this.browser;
          const existingPages = await this.browserContext.pages();
          mainPage = existingPages[0];
        }
      }
    }
    await targetCreatedHandler.call(this, mainPage);

    await this._setPage(mainPage);

    if (this.options.trace) await this.browserContext.tracing.start({ screenshots: true, snapshots: true });

    return this.browser;
  }

  async _after() {
    if (!this.isRunning) return;

    if (this.isElectron) {
      this.browser.close();
      this.electronSessions.forEach(session => session.close());
      return;
    }

    if (restartsSession()) {
      return refreshContextSession.bind(this)();
    }

    if (restartsBrowser()) {
      this.isRunning = false;
      return this._stopBrowser();
    }

    // close other sessions
    try {
      if ((await this.browser)._type === 'Browser') {
        const contexts = await this.browser.contexts();
        const currentContext = contexts[0];
        if (currentContext && (this.options.keepCookies || this.options.keepBrowserState)) {
          this.storageState = await currentContext.storageState();
        }

        await Promise.all(contexts.map(c => c.close()));
      }
    } catch (e) {
      console.log(e);
    }

    // await this.closeOtherTabs();
    return this.browser;
  }

  _afterSuite() {}

  async _finishTest() {
    if ((restartsSession() || restartsContext()) && this.isRunning) return this._stopBrowser();
  }

  _session() {
    const defaultContext = this.browserContext;
    return {
      start: async (sessionName = '', config) => {
        this.debugSection('New Context', config ? JSON.stringify(config) : 'opened');
        this.activeSessionName = sessionName;

        let browserContext;
        let page;
        if (this.isElectron) {
          const browser = await playwright._electron.launch(this.playwrightOptions);
          this.electronSessions.push(browser);
          browserContext = browser.context();
          page = await browser.firstWindow();
        } else {
          try {
            browserContext = await this.browser.newContext(Object.assign(this.options, config));
            page = await browserContext.newPage();
          } catch (e) {
            if (this.playwrightOptions.userDataDir) {
              browserContext = await playwright[this.options.browser].launchPersistentContext(`${this.userDataDir}_${this.activeSessionName}`, this.playwrightOptions);
              this.browser = browserContext;
              page = await browserContext.pages()[0];
            }
          }
        }

        if (this.options.trace) await browserContext.tracing.start({ screenshots: true, snapshots: true });
        await targetCreatedHandler.call(this, page);
        await this._setPage(page);
        // Create a new page inside context.
        return browserContext;
      },
      stop: async () => {
        // is closed by _after
      },
      loadVars: async (context) => {
        if (context) {
          this.browserContext = context;
          const existingPages = await context.pages();
          this.sessionPages[this.activeSessionName] = existingPages[0];
          return this._setPage(this.sessionPages[this.activeSessionName]);
        }
      },
      restoreVars: async (session) => {
        this.withinLocator = null;
        this.browserContext = defaultContext;

        if (!session) {
          this.activeSessionName = '';
        } else {
          this.activeSessionName = session;
        }
        const existingPages = await this.browserContext.pages();
        await this._setPage(existingPages[0]);

        return this._waitForAction();
      },
    };
  }

  /**
   * Use Playwright API inside a test.
   *
   * First argument is a description of an action.
   * Second argument is async function that gets this helper as parameter.
   *
   * { [`page`](https://github.com/microsoft/playwright/blob/main/docs/src/api/class-page.md), [`browserContext`](https://github.com/microsoft/playwright/blob/main/docs/src/api/class-browsercontext.md) [`browser`](https://github.com/microsoft/playwright/blob/main/docs/src/api/class-browser.md) } objects from Playwright API are available.
   *
   * ```js
   * I.usePlaywrightTo('emulate offline mode', async ({ browserContext }) => {
   *   await browserContext.setOffline(true);
   * });
   * ```
   *
   * @param {string} description used to show in logs.
   * @param {function} fn async function that executed with Playwright helper as argumen
   */
  usePlaywrightTo(description, fn) {
    return this._useTo(...arguments);
  }

  /**
   * Set the automatic popup response to Accept.
   * This must be set before a popup is triggered.
   *
   * ```js
   * I.amAcceptingPopups();
   * I.click('#triggerPopup');
   * I.acceptPopup();
   * ```
   */
  amAcceptingPopups() {
    popupStore.actionType = 'accept';
  }

  /**
   * Accepts the active JavaScript native popup window, as created by window.alert|window.confirm|window.prompt.
   * Don't confuse popups with modal windows, as created by [various
   * libraries](http://jster.net/category/windows-modals-popups).
   */
  acceptPopup() {
    popupStore.assertPopupActionType('accept');
  }

  /**
   * Set the automatic popup response to Cancel/Dismiss.
   * This must be set before a popup is triggered.
   *
   * ```js
   * I.amCancellingPopups();
   * I.click('#triggerPopup');
   * I.cancelPopup();
   * ```
   */
  amCancellingPopups() {
    popupStore.actionType = 'cancel';
  }

  /**
   * Dismisses the active JavaScript popup, as created by window.alert|window.confirm|window.prompt.
   */
  cancelPopup() {
    popupStore.assertPopupActionType('cancel');
  }

  /**
   * {{> seeInPopup }}
   */
  async seeInPopup(text) {
    popupStore.assertPopupVisible();
    const popupText = await popupStore.popup.message();
    stringIncludes('text in popup').assert(text, popupText);
  }

  /**
   * Set current page
   * @param {object} page page to set
   */
  async _setPage(page) {
    page = await page;
    this._addPopupListener(page);
    this.page = page;
    if (!page) return;
    this.browserContext.setDefaultTimeout(0);
    page.setDefaultNavigationTimeout(this.options.getPageTimeout);
    page.setDefaultTimeout(this.options.timeout);

    page.on('crash', async () => {
      console.log('ERROR: Page has crashed, closing page!');
      await page.close();
    });
    this.context = await this.page;
    this.contextLocator = null;
    if (this.options.browser === 'chrome') {
      await page.bringToFront();
    }
  }

  /**
   * Add the 'dialog' event listener to a page
   * @page {playwright.Page}
   *
   * The popup listener handles the dialog with the predefined action when it appears on the page.
   * It also saves a reference to the object which is used in seeInPopup.
   */
  _addPopupListener(page) {
    if (!page) {
      return;
    }
    page.removeAllListeners('dialog');
    page.on('dialog', async (dialog) => {
      popupStore.popup = dialog;
      const action = popupStore.actionType || this.options.defaultPopupAction;
      await this._waitForAction();

      switch (action) {
        case 'accept':
          return dialog.accept();

        case 'cancel':
          return dialog.dismiss();

        default: {
          throw new Error('Unknown popup action type. Only "accept" or "cancel" are accepted');
        }
      }
    });
  }

  /**
   * Gets page URL including hash.
   */
  async _getPageUrl() {
    return this.executeScript(() => window.location.href);
  }

  /**
   * Grab the text within the popup. If no popup is visible then it will return null
   *
   * ```js
   * await I.grabPopupText();
   * ```
   * @return {Promise<string | null>}
   */
  async grabPopupText() {
    if (popupStore.popup) {
      return popupStore.popup.message();
    }
    return null;
  }

  async _startBrowser() {
    if (this.isElectron) {
      this.browser = await playwright._electron.launch(this.playwrightOptions);
    } else if (this.isRemoteBrowser && this.isCDPConnection) {
      try {
        this.browser = await playwright[this.options.browser].connectOverCDP(this.playwrightOptions);
      } catch (err) {
        if (err.toString().indexOf('ECONNREFUSED')) {
          throw new RemoteBrowserConnectionRefused(err);
        }
        throw err;
      }
    } else if (this.isRemoteBrowser) {
      try {
        this.browser = await playwright[this.options.browser].connect(this.playwrightOptions);
      } catch (err) {
        if (err.toString().indexOf('ECONNREFUSED')) {
          throw new RemoteBrowserConnectionRefused(err);
        }
        throw err;
      }
    } else if (this.playwrightOptions.userDataDir) {
      this.browser = await playwright[this.options.browser].launchPersistentContext(this.userDataDir, this.playwrightOptions);
    } else {
      this.browser = await playwright[this.options.browser].launch(this.playwrightOptions);
    }

    // works only for Chromium
    this.browser.on('targetchanged', (target) => {
      this.debugSection('Url', target.url());
    });

    this.isRunning = true;
    return this.browser;
  }

  /**
   * Create a new browser context with a page. \
   * Usually it should be run from a custom helper after call of `_startBrowser()`
   * @param {object} [contextOptions] See https://playwright.dev/docs/api/class-browser#browser-new-context
   */
  async _createContextPage(contextOptions) {
    this.browserContext = await this.browser.newContext(contextOptions);
    const page = await this.browserContext.newPage();
    targetCreatedHandler.call(this, page);
    await this._setPage(page);
  }

  _getType() {
    return this.browser._type;
  }

  async _stopBrowser() {
    this.withinLocator = null;
    await this._setPage(null);
    this.context = null;
    this.frame = null;
    popupStore.clear();
    await this.browser.close();
  }

  async _evaluateHandeInContext(...args) {
    const context = await this._getContext();
    return context.evaluateHandle(...args);
  }

  async _withinBegin(locator) {
    if (this.withinLocator) {
      throw new Error('Can\'t start within block inside another within block');
    }

    const frame = isFrameLocator(locator);

    if (frame) {
      if (Array.isArray(frame)) {
        await this.switchTo(null);
        return frame.reduce((p, frameLocator) => p.then(() => this.switchTo(frameLocator)), Promise.resolve());
      }
      await this.switchTo(frame);
      this.withinLocator = new Locator(frame);
      return;
    }

    const el = await this._locateElement(locator);
    assertElementExists(el, locator);
    this.context = el;
    this.contextLocator = locator;

    this.withinLocator = new Locator(locator);
  }

  async _withinEnd() {
    this.withinLocator = null;
    this.context = await this.page;
    this.contextLocator = null;
    this.frame = null;
  }

  _extractDataFromPerformanceTiming(timing, ...dataNames) {
    const navigationStart = timing.navigationStart;

    const extractedData = {};
    dataNames.forEach((name) => {
      extractedData[name] = timing[name] - navigationStart;
    });

    return extractedData;
  }

  /**
   * {{> amOnPage }}
   */
  async amOnPage(url) {
    if (this.isElectron) {
      throw new Error('Cannot open pages inside an Electron container');
    }
    if (!(/^\w+\:(\/\/|.+)/.test(url))) {
      url = this.options.url + (url.startsWith('/') ? url : `/${url}`);
    }

    if (this.options.basicAuth && (this.isAuthenticated !== true)) {
      if (url.includes(this.options.url)) {
        await this.browserContext.setHTTPCredentials(this.options.basicAuth);
        this.isAuthenticated = true;
      }
    }

    await this.page.goto(url, { waitUntil: this.options.waitForNavigation });

    const performanceTiming = JSON.parse(await this.page.evaluate(() => JSON.stringify(window.performance.timing)));

    perfTiming = this._extractDataFromPerformanceTiming(
      performanceTiming,
      'responseEnd',
      'domInteractive',
      'domContentLoadedEventEnd',
      'loadEventEnd',
    );

    return this._waitForAction();
  }

  /**
   * {{> resizeWindow }}
   *
   * Unlike other drivers Playwright changes the size of a viewport, not the window!
   * Playwright does not control the window of a browser so it can't adjust its real size.
   * It also can't maximize a window.
   *
   * Update configuration to change real window size on start:
   *
   * ```js
   * // inside codecept.conf.js
   * // @codeceptjs/configure package must be installed
   * { setWindowSize } = require('@codeceptjs/configure');
   * ````
   */
  async resizeWindow(width, height) {
    if (width === 'maximize') {
      throw new Error('Playwright can\'t control windows, so it can\'t maximize it');
    }

    await this.page.setViewportSize({ width, height });
    return this._waitForAction();
  }

  /**
   * Set headers for all next requests
   *
   * ```js
   * I.haveRequestHeaders({
   *    'X-Sent-By': 'CodeceptJS',
   * });
   * ```
   *
   * @param {object} customHeaders headers to set
   */
  async haveRequestHeaders(customHeaders) {
    if (!customHeaders) {
      throw new Error('Cannot send empty headers.');
    }
    return this.browserContext.setExtraHTTPHeaders(customHeaders);
  }

  /**
   * {{> moveCursorTo }}
   *
   */
  async moveCursorTo(locator, offsetX = 0, offsetY = 0) {
    const el = await this._locateElement(locator);
    assertElementExists(el, locator);

    // Use manual mouse.move instead of .hover() so the offset can be added to the coordinates
    const { x, y } = await clickablePoint(el);
    await this.page.mouse.move(x + offsetX, y + offsetY);
    return this._waitForAction();
  }

  /**
   * {{> focus }}
   *
   */
  async focus(locator, options = {}) {
    const el = await this._locateElement(locator);
    assertElementExists(el, locator, 'Element to focus');

    await el.focus(options);
    return this._waitForAction();
  }

  /**
   * {{> blur }}
   *
   */
  async blur(locator, options = {}) {
    const el = await this._locateElement(locator);
    assertElementExists(el, locator, 'Element to blur');

    await el.blur(options);
    return this._waitForAction();
  }

  /**
   * {{> dragAndDrop }}
   * @param {any} [options] [Additional options](https://playwright.dev/docs/api/class-page#page-drag-and-drop) can be passed as 3rd argument.
   *
   * ```js
   * // specify coordinates for source position
   * I.dragAndDrop('img.src', 'img.dst', { sourcePosition: {x: 10, y: 10} })
   * ```
   *
   * > When no option is set, custom drag and drop would be used, to use the dragAndDrop API from Playwright, please set options, for example `force: true`
   */
  async dragAndDrop(srcElement, destElement, options) {
    const src = new Locator(srcElement);
    const dst = new Locator(destElement);

    if (options) {
      return this.page.dragAndDrop(buildLocatorString(src), buildLocatorString(dst), options);
    }

    const _smallWaitInMs = 600;
    await this.page.locator(buildLocatorString(src)).hover();
    await this.page.mouse.down();
    await this.page.waitForTimeout(_smallWaitInMs);

    const destElBox = await this.page.locator(buildLocatorString(dst)).boundingBox();

    await this.page.mouse.move(destElBox.x + destElBox.width / 2, destElBox.y + destElBox.height / 2);
    await this.page.locator(buildLocatorString(dst)).hover({ position: { x: 10, y: 10 } });
    await this.page.waitForTimeout(_smallWaitInMs);
    await this.page.mouse.up();
  }

  /**
   * Restart browser with a new context and a new page
   *
   * ```js
   * // Restart browser and use a new timezone
   * I.restartBrowser({ timezoneId: 'America/Phoenix' });
   * // Open URL in a new page in changed timezone
   * I.amOnPage('/');
   * // Restart browser, allow reading/copying of text from/into clipboard in Chrome
   * I.restartBrowser({ permissions: ['clipboard-read', 'clipboard-write'] });
   * ```
   *
   * @param {object} [contextOptions] [Options for browser context](https://playwright.dev/docs/api/class-browser#browser-new-context) when starting new browser
   */
  async restartBrowser(contextOptions) {
    await this._stopBrowser();
    await this._startBrowser();
    await this._createContextPage(contextOptions);
  }

  /**
   * {{> refreshPage }}
   */
  async refreshPage() {
    return this.page.reload({ timeout: this.options.getPageTimeout, waitUntil: this.options.waitForNavigation });
  }

  /**
   * {{> scrollPageToTop }}
   */
  scrollPageToTop() {
    return this.executeScript(() => {
      window.scrollTo(0, 0);
    });
  }

  /**
   * {{> scrollPageToBottom }}
   */
  async scrollPageToBottom() {
    return this.executeScript(() => {
      const body = document.body;
      const html = document.documentElement;
      window.scrollTo(0, Math.max(
        body.scrollHeight,
        body.offsetHeight,
        html.clientHeight,
        html.scrollHeight,
        html.offsetHeight,
      ));
    });
  }

  /**
   * {{> scrollTo }}
   */
  async scrollTo(locator, offsetX = 0, offsetY = 0) {
    if (typeof locator === 'number' && typeof offsetX === 'number') {
      offsetY = offsetX;
      offsetX = locator;
      locator = null;
    }

    if (locator) {
      const el = await this._locateElement(locator);
      assertElementExists(el, locator, 'Element');
      await el.scrollIntoViewIfNeeded();
      const elementCoordinates = await clickablePoint(el);
      await this.executeScript((offsetX, offsetY) => window.scrollBy(offsetX, offsetY), { offsetX: elementCoordinates.x + offsetX, offsetY: elementCoordinates.y + offsetY });
    } else {
      await this.executeScript(({ offsetX, offsetY }) => window.scrollTo(offsetX, offsetY), { offsetX, offsetY });
    }
    return this._waitForAction();
  }

  /**
   * {{> seeInTitle }}
   */
  async seeInTitle(text) {
    const title = await this.page.title();
    stringIncludes('web page title').assert(text, title);
  }

  /**
   * {{> grabPageScrollPosition }}
   */
  async grabPageScrollPosition() {
    /* eslint-disable comma-dangle */
    function getScrollPosition() {
      return {
        x: window.pageXOffset,
        y: window.pageYOffset
      };
    }
    /* eslint-enable comma-dangle */
    return this.executeScript(getScrollPosition);
  }

  /**
   * {{> seeTitleEquals }}
   */
  async seeTitleEquals(text) {
    const title = await this.page.title();
    return equals('web page title').assert(title, text);
  }

  /**
   * {{> dontSeeInTitle }}
   */
  async dontSeeInTitle(text) {
    const title = await this.page.title();
    stringIncludes('web page title').negate(text, title);
  }

  /**
   * {{> grabTitle }}
   */
  async grabTitle() {
    return this.page.title();
  }

  /**
   * Get elements by different locator types, including strict locator
   * Should be used in custom helpers:
   *
   * ```js
   * const elements = await this.helpers['Playwright']._locate({name: 'password'});
   * ```
   */
  async _locate(locator) {
    const context = await this.context || await this._getContext();

    if (this.frame) return findElements(this.frame, locator);

    return findElements(context, locator);
  }

  /**
   * Get the first element by different locator types, including strict locator
   * Should be used in custom helpers:
   *
   * ```js
   * const element = await this.helpers['Playwright']._locateElement({name: 'password'});
   * ```
   */
  async _locateElement(locator) {
    const context = await this.context || await this._getContext();
    return findElement(context, locator);
  }

  /**
   * Find a checkbox by providing human-readable text:
   * NOTE: Assumes the checkable element exists
   *
   * ```js
   * this.helpers['Playwright']._locateCheckable('I agree with terms and conditions').then // ...
   * ```
   */
  async _locateCheckable(locator, providedContext = null) {
    const context = providedContext || await this._getContext();
    const els = await findCheckable.call(this, locator, context);
    assertElementExists(els[0], locator, 'Checkbox or radio');
    return els[0];
  }

  /**
   * Find a clickable element by providing human-readable text:
   *
   * ```js
   * this.helpers['Playwright']._locateClickable('Next page').then // ...
   * ```
   */
  async _locateClickable(locator) {
    const context = await this._getContext();
    return findClickable.call(this, context, locator);
  }

  /**
   * Find field elements by providing human-readable text:
   *
   * ```js
   * this.helpers['Playwright']._locateFields('Your email').then // ...
   * ```
   */
  async _locateFields(locator) {
    return findFields.call(this, locator);
  }

  /**
   * Switch focus to a particular tab by its number. It waits tabs loading and then switch tab
   *
   * ```js
   * I.switchToNextTab();
   * I.switchToNextTab(2);
   * ```
   *
   * @param {number} [num=1]
   */
  async switchToNextTab(num = 1) {
    if (this.isElectron) {
      throw new Error('Cannot switch tabs inside an Electron container');
    }
    const pages = await this.browserContext.pages();

    const index = pages.indexOf(this.page);
    this.withinLocator = null;
    const page = pages[index + num];

    if (!page) {
      throw new Error(`There is no ability to switch to next tab with offset ${num}`);
    }
    await targetCreatedHandler.call(this, page);
    await this._setPage(page);
    return this._waitForAction();
  }

  /**
   * Switch focus to a particular tab by its number. It waits tabs loading and then switch tab
   *
   * ```js
   * I.switchToPreviousTab();
   * I.switchToPreviousTab(2);
   * ```
   * @param {number} [num=1]
   */
  async switchToPreviousTab(num = 1) {
    if (this.isElectron) {
      throw new Error('Cannot switch tabs inside an Electron container');
    }
    const pages = await this.browserContext.pages();
    const index = pages.indexOf(this.page);
    this.withinLocator = null;
    const page = pages[index - num];

    if (!page) {
      throw new Error(`There is no ability to switch to previous tab with offset ${num}`);
    }

    await this._setPage(page);
    return this._waitForAction();
  }

  /**
   * Close current tab and switches to previous.
   *
   * ```js
   * I.closeCurrentTab();
   * ```
   */
  async closeCurrentTab() {
    if (this.isElectron) {
      throw new Error('Cannot close current tab inside an Electron container');
    }
    const oldPage = this.page;
    await this.switchToPreviousTab();
    await oldPage.close();
    return this._waitForAction();
  }

  /**
   * Close all tabs except for the current one.
   *
   * ```js
   * I.closeOtherTabs();
   * ```
   */
  async closeOtherTabs() {
    const pages = await this.browserContext.pages();
    const otherPages = pages.filter(page => page !== this.page);
    if (otherPages.length) {
      this.debug(`Closing ${otherPages.length} tabs`);
      return Promise.all(otherPages.map(p => p.close()));
    }
    return Promise.resolve();
  }

  /**
   * Open new tab and automatically switched to new tab
   *
   * ```js
   * I.openNewTab();
   * ```
   *
   * You can pass in [page options](https://github.com/microsoft/playwright/blob/main/docs/api.md#browsernewpageoptions) to emulate device on this page
   *
   * ```js
   * // enable mobile
   * I.openNewTab({ isMobile: true });
   * ```
   */
  async openNewTab(options) {
    if (this.isElectron) {
      throw new Error('Cannot open new tabs inside an Electron container');
    }
    const page = await this.browserContext.newPage(options);
    await targetCreatedHandler.call(this, page);
    await this._setPage(page);
    return this._waitForAction();
  }

  /**
   * {{> grabNumberOfOpenTabs }}
   */
  async grabNumberOfOpenTabs() {
    const pages = await this.browserContext.pages();
    return pages.length;
  }

  /**
   * {{> seeElement }}
   *
   */
  async seeElement(locator) {
    let els = await this._locate(locator);
    els = await Promise.all(els.map(el => el.isVisible()));
    return empty('visible elements').negate(els.filter(v => v).fill('ELEMENT'));
  }

  /**
   * {{> dontSeeElement }}
   *
   */
  async dontSeeElement(locator) {
    let els = await this._locate(locator);
    els = await Promise.all(els.map(el => el.isVisible()));
    return empty('visible elements').assert(els.filter(v => v).fill('ELEMENT'));
  }

  /**
   * {{> seeElementInDOM }}
   */
  async seeElementInDOM(locator) {
    const els = await this._locate(locator);
    return empty('elements on page').negate(els.filter(v => v).fill('ELEMENT'));
  }

  /**
   * {{> dontSeeElementInDOM }}
   */
  async dontSeeElementInDOM(locator) {
    const els = await this._locate(locator);
    return empty('elements on a page').assert(els.filter(v => v).fill('ELEMENT'));
  }

  /**
   * Handles a file download. A file name is required to save the file on disk.
   * Files are saved to "output" directory.
   *
   * Should be used with [FileSystem helper](https://codecept.io/helpers/FileSystem) to check that file were downloaded correctly.
   *
   * ```js
   * I.handleDownloads('downloads/avatar.jpg');
   * I.click('Download Avatar');
   * I.amInPath('output/downloads');
   * I.waitForFile('avatar.jpg', 5);
   *
   * ```
   *
   * @param {string} fileName set filename for downloaded file
   * @return {Promise<void>}
   */
  async handleDownloads(fileName) {
    this.page.waitForEvent('download').then(async (download) => {
      const filePath = await download.path();
      fileName = fileName || `downloads/${path.basename(filePath)}`;

      const downloadPath = path.join(global.output_dir, fileName);
      if (!fs.existsSync(path.dirname(downloadPath))) {
        fs.mkdirSync(path.dirname(downloadPath), '0777');
      }
      fs.copyFileSync(filePath, downloadPath);
      this.debug('Download completed');
      this.debugSection('Downloaded From', await download.url());
      this.debugSection('Downloaded To', downloadPath);
    });
  }

  /**
   * {{> click }}
   *
   * @param {any} [options] [Additional options](https://playwright.dev/docs/api/class-page#page-click) for click available as 3rd argument.
   *
   * Examples:
   *
   * ```js
   * // click on element at position
   * I.click('canvas', '.model', { position: { x: 20, y: 40 } })
   *
   * // make ctrl-click
   * I.click('.edit', null, { modifiers: ['Ctrl'] } )
   * ```
   *
   */
  async click(locator, context = null, options = {}) {
    return proceedClick.call(this, locator, context, options);
  }

  /**
   * Clicks link and waits for navigation (deprecated)
   */
  async clickLink(locator, context = null) {
    console.log('clickLink deprecated: Playwright automatically waits for navigation to happen.');
    console.log('Replace I.clickLink with I.click');
    return this.click(locator, context);
  }

  /**
   * {{> forceClick }}
   */
  async forceClick(locator, context = null) {
    return proceedClick.call(this, locator, context, { force: true });
  }

  /**
   * {{> doubleClick }}
   *
   *
   */
  async doubleClick(locator, context = null) {
    return proceedClick.call(this, locator, context, { clickCount: 2 });
  }

  /**
   * {{> rightClick }}
   *
   *
   */
  async rightClick(locator, context = null) {
    return proceedClick.call(this, locator, context, { button: 'right' });
  }

  /**
   * {{> checkOption }}
   *
   * [Additional options](https://playwright.dev/docs/api/class-elementhandle#element-handle-check) for check available as 3rd argument.
   *
   * Examples:
   *
   * ```js
   * // click on element at position
   * I.checkOption('Agree', '.signup', { position: { x: 5, y: 5 } })
   * ```
   * > ⚠️ To avoid flakiness, option `force: true` is set by default
   */
  async checkOption(field, context = null, options = { force: true }) {
    const elm = await this._locateCheckable(field, context);
    await elm.check(options);
    return this._waitForAction();
  }

  /**
   * {{> uncheckOption }}
   *
   * [Additional options](https://playwright.dev/docs/api/class-elementhandle#element-handle-uncheck) for uncheck available as 3rd argument.
   *
   * Examples:
   *
   * ```js
   * // click on element at position
   * I.uncheckOption('Agree', '.signup', { position: { x: 5, y: 5 } })
   * ```
   * > ⚠️ To avoid flakiness, option `force: true` is set by default
   */
  async uncheckOption(field, context = null, options = { force: true }) {
    const elm = await this._locateCheckable(field, context);
    await elm.uncheck(options);
    return this._waitForAction();
  }

  /**
   * {{> seeCheckboxIsChecked }}
   */
  async seeCheckboxIsChecked(field) {
    return proceedIsChecked.call(this, 'assert', field);
  }

  /**
   * {{> dontSeeCheckboxIsChecked }}
   */
  async dontSeeCheckboxIsChecked(field) {
    return proceedIsChecked.call(this, 'negate', field);
  }

  /**
   * {{> pressKeyDown }}
   */
  async pressKeyDown(key) {
    key = getNormalizedKey.call(this, key);
    await this.page.keyboard.down(key);
    return this._waitForAction();
  }

  /**
   * {{> pressKeyUp }}
   */
  async pressKeyUp(key) {
    key = getNormalizedKey.call(this, key);
    await this.page.keyboard.up(key);
    return this._waitForAction();
  }

  /**
   * {{> pressKeyWithKeyNormalization }}
   *
   * _Note:_ Shortcuts like `'Meta'` + `'A'` do not work on macOS ([GoogleChrome/Puppeteer#1313](https://github.com/GoogleChrome/puppeteer/issues/1313)).
   */
  async pressKey(key) {
    const modifiers = [];
    if (Array.isArray(key)) {
      for (let k of key) {
        k = getNormalizedKey.call(this, k);
        if (isModifierKey(k)) {
          modifiers.push(k);
        } else {
          key = k;
          break;
        }
      }
    } else {
      key = getNormalizedKey.call(this, key);
    }
    for (const modifier of modifiers) {
      await this.page.keyboard.down(modifier);
    }
    await this.page.keyboard.press(key);
    for (const modifier of modifiers) {
      await this.page.keyboard.up(modifier);
    }
    return this._waitForAction();
  }

  /**
   * {{> type }}
   */
  async type(keys, delay = null) {
    if (!Array.isArray(keys)) {
      keys = keys.toString();
      keys = keys.split('');
    }

    for (const key of keys) {
      await this.page.keyboard.press(key);
      if (delay) await this.wait(delay / 1000);
    }
  }

  /**
   * {{> fillField }}
   *
   */
  async fillField(field, value) {
    const els = await findFields.call(this, field);
    assertElementExists(els, field, 'Field');
    const el = els[0];

    await el.clear();

    await highlightActiveElement.call(this, el);

    await el.type(value.toString(), { delay: this.options.pressKeyDelay });

    return this._waitForAction();
  }

  /**
   * Clears the text input element: `<input>`, `<textarea>` or `[contenteditable]` .
   *
  *
  * Examples:
  *
  * ```js
  * I.clearField('.text-area')
  *
  * // if this doesn't work use force option
  * I.clearField('#submit', { force: true })
  * ```
  * Use `force` to bypass the [actionability](https://playwright.dev/docs/actionability) checks.
  *
   * @param {CodeceptJS.LocatorOrString} locator field located by label|name|CSS|XPath|strict locator.
   * @param {any} [options] [Additional options](https://playwright.dev/docs/api/class-locator#locator-clear) for available options object as 2nd argument.
   */
  async clearField(locator, options = {}) {
    const els = await findFields.call(this, locator);
    assertElementExists(els, locator, 'Field to clear');

    const el = els[0];

    await highlightActiveElement.call(this, el);

    await el.clear();

    return this._waitForAction();
  }

  /**
   * {{> appendField }}
   *
   *
   */
  async appendField(field, value) {
    const els = await findFields.call(this, field);
    assertElementExists(els, field, 'Field');
    await highlightActiveElement.call(this, els[0]);
    await els[0].press('End');
    await els[0].type(value.toString(), { delay: this.options.pressKeyDelay });
    return this._waitForAction();
  }

  /**
   * {{> seeInField }}
   */
  async seeInField(field, value) {
    const _value = (typeof value === 'boolean') ? value : value.toString();
    return proceedSeeInField.call(this, 'assert', field, _value);
  }

  /**
   * {{> dontSeeInField }}
   */
  async dontSeeInField(field, value) {
    const _value = (typeof value === 'boolean') ? value : value.toString();
    return proceedSeeInField.call(this, 'negate', field, _value);
  }

  /**
   * {{> attachFile }}
   *
   */
  async attachFile(locator, pathToFile) {
    const file = path.join(global.codecept_dir, pathToFile);

    if (!fileExists(file)) {
      throw new Error(`File at ${file} can not be found on local system`);
    }
    const els = await findFields.call(this, locator);
    assertElementExists(els, locator, 'Field');
    await els[0].setInputFiles(file);
    return this._waitForAction();
  }

  /**
   * {{> selectOption }}
   */
  async selectOption(select, option) {
    const els = await findFields.call(this, select);
    assertElementExists(els, select, 'Selectable field');
    const el = els[0];

    await highlightActiveElement.call(this, el);

    if (!Array.isArray(option)) option = [option];

    await el.selectOption(option);
    return this._waitForAction();
  }

  /**
   * {{> grabNumberOfVisibleElements }}
   *
   */
  async grabNumberOfVisibleElements(locator) {
    let els = await this._locate(locator);
    els = await Promise.all(els.map(el => el.isVisible()));
    return els.filter(v => v).length;
  }

  /**
   * {{> seeInCurrentUrl }}
   */
  async seeInCurrentUrl(url) {
    stringIncludes('url').assert(url, await this._getPageUrl());
  }

  /**
   * {{> dontSeeInCurrentUrl }}
   */
  async dontSeeInCurrentUrl(url) {
    stringIncludes('url').negate(url, await this._getPageUrl());
  }

  /**
   * {{> seeCurrentUrlEquals }}
   */
  async seeCurrentUrlEquals(url) {
    urlEquals(this.options.url).assert(url, await this._getPageUrl());
  }

  /**
   * {{> dontSeeCurrentUrlEquals }}
   */
  async dontSeeCurrentUrlEquals(url) {
    urlEquals(this.options.url).negate(url, await this._getPageUrl());
  }

  /**
   * {{> see }}
   *
   *
   */
  async see(text, context = null) {
    return proceedSee.call(this, 'assert', text, context);
  }

  /**
   * {{> seeTextEquals }}
   */
  async seeTextEquals(text, context = null) {
    return proceedSee.call(this, 'assert', text, context, true);
  }

  /**
   * {{> dontSee }}
   *
   *
   */
  async dontSee(text, context = null) {
    return proceedSee.call(this, 'negate', text, context);
  }

  /**
   * {{> grabSource }}
   */
  async grabSource() {
    return this.page.content();
  }

  /**
   * Get JS log from browser.
   *
   * ```js
   * const logs = await I.grabBrowserLogs();
   * const errors = logs.map(l => ({ type: l.type(), text: l.text() })).filter(l => l.type === 'error');
   * console.log(JSON.stringify(errors));
   * ```
   * [Learn more about console messages](https://playwright.dev/docs/api/class-consolemessage)
   * @return {Promise<any[]>}
   */
  async grabBrowserLogs() {
    const logs = consoleLogStore.entries;
    consoleLogStore.clear();
    return logs;
  }

  /**
   * {{> grabCurrentUrl }}
   */
  async grabCurrentUrl() {
    return this._getPageUrl();
  }

  /**
   * {{> seeInSource }}
   */
  async seeInSource(text) {
    const source = await this.page.content();
    stringIncludes('HTML source of a page').assert(text, source);
  }

  /**
   * {{> dontSeeInSource }}
   */
  async dontSeeInSource(text) {
    const source = await this.page.content();
    stringIncludes('HTML source of a page').negate(text, source);
  }

  /**
   * {{> seeNumberOfElements }}
   *
   *
   */
  async seeNumberOfElements(locator, num) {
    const elements = await this._locate(locator);
    return equals(`expected number of elements (${(new Locator(locator))}) is ${num}, but found ${elements.length}`).assert(elements.length, num);
  }

  /**
   * {{> seeNumberOfVisibleElements }}
   *
   *
   */
  async seeNumberOfVisibleElements(locator, num) {
    const res = await this.grabNumberOfVisibleElements(locator);
    return equals(`expected number of visible elements (${(new Locator(locator))}) is ${num}, but found ${res}`).assert(res, num);
  }

  /**
   * {{> setCookie }}
   */
  async setCookie(cookie) {
    if (Array.isArray(cookie)) {
      return this.browserContext.addCookies(cookie);
    }
    return this.browserContext.addCookies([cookie]);
  }

  /**
   * {{> seeCookie }}
   *
   */
  async seeCookie(name) {
    const cookies = await this.browserContext.cookies();
    empty(`cookie ${name} to be set`).negate(cookies.filter(c => c.name === name));
  }

  /**
   * {{> dontSeeCookie }}
   */
  async dontSeeCookie(name) {
    const cookies = await this.browserContext.cookies();
    empty(`cookie ${name} to be set`).assert(cookies.filter(c => c.name === name));
  }

  /**
   * {{> grabCookie }}
   *
   * Returns cookie in JSON format. If name not passed returns all cookies for this domain.
   */
  async grabCookie(name) {
    const cookies = await this.browserContext.cookies();
    if (!name) return cookies;
    const cookie = cookies.filter(c => c.name === name);
    if (cookie[0]) return cookie[0];
  }

  /**
   * {{> clearCookie }}
   */
  async clearCookie() {
    // Playwright currently doesn't support to delete a certain cookie
    // https://github.com/microsoft/playwright/blob/main/docs/api.md#class-browsercontext
    if (!this.browserContext) return;
    return this.browserContext.clearCookies();
  }

  /**
   * Executes a script on the page:
   *
   * ```js
   * I.executeScript(() => window.alert('Hello world'));
   * ```
   *
   * Additional parameters of the function can be passed as an object argument:
   *
   * ```js
   * I.executeScript(({x, y}) => x + y, {x, y});
   * ```
   * You can pass only one parameter into a function
   * but you can pass in array or object.
   *
   * ```js
   * I.executeScript(([x, y]) => x + y, [x, y]);
   * ```
   * If a function returns a Promise it will wait for its resolution.
   *
   * @param {string|function} fn function to be executed in browser context.
   * @param {any} [arg] optional argument to pass to the function
   * @returns {Promise<any>}
   */
  async executeScript(fn, arg) {
    if (this.context && this.context.constructor.name === 'FrameLocator') {
      // switching to iframe context
      return this.context.locator(':root').evaluate(fn, arg);
    }
    return this.page.evaluate.apply(this.page, [fn, arg]);
  }

  /**
   * Grab Locator if called within Context
   *
   * @param {*} locator
   */
  _contextLocator(locator) {
    locator = buildLocatorString(new Locator(locator, 'css'));

    if (this.contextLocator) {
      const contextLocator = buildLocatorString(new Locator(this.contextLocator, 'css'));
      locator = `${contextLocator} >> ${locator}`;
    }

    return locator;
  }

  /**
   * {{> grabTextFrom }}
   *
   */
  async grabTextFrom(locator) {
    locator = this._contextLocator(locator);
    const text = await this.page.textContent(locator);
    assertElementExists(text, locator);
    this.debugSection('Text', text);
    return text;
  }

  /**
   * {{> grabTextFromAll }}
   *
   */
  async grabTextFromAll(locator) {
    const els = await this._locate(locator);
    const texts = [];
    for (const el of els) {
      texts.push(await (await el.innerText()));
    }
    this.debug(`Matched ${els.length} elements`);
    return texts;
  }

  /**
   * {{> grabValueFrom }}
   */
  async grabValueFrom(locator) {
    const values = await this.grabValueFromAll(locator);
    assertElementExists(values, locator);
    this.debugSection('Value', values[0]);
    return values[0];
  }

  /**
   * {{> grabValueFromAll }}
   */
  async grabValueFromAll(locator) {
    const els = await findFields.call(this, locator);
    this.debug(`Matched ${els.length} elements`);
    return Promise.all(els.map(el => el.inputValue()));
  }

  /**
   * {{> grabHTMLFrom }}
   */
  async grabHTMLFrom(locator) {
    const html = await this.grabHTMLFromAll(locator);
    assertElementExists(html, locator);
    this.debugSection('HTML', html[0]);
    return html[0];
  }

  /**
   * {{> grabHTMLFromAll }}
   */
  async grabHTMLFromAll(locator) {
    const els = await this._locate(locator);
    this.debug(`Matched ${els.length} elements`);
    return Promise.all(els.map(el => el.innerHTML()));
  }

  /**
   * {{> grabCssPropertyFrom }}
   *
   */
  async grabCssPropertyFrom(locator, cssProperty) {
    const cssValues = await this.grabCssPropertyFromAll(locator, cssProperty);
    assertElementExists(cssValues, locator);
    this.debugSection('CSS', cssValues[0]);
    return cssValues[0];
  }

  /**
   * {{> grabCssPropertyFromAll }}
   *
   */
  async grabCssPropertyFromAll(locator, cssProperty) {
    const els = await this._locate(locator);
    this.debug(`Matched ${els.length} elements`);
    const cssValues = await Promise.all(els.map(el => el.evaluate((el, cssProperty) => getComputedStyle(el).getPropertyValue(cssProperty), cssProperty)));

    return cssValues;
  }

  /**
   * {{> seeCssPropertiesOnElements }}
   *
   */
  async seeCssPropertiesOnElements(locator, cssProperties) {
    const res = await this._locate(locator);
    assertElementExists(res, locator);

    const cssPropertiesCamelCase = convertCssPropertiesToCamelCase(cssProperties);
    const elemAmount = res.length;
    const commands = [];
    let props = [];

    for (const element of res) {
      const cssProperties = await element.evaluate((el) => getComputedStyle(el));

      Object.keys(cssPropertiesCamelCase).forEach(prop => {
        if (isColorProperty(prop)) {
          props.push(convertColorToRGBA(cssProperties[prop]));
        } else {
          props.push(cssProperties[prop]);
        }
      });
    }

    const values = Object.keys(cssPropertiesCamelCase).map(key => cssPropertiesCamelCase[key]);
    if (!Array.isArray(props)) props = [props];
    let chunked = chunkArray(props, values.length);
    chunked = chunked.filter((val) => {
      for (let i = 0; i < val.length; ++i) {
        if (val[i] !== values[i]) return false;
      }
      return true;
    });
    return equals(`all elements (${(new Locator(locator))}) to have CSS property ${JSON.stringify(cssProperties)}`).assert(chunked.length, elemAmount);
  }

  /**
   * {{> seeAttributesOnElements }}
   *
   */
  async seeAttributesOnElements(locator, attributes) {
    const res = await this._locate(locator);
    assertElementExists(res, locator);

    const elemAmount = res.length;
    const commands = [];
    res.forEach((el) => {
      Object.keys(attributes).forEach((prop) => {
        commands.push(el
          .evaluate((el, attr) => el[attr] || el.getAttribute(attr), prop));
      });
    });
    let attrs = await Promise.all(commands);
    const values = Object.keys(attributes).map(key => attributes[key]);
    if (!Array.isArray(attrs)) attrs = [attrs];
    let chunked = chunkArray(attrs, values.length);
    chunked = chunked.filter((val) => {
      for (let i = 0; i < val.length; ++i) {
        if (val[i] !== values[i]) return false;
      }
      return true;
    });
    return equals(`all elements (${(new Locator(locator))}) to have attributes ${JSON.stringify(attributes)}`).assert(chunked.length, elemAmount);
  }

  /**
   * {{> dragSlider }}
   *
   */
  async dragSlider(locator, offsetX = 0) {
    const src = await this._locateElement(locator);
    assertElementExists(src, locator, 'Slider Element');

    // Note: Using clickablePoint private api because the .BoundingBox does not take into account iframe offsets!
    const sliderSource = await clickablePoint(src);

    // Drag start point
    await this.page.mouse.move(sliderSource.x, sliderSource.y, { steps: 5 });
    await this.page.mouse.down();

    // Drag destination
    await this.page.mouse.move(sliderSource.x + offsetX, sliderSource.y, { steps: 5 });
    await this.page.mouse.up();

    return this._waitForAction();
  }

  /**
   * {{> grabAttributeFrom }}
   *
   */
  async grabAttributeFrom(locator, attr) {
    const attrs = await this.grabAttributeFromAll(locator, attr);
    assertElementExists(attrs, locator);
    this.debugSection('Attribute', attrs[0]);
    return attrs[0];
  }

  /**
   * {{> grabAttributeFromAll }}
   *
   */
  async grabAttributeFromAll(locator, attr) {
    const els = await this._locate(locator);
    this.debug(`Matched ${els.length} elements`);
    const array = [];

    for (let index = 0; index < els.length; index++) {
      array.push(await els[index].getAttribute(attr));
    }

    return array;
  }

  /**
   * {{> saveElementScreenshot }}
   *
   */
  async saveElementScreenshot(locator, fileName) {
    const outputFile = screenshotOutputFolder(fileName);

    const res = await this._locateElement(locator);
    assertElementExists(res, locator);
    const elem = res;
    this.debug(`Screenshot of ${(new Locator(locator))} element has been saved to ${outputFile}`);
    return elem.screenshot({ path: outputFile, type: 'png' });
  }

  /**
   * {{> saveScreenshot }}
   */
  async saveScreenshot(fileName, fullPage) {
    const fullPageOption = fullPage || this.options.fullPageScreenshots;
    let outputFile = screenshotOutputFolder(fileName);

    this.debug(`Screenshot is saving to ${outputFile}`);

    await this.page.screenshot({
      path: outputFile,
      fullPage: fullPageOption,
      type: 'png',
    });

    if (this.activeSessionName) {
      for (const sessionName in this.sessionPages) {
        const activeSessionPage = this.sessionPages[sessionName];
        outputFile = screenshotOutputFolder(`${sessionName}_${fileName}`);

        this.debug(`${sessionName} - Screenshot is saving to ${outputFile}`);

        if (activeSessionPage) {
          await activeSessionPage.screenshot({
            path: outputFile,
            fullPage: fullPageOption,
            type: 'png',
          });
        }
      }
    }
  }

  /**
   * Performs [api request](https://playwright.dev/docs/api/class-apirequestcontext#api-request-context-get) using
   * the cookies from the current browser session.
   *
   * ```js
   * const users = await I.makeApiRequest('GET', '/api/users', { params: { page: 1 }});
   * users[0]
   * I.makeApiRequest('PATCH', )
   * ```
   *
   * > This is Playwright's built-in alternative to using REST helper's sendGet, sendPost, etc methods.
   *
   * @param {string} method HTTP method
   * @param {string} url endpoint
   * @param {object} options request options depending on method used
   * @returns {Promise<object>} response
   */
  async makeApiRequest(method, url, options) {
    method = method.toLowerCase();
    const allowedMethods = ['get', 'post', 'patch', 'head', 'fetch', 'delete'];
    if (!allowedMethods.includes(method)) {
      throw new Error(`Method ${method} is not allowed, use the one from a list ${allowedMethods} or switch to using REST helper`);
    }

    if (url.startsWith('/')) { // local url
      url = this.options.url + url;
      this.debugSection('URL', url);
    }

    const response = await this.page.request[method](url, options);
    this.debugSection('Status', response.status());
    this.debugSection('Response', await response.text());

    // hook to allow JSON response handle this
    if (this.config.onResponse) {
      const axiosResponse = {
        data: await response.json(),
        status: response.status(),
        statusText: response.statusText(),
        headers: response.headers(),
      };
      this.config.onResponse(axiosResponse);
    }

    return response;
  }

  async _failed(test) {
    await this._withinEnd();

    if (!test.artifacts) {
      test.artifacts = {};
    }

    if (this.options.recordVideo && this.page && this.page.video()) {
      test.artifacts.video = await saveVideoForPage(this.page, `${test.title}.failed`);
      for (const sessionName in this.sessionPages) {
        test.artifacts[`video_${sessionName}`] = await saveVideoForPage(this.sessionPages[sessionName], `${test.title}_${sessionName}.failed`);
      }
    }

    if (this.options.trace) {
      test.artifacts.trace = await saveTraceForContext(this.browserContext, `${test.title}.failed`);
      for (const sessionName in this.sessionPages) {
        if (!this.sessionPages[sessionName].context) continue;
        test.artifacts[`trace_${sessionName}`] = await saveTraceForContext(this.sessionPages[sessionName].context, `${test.title}_${sessionName}.failed`);
      }
    }
  }

  async _passed(test) {
    if (this.options.recordVideo && this.page && this.page.video()) {
      if (this.options.keepVideoForPassedTests) {
        test.artifacts.video = await saveVideoForPage(this.page, `${test.title}.passed`);
        for (const sessionName of Object.keys(this.sessionPages)) {
          test.artifacts[`video_${sessionName}`] = await saveVideoForPage(this.sessionPages[sessionName], `${test.title}_${sessionName}.passed`);
        }
      } else {
        this.page.video().delete().catch(e => {});
      }
    }

    if (this.options.trace) {
      if (this.options.keepTraceForPassedTests) {
        if (this.options.trace) {
          test.artifacts.trace = await saveTraceForContext(this.browserContext, `${test.title}.passed`);
          for (const sessionName in this.sessionPages) {
            if (!this.sessionPages[sessionName].context) continue;
            test.artifacts[`trace_${sessionName}`] = await saveTraceForContext(this.sessionPages[sessionName].context, `${test.title}_${sessionName}.passed`);
          }
        }
      } else {
        await this.browserContext.tracing.stop();
      }
    }
  }

  /**
   * {{> wait }}
   */
  async wait(sec) {
    return new Promise(((done) => {
      setTimeout(done, sec * 1000);
    }));
  }

  /**
   * {{> waitForEnabled }}
   */
  async waitForEnabled(locator, sec) {
    const waitTimeout = sec ? sec * 1000 : this.options.waitForTimeout;
    locator = new Locator(locator, 'css');
    const matcher = await this.context;
    let waiter;
    const context = await this._getContext();
    if (!locator.isXPath()) {
      const valueFn = function ([locator]) {
        return Array.from(document.querySelectorAll(locator)).filter(el => !el.disabled).length > 0;
      };
      waiter = context.waitForFunction(valueFn, [locator.value], { timeout: waitTimeout });
    } else {
      const enabledFn = function ([locator, $XPath]) {
        eval($XPath); // eslint-disable-line no-eval
        return $XPath(null, locator).filter(el => !el.disabled).length > 0;
      };
      waiter = context.waitForFunction(enabledFn, [locator.value, $XPath.toString()], { timeout: waitTimeout });
    }
    return waiter.catch((err) => {
      throw new Error(`element (${locator.toString()}) still not enabled after ${waitTimeout / 1000} sec\n${err.message}`);
    });
  }

  /**
   * {{> waitForValue }}
   */
  async waitForValue(field, value, sec) {
    const waitTimeout = sec ? sec * 1000 : this.options.waitForTimeout;
    const locator = new Locator(field, 'css');
    const matcher = await this.context;
    let waiter;
    const context = await this._getContext();
    if (!locator.isXPath()) {
      const valueFn = function ([locator, value]) {
        return Array.from(document.querySelectorAll(locator)).filter(el => (el.value || '').indexOf(value) !== -1).length > 0;
      };
      waiter = context.waitForFunction(valueFn, [locator.value, value], { timeout: waitTimeout });
    } else {
      const valueFn = function ([locator, $XPath, value]) {
        eval($XPath); // eslint-disable-line no-eval
        return $XPath(null, locator).filter(el => (el.value || '').indexOf(value) !== -1).length > 0;
      };
      waiter = context.waitForFunction(valueFn, [locator.value, $XPath.toString(), value], { timeout: waitTimeout });
    }
    return waiter.catch((err) => {
      const loc = locator.toString();
      throw new Error(`element (${loc}) is not in DOM or there is no element(${loc}) with value "${value}" after ${waitTimeout / 1000} sec\n${err.message}`);
    });
  }

  /**
   * {{> waitNumberOfVisibleElements }}
   *
   */
  async waitNumberOfVisibleElements(locator, num, sec) {
    const waitTimeout = sec ? sec * 1000 : this.options.waitForTimeout;
    locator = new Locator(locator, 'css');
    await this.context;
    let waiter;
    const context = await this._getContext();
    if (locator.isCSS()) {
      const visibleFn = function ([locator, num]) {
        const els = document.querySelectorAll(locator);
        if (!els || els.length === 0) {
          return false;
        }
        return Array.prototype.filter.call(els, el => el.offsetParent !== null).length === num;
      };
      waiter = context.waitForFunction(visibleFn, [locator.value, num], { timeout: waitTimeout });
    } else {
      const visibleFn = function ([locator, $XPath, num]) {
        eval($XPath); // eslint-disable-line no-eval
        return $XPath(null, locator).filter(el => el.offsetParent !== null).length === num;
      };
      waiter = context.waitForFunction(visibleFn, [locator.value, $XPath.toString(), num], { timeout: waitTimeout });
    }
    return waiter.catch((err) => {
      throw new Error(`The number of elements (${locator.toString()}) is not ${num} after ${waitTimeout / 1000} sec\n${err.message}`);
    });
  }

  /**
   * {{> waitForClickable }}
   */
  async waitForClickable(locator, waitTimeout) {
    console.log('I.waitForClickable is DEPRECATED: This is no longer needed, Playwright automatically waits for element to be clickable');
    console.log('Remove usage of this function');
  }

  /**
   * {{> waitForElement }}
   *
   */
  async waitForElement(locator, sec) {
    const waitTimeout = sec ? sec * 1000 : this.options.waitForTimeout;
    locator = new Locator(locator, 'css');

    const context = await this._getContext();
    try {
      await context.locator(buildLocatorString(locator)).first().waitFor({ timeout: waitTimeout, state: 'attached' });
    } catch (e) {
      throw new Error(`element (${locator.toString()}) still not present on page after ${waitTimeout / 1000} sec\n${e.message}`);
    }
  }

  /**
   * {{> waitForVisible }}
   *
   * This method accepts [React selectors](https://codecept.io/react).
   */
  async waitForVisible(locator, sec) {
    const waitTimeout = sec ? sec * 1000 : this.options.waitForTimeout;
    locator = new Locator(locator, 'css');
    const context = await this._getContext();
<<<<<<< HEAD
    try {
      await context.locator(buildLocatorString(locator)).first().waitFor({ timeout: waitTimeout, state: 'visible' });
    } catch (e) {
      throw new Error(`element (${locator.toString()}) still not visible after ${waitTimeout / 1000} sec\n${e.message}`);
    }
=======
    let waiter;
    let count = 0;

    // we have this as https://github.com/microsoft/playwright/issues/26829 is not yet implemented
    if (this.frame) {
      do {
        waiter = await this.frame.locator(buildLocatorString(locator)).first().isVisible();
        await this.wait(1);
        count += 1000;
        if (waiter) break;
      } while (count <= waitTimeout);

      if (!waiter) throw new Error(`element (${locator.toString()}) still not visible after ${waitTimeout / 1000} sec.`);
      return;
    }

    waiter = context.waitForSelector(buildLocatorString(locator), { timeout: waitTimeout, state: 'visible' });
    return waiter.catch((err) => {
      throw new Error(`element (${locator.toString()}) still not visible after ${waitTimeout / 1000} sec\n${err.message}`);
    });
>>>>>>> b652bd50
  }

  /**
   * {{> waitForInvisible }}
   */
  async waitForInvisible(locator, sec) {
    const waitTimeout = sec ? sec * 1000 : this.options.waitForTimeout;
    locator = new Locator(locator, 'css');
    const context = await this._getContext();
<<<<<<< HEAD
    try {
      await context.locator(buildLocatorString(locator)).first().waitFor({ timeout: waitTimeout, state: 'hidden' });
    } catch (e) {
      throw new Error(`element (${locator.toString()}) still visible after ${waitTimeout / 1000} sec\n${e.message}`);
    }
=======
    let waiter;
    let count = 0;

    // we have this as https://github.com/microsoft/playwright/issues/26829 is not yet implemented
    if (this.frame) {
      do {
        waiter = await this.frame.locator(buildLocatorString(locator)).first().isHidden();
        await this.wait(1);
        count += 1000;
        if (waiter) break;
      } while (count <= waitTimeout);

      if (!waiter) throw new Error(`element (${locator.toString()}) still visible after ${waitTimeout / 1000} sec.`);
      return;
    }

    waiter = context.waitForSelector(buildLocatorString(locator), { timeout: waitTimeout, state: 'hidden' });
    return waiter.catch((err) => {
      throw new Error(`element (${locator.toString()}) still visible after ${waitTimeout / 1000} sec\n${err.message}`);
    });
>>>>>>> b652bd50
  }

  /**
   * {{> waitToHide }}
   */
  async waitToHide(locator, sec) {
    const waitTimeout = sec ? sec * 1000 : this.options.waitForTimeout;
    locator = new Locator(locator, 'css');
    const context = await this._getContext();
<<<<<<< HEAD
    return context.locator(buildLocatorString(locator)).first().waitFor({ timeout: waitTimeout, state: 'hidden' }).catch((err) => {
=======

    let waiter;
    let count = 0;

    // we have this as https://github.com/microsoft/playwright/issues/26829 is not yet implemented
    if (this.frame) {
      do {
        waiter = await this.frame.locator(buildLocatorString(locator)).first().isHidden();
        await this.wait(1);
        count += 1000;
        if (waiter) break;
      } while (count <= waitTimeout);

      if (!waiter) throw new Error(`element (${locator.toString()}) still not hidden after ${waitTimeout / 1000} sec.`);
      return;
    }

    return context.waitForSelector(buildLocatorString(locator), { timeout: waitTimeout, state: 'hidden' }).catch((err) => {
>>>>>>> b652bd50
      throw new Error(`element (${locator.toString()}) still not hidden after ${waitTimeout / 1000} sec\n${err.message}`);
    });
  }

  async _getContext() {
    if (this.context && this.context.constructor.name === 'FrameLocator') {
      return this.context;
    }
    return this.page;
  }

  /**
   * {{> waitInUrl }}
   */
  async waitInUrl(urlPart, sec = null) {
    const waitTimeout = sec ? sec * 1000 : this.options.waitForTimeout;

    return this.page.waitForFunction((urlPart) => {
      const currUrl = decodeURIComponent(decodeURIComponent(decodeURIComponent(window.location.href)));
      return currUrl.indexOf(urlPart) > -1;
    }, urlPart, { timeout: waitTimeout }).catch(async (e) => {
      const currUrl = await this._getPageUrl(); // Required because the waitForFunction can't return data.
      if (/Timeout/i.test(e.message)) {
        throw new Error(`expected url to include ${urlPart}, but found ${currUrl}`);
      } else {
        throw e;
      }
    });
  }

  /**
   * {{> waitUrlEquals }}
   */
  async waitUrlEquals(urlPart, sec = null) {
    const waitTimeout = sec ? sec * 1000 : this.options.waitForTimeout;

    const baseUrl = this.options.url;
    if (urlPart.indexOf('http') < 0) {
      urlPart = baseUrl + urlPart;
    }

    return this.page.waitForFunction((urlPart) => {
      const currUrl = decodeURIComponent(decodeURIComponent(decodeURIComponent(window.location.href)));
      return currUrl.indexOf(urlPart) > -1;
    }, urlPart, { timeout: waitTimeout }).catch(async (e) => {
      const currUrl = await this._getPageUrl(); // Required because the waitForFunction can't return data.
      if (/Timeout/i.test(e.message)) {
        throw new Error(`expected url to be ${urlPart}, but found ${currUrl}`);
      } else {
        throw e;
      }
    });
  }

  /**
   * {{> waitForText }}
   */
  async waitForText(text, sec = null, context = null) {
    const waitTimeout = sec ? sec * 1000 : this.options.waitForTimeout;
    let waiter;

    const contextObject = await this._getContext();

    if (context) {
      const locator = new Locator(context, 'css');
      if (!locator.isXPath()) {
        try {
          await contextObject.locator(`${locator.isCustom() ? `${locator.type}=${locator.value}` : locator.simplify()} >> text=${text}`).first().waitFor({ timeout: waitTimeout, state: 'visible' });
        } catch (e) {
          console.log(e);
          throw new Error(`Text "${text}" was not found on page after ${waitTimeout / 1000} sec\n${e.message}`);
        }
      }

      if (locator.isXPath()) {
        waiter = contextObject.waitForFunction(([locator, text, $XPath]) => {
          eval($XPath); // eslint-disable-line no-eval
          const el = $XPath(null, locator);
          if (!el.length) return false;
          return el[0].innerText.indexOf(text) > -1;
        }, [locator.value, text, $XPath.toString()], { timeout: waitTimeout });
      }
    } else {
      // we have this as https://github.com/microsoft/playwright/issues/26829 is not yet implemented
      if (this.frame) {
        let count = 0;
        do {
          waiter = await this.frame.locator(`:has-text('${text}')`).first().isVisible();
          await this.wait(1);
          count += 1000;
        } while (count <= waitTimeout);

        if (!waiter) throw new Error(`Text "${text}" was not found on page after ${waitTimeout / 1000} sec`);
        return;
      }

<<<<<<< HEAD
      let count = 0;
      do {
        waiter = await contextObject.locator(`:has-text('${text}')`).first().isVisible();
        await this.wait(1);
        count += 1000;
      } while (count <= waitTimeout);

      if (!waiter) throw new Error(`Text "${text}" was not found on page after ${waitTimeout / 1000} sec`);
=======
      waiter = contextObject.waitForFunction(text => document.body && document.body.innerText.indexOf(text) > -1, text, { timeout: waitTimeout });
>>>>>>> b652bd50
    }
  }

  /**
   * Waits for a network request.
   *
   * ```js
   * I.waitForRequest('http://example.com/resource');
   * I.waitForRequest(request => request.url() === 'http://example.com' && request.method() === 'GET');
   * ```
   *
   * @param {string|function} urlOrPredicate
   * @param {?number} [sec=null] seconds to wait
   */
  async waitForRequest(urlOrPredicate, sec = null) {
    const timeout = sec ? sec * 1000 : this.options.waitForTimeout;
    return this.page.waitForRequest(urlOrPredicate, { timeout });
  }

  /**
   * Waits for a network response.
   *
   * ```js
   * I.waitForResponse('http://example.com/resource');
   * I.waitForResponse(response => response.url() === 'https://example.com' && response.status() === 200);
   * ```
   *
   * @param {string|function} urlOrPredicate
   * @param {?number} [sec=null] number of seconds to wait
   */
  async waitForResponse(urlOrPredicate, sec = null) {
    const timeout = sec ? sec * 1000 : this.options.waitForTimeout;
    return this.page.waitForResponse(urlOrPredicate, { timeout });
  }

  /**
   * {{> switchTo }}
   */
  async switchTo(locator) {
    if (Number.isInteger(locator)) {
      // Select by frame index of current context

      let childFrames = null;
      if (this.context && typeof this.context.childFrames === 'function') {
        childFrames = this.context.childFrames();
      } else {
        childFrames = this.page.mainFrame().childFrames();
      }

      if (locator >= 0 && locator < childFrames.length) {
        this.context = await this.page.frameLocator('iframe').nth(locator);
        this.contextLocator = locator;
      } else {
        throw new Error('Element #invalidIframeSelector was not found by text|CSS|XPath');
      }
      return;
    }

    if (!locator) {
      this.context = this.page;
      this.contextLocator = null;
      this.frame = null;
      return;
    }

    // iframe by selector
    locator = buildLocatorString(new Locator(locator, 'css'));
    const frame = await this._locateElement(locator);

    if (!frame) {
      throw new Error(`Frame ${JSON.stringify(locator)} was not found by text|CSS|XPath`);
    }

    if (this.frame) {
      this.frame = await this.frame.frameLocator(locator);
    } else {
      this.frame = await this.page.frameLocator(locator);
    }

    const contentFrame = this.frame;

    if (contentFrame) {
      this.context = contentFrame;
      this.contextLocator = null;
    } else {
      this.context = this.page.frame(this.page.frames()[1].name());
      this.contextLocator = locator;
    }
  }

  /**
   * {{> waitForFunction }}
   */
  async waitForFunction(fn, argsOrSec = null, sec = null) {
    let args = [];
    if (argsOrSec) {
      if (Array.isArray(argsOrSec)) {
        args = argsOrSec;
      } else if (typeof argsOrSec === 'number') {
        sec = argsOrSec;
      }
    }
    const waitTimeout = sec ? sec * 1000 : this.options.waitForTimeout;
    const context = await this._getContext();
    return context.waitForFunction(fn, args, { timeout: waitTimeout });
  }

  /**
   * Waits for navigation to finish. By default, it takes configured `waitForNavigation` option.
   *
   * See [Playwright's reference](https://playwright.dev/docs/api/class-page?_highlight=waitfornavi#pagewaitfornavigationoptions)
   *
   * @param {*} options
   */
  async waitForNavigation(options = {}) {
    console.log(`waitForNavigation deprecated:
    * This method is inherently racy, please use 'waitForURL' instead.`);
    options = {
      timeout: this.options.getPageTimeout,
      waitUntil: this.options.waitForNavigation,
      ...options,
    };
    return this.page.waitForNavigation(options);
  }

  /**
   * Waits for page navigates to a new URL or reloads. By default, it takes configured `waitForNavigation` option.
   *
   * See [Playwright's reference](https://playwright.dev/docs/api/class-page#page-wait-for-url)
   *
   * @param {string|RegExp} url - A glob pattern, regex pattern or predicate receiving URL to match while waiting for the navigation. Note that if the parameter is a string without wildcard characters, the method will wait for navigation to URL that is exactly equal to the string.
   * @param {*} options
   */
  async waitForURL(url, options = {}) {
    options = {
      timeout: this.options.getPageTimeout,
      waitUntil: this.options.waitForNavigation,
      ...options,
    };
    return this.page.waitForURL(url, options);
  }

  async waitUntilExists(locator, sec) {
    console.log(`waitUntilExists deprecated:
    * use 'waitForElement' to wait for element to be attached
    * use 'waitForDetached to wait for element to be removed'`);
    return this.waitForDetached(locator, sec);
  }

  /**
   * {{> waitForDetached }}
   */
  async waitForDetached(locator, sec) {
    const waitTimeout = sec ? sec * 1000 : this.options.waitForTimeout;
    locator = new Locator(locator, 'css');

    let waiter;
    const context = await this._getContext();
    if (!locator.isXPath()) {
      try {
        await context.locator(`${locator.isCustom() ? `${locator.type}=${locator.value}` : locator.simplify()}`).first().waitFor({ timeout: waitTimeout, state: 'detached' });
      } catch (e) {
        throw new Error(`element (${locator.toString()}) still on page after ${waitTimeout / 1000} sec\n${e.message}`);
      }
    } else {
      const visibleFn = function ([locator, $XPath]) {
        eval($XPath); // eslint-disable-line no-eval
        return $XPath(null, locator).length === 0;
      };
      waiter = context.waitForFunction(visibleFn, [locator.value, $XPath.toString()], { timeout: waitTimeout });
      return waiter.catch((err) => {
        throw new Error(`element (${locator.toString()}) still on page after ${waitTimeout / 1000} sec\n${err.message}`);
      });
    }
  }

  async _waitForAction() {
    return this.wait(this.options.waitForAction / 1000);
  }

  /**
   * {{> grabDataFromPerformanceTiming }}
   */
  async grabDataFromPerformanceTiming() {
    return perfTiming;
  }

  /**
   * {{> grabElementBoundingRect }}
   */
  async grabElementBoundingRect(locator, prop) {
    const el = await this._locateElement(locator);
    assertElementExists(el, locator);
    const rect = await el.boundingBox();
    if (prop) return rect[prop];
    return rect;
  }

  /**
   * Mocks network request using [`browserContext.route`](https://playwright.dev/docs/api/class-browsercontext#browser-context-route) of Playwright
   *
   * ```js
   * I.mockRoute(/(\.png$)|(\.jpg$)/, route => route.abort());
   * ```
   * This method allows intercepting and mocking requests & responses. [Learn more about it](https://playwright.dev/docs/network#handle-requests)
   *
   * @param {string|RegExp} [url] URL, regex or pattern for to match URL
   * @param {function} [handler] a function to process reques
   */
  async mockRoute(url, handler) {
    return this.browserContext.route(...arguments);
  }

  /**
   * Stops network mocking created by `mockRoute`.
   *
   * ```js
   * I.stopMockingRoute(/(\.png$)|(\.jpg$)/);
   * I.stopMockingRoute(/(\.png$)|(\.jpg$)/, previouslySetHandler);
   * ```
   * If no handler is passed, all mock requests for the rote are disabled.
   *
   * @param {string|RegExp} [url] URL, regex or pattern for to match URL
   * @param {function} [handler] a function to process reques
   */
  async stopMockingRoute(url, handler) {
    return this.browserContext.unroute(...arguments);
  }

  /**
   * Starts recording the network traffics.
   * This also resets recorded network requests.
   *
   * ```js
   * I.startRecordingTraffic();
   * ```
   *
   * @return {void}
   */
  startRecordingTraffic() {
    this.flushNetworkTraffics();
    this.recording = true;
    this.recordedAtLeastOnce = true;

    this.page.on('requestfinished', async (request) => {
      const information = {
        url: request.url(),
        method: request.method(),
        requestHeaders: request.headers(),
        requestPostData: request.postData(),
        response: request.response(),
      };

      this.debugSection('REQUEST: ', JSON.stringify(information));

      if (typeof information.requestPostData === 'object') {
        information.requestPostData = JSON.parse(information.requestPostData);
      }

      this.requests.push(information);
    });
  }

  /**
  *  Grab the recording network traffics
  *
  * ```js
  * const traffics = await I.grabRecordedNetworkTraffics();
  * expect(traffics[0].url).to.equal('https://reqres.in/api/comments/1');
  * expect(traffics[0].response.status).to.equal(200);
  * expect(traffics[0].response.body).to.contain({ name: 'this was mocked' });
  * ```
  *
  * @return { Promise<Array<any>> }
  *
  */
  async grabRecordedNetworkTraffics() {
    if (!this.recording || !this.recordedAtLeastOnce) {
      throw new Error('Failure in test automation. You use "I.grabRecordedNetworkTraffics", but "I.startRecordingTraffic" was never called before.');
    }

    const requests = await this.requests;
    const promises = requests.map(async (request) => request.response.then(
      async (response) => {
        let body;
        try {
          // There's no 'body' for some requests (redirect etc...)
          body = JSON.parse((await response.body()).toString());
        } catch (e) {
          // only interested in JSON, not HTML responses.
        }

        request.response = {
          status: response.status(),
          statusText: response.statusText(),
          body,
        };
      },
    ));
    await Promise.all(promises);

    return this.requests;
  }

  /**
   * Blocks traffic of a given URL or a list of URLs.
   *
   * Examples:
   *
   * ```js
   * I.blockTraffic('http://example.com/css/style.css');
   * I.blockTraffic('http://example.com/css/*.css');
   * I.blockTraffic('http://example.com/**');
   * I.blockTraffic(/\.css$/);
   * ```
   *
   * ```js
   * I.blockTraffic(['http://example.com/css/style.css', 'http://example.com/css/*.css']);
   * ```
   *
   * @param {string|Array|RegExp} urls URL or a list of URLs to block . URL can contain * for wildcards. Example: https://www.example.com** to block all traffic for that domain. Regexp are also supported.
   */
  blockTraffic(urls) {
    if (Array.isArray(urls)) {
      urls.forEach(url => {
        this.page.route(url, (route) => {
          route
            .abort()
            // Sometimes it happens that browser has been closed in the meantime. It is ok to ignore error then.
            .catch((e) => {});
        });
      });
    } else {
      this.page.route(urls, (route) => {
        route
          .abort()
          // Sometimes it happens that browser has been closed in the meantime. It is ok to ignore error then.
          .catch((e) => {});
      });
    }
  }

  /**
   * Mocks traffic for URL(s).
   * This is a powerful feature to manipulate network traffic. Can be used e.g. to stabilize your tests, speed up your tests or as a last resort to make some test scenarios even possible.
   *
   * Examples:
   *
   * ```js
   * I.mockTraffic('/api/users/1', '{ id: 1, name: 'John Doe' }');
   * I.mockTraffic('/api/users/*', JSON.stringify({ id: 1, name: 'John Doe' }));
   * I.mockTraffic([/^https://api.example.com/v1/, 'https://api.example.com/v2/**'], 'Internal Server Error', 'text/html');
   * ```
   *
   * @param urls string|Array These are the URL(s) to mock, e.g. "/fooapi/*" or "['/fooapi_1/*', '/barapi_2/*']". Regular expressions are also supported.
   * @param responseString string The string to return in fake response's body.
   * @param contentType Content type of fake response. If not specified default value 'application/json' is used.
   */
  mockTraffic(urls, responseString, contentType = 'application/json') {
    // Required to mock cross-domain requests
    const headers = { 'access-control-allow-origin': '*' };

    if (typeof urls === 'string') {
      urls = [urls];
    }

    urls.forEach((url) => {
      this.page.route(url, (route) => {
        if (this.page.isClosed()) {
          // Sometimes it happens that browser has been closed in the meantime.
          // In this case we just don't fulfill to prevent error in test scenario.
          return;
        }
        route.fulfill({
          contentType,
          headers,
          body: responseString,
        });
      });
    });
  }

  /**
   * Resets all recorded network requests.
   */
  flushNetworkTraffics() {
    this.requests = [];
  }

  /**
   * Stops recording of network traffic. Recorded traffic is not flashed.
   *
   * ```js
   * I.stopRecordingTraffic();
   * ```
   */
  stopRecordingTraffic() {
    this.page.removeAllListeners('request');
    this.recording = false;
  }

  /**
   * Verifies that a certain request is part of network traffic.
   *
   * ```js
   * // checking the request url contains certain query strings
   * I.amOnPage('https://openai.com/blog/chatgpt');
   * I.startRecordingTraffic();
   * await I.seeTraffic({
   *    name: 'sentry event',
   *    url: 'https://images.openai.com/blob/cf717bdb-0c8c-428a-b82b-3c3add87a600',
   *    parameters: {
   *       width: '1919',
   *       height: '1138',
   *     },
   * });
   * ```
   *
   * ```js
   * // checking the request url contains certain post data
   * I.amOnPage('https://openai.com/blog/chatgpt');
   * I.startRecordingTraffic();
   * await I.seeTraffic({
   *    name: 'event',
   *    url: 'https://cloudflareinsights.com/cdn-cgi/rum',
   *    requestPostData: {
   *       st: 2,
   *     },
   * });
   * ```
   *
   * @param {Object} opts - options when checking the traffic network.
   * @param {string} opts.name A name of that request. Can be any value. Only relevant to have a more meaningful error message in case of fail.
   * @param {string} opts.url Expected URL of request in network traffic
   * @param {Object} [opts.parameters] Expected parameters of that request in network traffic
   * @param {Object} [opts.requestPostData] Expected that request contains post data in network traffic
   * @param {number} [opts.timeout] Timeout to wait for request in seconds. Default is 10 seconds.
   * @return { Promise<*> }
   */
  async seeTraffic({
    name, url, parameters, requestPostData, timeout = 10,
  }) {
    if (!name) {
      throw new Error('Missing required key "name" in object given to "I.seeTraffic".');
    }

    if (!url) {
      throw new Error('Missing required key "url" in object given to "I.seeTraffic".');
    }

    if (!this.recording || !this.recordedAtLeastOnce) {
      throw new Error('Failure in test automation. You use "I.seeTraffic", but "I.startRecordingTraffic" was never called before.');
    }

    for (let i = 0; i <= timeout * 2; i++) {
      const found = this._isInTraffic(url, parameters);
      if (found) {
        return true;
      }
      await new Promise((done) => {
        setTimeout(done, 1000);
      });
    }

    // check request post data
    if (requestPostData && this._isInTraffic(url)) {
      const advancedTestResults = createAdvancedTestResults(url, requestPostData, this.requests);

      assert.equal(advancedTestResults, true, `Traffic named "${name}" found correct URL ${url}, BUT the post data did not match:\n ${advancedTestResults}`);
    } else if (parameters && this._isInTraffic(url)) {
      const advancedTestResults = createAdvancedTestResults(url, parameters, this.requests);

      assert.fail(
        `Traffic named "${name}" found correct URL ${url}, BUT the query parameters did not match:\n`
        + `${advancedTestResults}`,
      );
    } else {
      assert.fail(
        `Traffic named "${name}" not found in recorded traffic within ${timeout} seconds.\n`
        + `Expected url: ${url}.\n`
        + `Recorded traffic:\n${this._getTrafficDump()}`,
      );
    }
  }

  /**
   * Returns full URL of request matching parameter "urlMatch".
   *
   * @param {string|RegExp} urlMatch Expected URL of request in network traffic. Can be a string or a regular expression.
   *
   * Examples:
   *
   * ```js
   * I.grabTrafficUrl('https://api.example.com/session');
   * I.grabTrafficUrl(/session.*start/);
   * ```
   *
   * @return {Promise<*>}
   */
  grabTrafficUrl(urlMatch) {
    if (!this.recordedAtLeastOnce) {
      throw new Error('Failure in test automation. You use "I.grabTrafficUrl", but "I.startRecordingTraffic" was never called before.');
    }

    for (const i in this.requests) {
      // eslint-disable-next-line no-prototype-builtins
      if (this.requests.hasOwnProperty(i)) {
        const request = this.requests[i];

        if (request.url && request.url.match(new RegExp(urlMatch))) {
          return request.url;
        }
      }
    }

    assert.fail(`Method "getTrafficUrl" failed: No request found in traffic that matches ${urlMatch}`);
  }

  /**
   * Verifies that a certain request is not part of network traffic.
   *
   * Examples:
   *
   * ```js
   * I.dontSeeTraffic({ name: 'Unexpected API Call', url: 'https://api.example.com' });
   * I.dontSeeTraffic({ name: 'Unexpected API Call of "user" endpoint', url: /api.example.com.*user/ });
   * ```
   *
   * @param {Object} opts - options when checking the traffic network.
   * @param {string} opts.name A name of that request. Can be any value. Only relevant to have a more meaningful error message in case of fail.
   * @param {string|RegExp} opts.url Expected URL of request in network traffic. Can be a string or a regular expression.
   *
   */
  dontSeeTraffic({ name, url }) {
    if (!this.recordedAtLeastOnce) {
      throw new Error('Failure in test automation. You use "I.dontSeeTraffic", but "I.startRecordingTraffic" was never called before.');
    }

    if (!name) {
      throw new Error('Missing required key "name" in object given to "I.dontSeeTraffic".');
    }

    if (!url) {
      throw new Error('Missing required key "url" in object given to "I.dontSeeTraffic".');
    }

    if (this._isInTraffic(url)) {
      assert.fail(`Traffic with name "${name}" (URL: "${url}') found, but was not expected to be found.`);
    }
  }

  /**
   * Checks if URL with parameters is part of network traffic. Returns true or false. Internal method for this helper.
   *
   * @param url URL to look for.
   * @param [parameters] Parameters that this URL needs to contain
   * @return {boolean} Whether or not URL with parameters is part of network traffic.
   * @private
   */
  _isInTraffic(url, parameters) {
    let isInTraffic = false;
    this.requests.forEach((request) => {
      if (isInTraffic) {
        return; // We already found traffic. Continue with next request
      }

      if (!request.url.match(new RegExp(url))) {
        return; // url not found in this request. continue with next request
      }

      // URL has matched. Now we check the parameters

      if (parameters) {
        const advancedReport = allParameterValuePairsMatchExtreme(extractQueryObjects(request.url), parameters);
        if (advancedReport === true) {
          isInTraffic = true;
        }
      } else {
        isInTraffic = true;
      }
    });

    return isInTraffic;
  }

  /**
   * Returns all URLs of all network requests recorded so far during execution of test scenario.
   *
   * @return {string} List of URLs recorded as a string, seperaeted by new lines after each URL
   * @private
   */
  _getTrafficDump() {
    let dumpedTraffic = '';
    this.requests.forEach((request) => {
      dumpedTraffic += `${request.method} - ${request.url}\n`;
    });
    return dumpedTraffic;
  }

  /**
   * Starts recording of websocket messages.
   * This also resets recorded websocket messages.
   *
   * ```js
   * await I.startRecordingWebSocketMessages();
   * ```
   *
   */
  async startRecordingWebSocketMessages() {
    this.flushWebSocketMessages();
    this.recordingWebSocketMessages = true;
    this.recordedWebSocketMessagesAtLeastOnce = true;

    this.cdpSession = await this.getNewCDPSession();
    await this.cdpSession.send('Network.enable');
    await this.cdpSession.send('Page.enable');

    this.cdpSession.on(
      'Network.webSocketFrameReceived',
      (payload) => {
        this._logWebsocketMessages(this._getWebSocketLog('RECEIVED', payload));
      },
    );

    this.cdpSession.on(
      'Network.webSocketFrameSent',
      (payload) => {
        this._logWebsocketMessages(this._getWebSocketLog('SENT', payload));
      },
    );

    this.cdpSession.on(
      'Network.webSocketFrameError',
      (payload) => {
        this._logWebsocketMessages(this._getWebSocketLog('ERROR', payload));
      },
    );
  }

  /**
   * Stops recording WS messages. Recorded WS messages is not flashed.
   *
   * ```js
   * await I.stopRecordingWebSocketMessages();
   * ```
   */
  async stopRecordingWebSocketMessages() {
    await this.cdpSession.send('Network.disable');
    await this.cdpSession.send('Page.disable');
    this.page.removeAllListeners('Network');
    this.recordingWebSocketMessages = false;
  }

  /**
   *  Grab the recording WS messages
   *
   * @return { Array<any> }
   *
   */
  grabWebSocketMessages() {
    if (!this.recordingWebSocketMessages) {
      if (!this.recordedWebSocketMessagesAtLeastOnce) {
        throw new Error('Failure in test automation. You use "I.grabWebSocketMessages", but "I.startRecordingWebSocketMessages" was never called before.');
      }
    }
    return this.webSocketMessages;
  }

  /**
   * Resets all recorded WS messages.
   */
  flushWebSocketMessages() {
    this.webSocketMessages = [];
  }

  /**
   * Return a performance metric from the chrome cdp session.
   * Note: Chrome-only
   *
   * Examples:
   *
   * ```js
   * const metrics = await I.grabMetrics();
   *
   * // returned metrics
   *
   * [
   *   { name: 'Timestamp', value: 1584904.203473 },
   *   { name: 'AudioHandlers', value: 0 },
   *   { name: 'AudioWorkletProcessors', value: 0 },
   *   { name: 'Documents', value: 22 },
   *   { name: 'Frames', value: 10 },
   *   { name: 'JSEventListeners', value: 366 },
   *   { name: 'LayoutObjects', value: 1240 },
   *   { name: 'MediaKeySessions', value: 0 },
   *   { name: 'MediaKeys', value: 0 },
   *   { name: 'Nodes', value: 4505 },
   *   { name: 'Resources', value: 141 },
   *   { name: 'ContextLifecycleStateObservers', value: 34 },
   *   { name: 'V8PerContextDatas', value: 4 },
   *   { name: 'WorkerGlobalScopes', value: 0 },
   *   { name: 'UACSSResources', value: 0 },
   *   { name: 'RTCPeerConnections', value: 0 },
   *   { name: 'ResourceFetchers', value: 22 },
   *   { name: 'AdSubframes', value: 0 },
   *   { name: 'DetachedScriptStates', value: 2 },
   *   { name: 'ArrayBufferContents', value: 1 },
   *   { name: 'LayoutCount', value: 0 },
   *   { name: 'RecalcStyleCount', value: 0 },
   *   { name: 'LayoutDuration', value: 0 },
   *   { name: 'RecalcStyleDuration', value: 0 },
   *   { name: 'DevToolsCommandDuration', value: 0.000013 },
   *   { name: 'ScriptDuration', value: 0 },
   *   { name: 'V8CompileDuration', value: 0 },
   *   { name: 'TaskDuration', value: 0.000014 },
   *   { name: 'TaskOtherDuration', value: 0.000001 },
   *   { name: 'ThreadTime', value: 0.000046 },
   *   { name: 'ProcessTime', value: 0.616852 },
   *   { name: 'JSHeapUsedSize', value: 19004908 },
   *   { name: 'JSHeapTotalSize', value: 26820608 },
   *   { name: 'FirstMeaningfulPaint', value: 0 },
   *   { name: 'DomContentLoaded', value: 1584903.690491 },
   *   { name: 'NavigationStart', value: 1584902.841845 }
   * ]
   *
   * ```
   *
   * @return {Promise<Array<Object>>}
   */
  async grabMetrics() {
    const client = await this.page.context().newCDPSession(this.page);
    await client.send('Performance.enable');
    const perfMetricObject = await client.send('Performance.getMetrics');
    return perfMetricObject?.metrics;
  }

  _getWebSocketMessage(payload) {
    if (payload.errorMessage) {
      return payload.errorMessage;
    }

    return payload.response.payloadData;
  }

  _getWebSocketLog(prefix, payload) {
    return `${prefix} ID: ${payload.requestId} TIMESTAMP: ${payload.timestamp} (${new Date().toISOString()})\n\n${this._getWebSocketMessage(payload)}\n\n`;
  }

  async getNewCDPSession() {
    return this.page.context().newCDPSession(this.page);
  }

  _logWebsocketMessages(message) {
    this.webSocketMessages += message;
  }
}

module.exports = Playwright;

function buildLocatorString(locator) {
  if (locator.isCustom()) {
    return `${locator.type}=${locator.value}`;
  } if (locator.isXPath()) {
    return `xpath=${locator.value}`;
  }
  return locator.simplify();
}

async function findElements(matcher, locator) {
  if (locator.react) return findReact(matcher, locator);
  locator = new Locator(locator, 'css');

  return matcher.locator(buildLocatorString(locator)).all();
}

async function findElement(matcher, locator) {
  if (locator.react) return findReact(matcher, locator);
  locator = new Locator(locator, 'css');

  return matcher.locator(buildLocatorString(locator)).first();
}

async function getVisibleElements(elements) {
  const visibleElements = [];
  for (const element of elements) {
    if (await element.isVisible()) {
      visibleElements.push(element);
    }
  }
  if (visibleElements.length === 0) {
    return elements;
  }
  return visibleElements;
}

async function proceedClick(locator, context = null, options = {}) {
  let matcher = await this._getContext();
  if (context) {
    const els = await this._locate(context);
    assertElementExists(els, context);
    matcher = els[0];
  }
  const els = await findClickable.call(this, matcher, locator);
  if (context) {
    assertElementExists(els, locator, 'Clickable element', `was not found inside element ${new Locator(context).toString()}`);
  } else {
    assertElementExists(els, locator, 'Clickable element');
  }

  await highlightActiveElement.call(this, els[0]);

  /*
    using the force true options itself but instead dispatching a click
  */
  if (options.force) {
    await els[0].dispatchEvent('click');
  } else {
    const element = els.length > 1 ? (await getVisibleElements(els))[0] : els[0];
    await element.click(options);
  }
  const promises = [];
  if (options.waitForNavigation) {
    promises.push(this.waitForURL(/.*/, { waitUntil: options.waitForNavigation }));
  }
  promises.push(this._waitForAction());

  return Promise.all(promises);
}

async function findClickable(matcher, locator) {
  if (locator.react) return findReact(matcher, locator);

  locator = new Locator(locator);
  if (!locator.isFuzzy()) return findElements.call(this, matcher, locator);

  let els;
  const literal = xpathLocator.literal(locator.value);

  els = await findElements.call(this, matcher, Locator.clickable.narrow(literal));
  if (els.length) return els;

  els = await findElements.call(this, matcher, Locator.clickable.wide(literal));
  if (els.length) return els;

  try {
    els = await findElements.call(this, matcher, Locator.clickable.self(literal));
    if (els.length) return els;
  } catch (err) {
    // Do nothing
  }

  return findElements.call(this, matcher, locator.value); // by css or xpath
}

async function proceedSee(assertType, text, context, strict = false) {
  let description;
  let allText;

  if (!context) {
    const el = await this.context;

    allText = el.constructor.name ? [await el.locator('body').innerText()] : [await el.innerText()];

    description = 'web application';
  } else {
    const locator = new Locator(context, 'css');
    description = `element ${locator.toString()}`;
    const els = await this._locate(locator);
    assertElementExists(els, locator.toString());
    allText = await Promise.all(els.map(el => el.innerText()));
  }

  if (strict) {
    return allText.map(elText => equals(description)[assertType](text, elText));
  }
  return stringIncludes(description)[assertType](normalizeSpacesInString(text), normalizeSpacesInString(allText.join(' | ')));
}

async function findCheckable(locator, context) {
  let contextEl = await this.context;
  if (typeof context === 'string') {
    contextEl = await findElements.call(this, contextEl, (new Locator(context, 'css')).simplify());
    contextEl = contextEl[0];
  }

  const matchedLocator = new Locator(locator);
  if (!matchedLocator.isFuzzy()) {
    return findElements.call(this, contextEl, matchedLocator.simplify());
  }

  const literal = xpathLocator.literal(locator);
  let els = await findElements.call(this, contextEl, Locator.checkable.byText(literal));
  if (els.length) {
    return els;
  }
  els = await findElements.call(this, contextEl, Locator.checkable.byName(literal));
  if (els.length) {
    return els;
  }
  return findElements.call(this, contextEl, locator);
}

async function proceedIsChecked(assertType, option) {
  let els = await findCheckable.call(this, option);
  assertElementExists(els, option, 'Checkable');
  els = await Promise.all(els.map(el => el.isChecked()));
  const selected = els.reduce((prev, cur) => prev || cur);
  return truth(`checkable ${option}`, 'to be checked')[assertType](selected);
}

async function findFields(locator) {
  const matchedLocator = new Locator(locator);
  if (!matchedLocator.isFuzzy()) {
    return this._locate(matchedLocator);
  }
  const literal = xpathLocator.literal(locator);

  let els = await this._locate({ xpath: Locator.field.labelEquals(literal) });
  if (els.length) {
    return els;
  }

  els = await this._locate({ xpath: Locator.field.labelContains(literal) });
  if (els.length) {
    return els;
  }
  els = await this._locate({ xpath: Locator.field.byName(literal) });
  if (els.length) {
    return els;
  }
  return this._locate({ css: locator });
}

async function proceedSeeInField(assertType, field, value) {
  const els = await findFields.call(this, field);
  assertElementExists(els, field, 'Field');
  const el = els[0];
  const tag = await el.evaluate(e => e.tagName);
  const fieldType = await el.getAttribute('type');

  const proceedMultiple = async (elements) => {
    const fields = Array.isArray(elements) ? elements : [elements];

    const elementValues = [];
    for (const element of fields) {
      elementValues.push(await element.inputValue());
    }

    if (typeof value === 'boolean') {
      equals(`no. of items matching > 0: ${field}`)[assertType](value, !!elementValues.length);
    } else {
      if (assertType === 'assert') {
        equals(`select option by ${field}`)[assertType](true, elementValues.length > 0);
      }
      elementValues.forEach(val => stringIncludes(`fields by ${field}`)[assertType](value, val));
    }
  };

  if (tag === 'SELECT') {
    if (await el.getAttribute('multiple')) {
      const selectedOptions = await el.all('option:checked');
      if (!selectedOptions.length) return null;

      const options = await filterFieldsByValue(selectedOptions, value, true);
      return proceedMultiple(options);
    }

    return el.inputValue();
  }

  if (tag === 'INPUT') {
    if (fieldType === 'checkbox' || fieldType === 'radio') {
      if (typeof value === 'boolean') {
        // Filter by values
        const options = await filterFieldsBySelectionState(els, true);
        return proceedMultiple(options);
      }

      const options = await filterFieldsByValue(els, value, true);
      return proceedMultiple(options);
    }
    return proceedMultiple(els[0]);
  }

  let fieldVal;

  try {
    fieldVal = await el.inputValue();
  } catch (e) {
    if (e.message.includes('Error: Node is not an <input>, <textarea> or <select> element')) {
      fieldVal = await el.innerText();
    }
  }

  return stringIncludes(`fields by ${field}`)[assertType](value, fieldVal);
}

async function filterFieldsByValue(elements, value, onlySelected) {
  const matches = [];
  for (const element of elements) {
    const val = await element.getAttribute('value');
    let isSelected = true;
    if (onlySelected) {
      isSelected = await elementSelected(element);
    }
    if ((value == null || val.indexOf(value) > -1) && isSelected) {
      matches.push(element);
    }
  }
  return matches;
}

async function filterFieldsBySelectionState(elements, state) {
  const matches = [];
  for (const element of elements) {
    const isSelected = await elementSelected(element);
    if (isSelected === state) {
      matches.push(element);
    }
  }
  return matches;
}

async function elementSelected(element) {
  const type = await element.getAttribute('type');

  if (type === 'checkbox' || type === 'radio') {
    return element.isChecked();
  }
  return element.getAttribute('selected');
}

function isFrameLocator(locator) {
  locator = new Locator(locator);
  if (locator.isFrame()) {
    return locator.value;
  }
  return false;
}

function assertElementExists(res, locator, prefix, suffix) {
  if (!res || res.length === 0) {
    throw new ElementNotFound(locator, prefix, suffix);
  }
}

function $XPath(element, selector) {
  const found = document.evaluate(selector, element || document.body, null, 5, null);
  const res = [];
  let current = null;
  while (current = found.iterateNext()) {
    res.push(current);
  }
  return res;
}

async function targetCreatedHandler(page) {
  if (!page) return;
  this.withinLocator = null;
  page.on('load', () => {
    page.$('body')
      .catch(() => null)
      .then(async () => {
        if (this.context && this.context._type === 'Frame') {
          // we are inside iframe?
          const frameEl = await this.context.frameElement();
          this.context = await frameEl.contentFrame();
          this.contextLocator = null;
          return;
        }
        // if context element was in iframe - keep it
        // if (await this.context.ownerFrame()) return;
        this.context = page;
        this.contextLocator = null;
      });
  });
  page.on('console', (msg) => {
    if (!consoleLogStore.includes(msg) && this.options.ignoreLog && !this.options.ignoreLog.includes(msg.type())) {
      this.debugSection(`Browser:${ucfirst(msg.type())}`, (msg.text && msg.text() || msg._text || '') + msg.args().join(' '));
    }
    consoleLogStore.add(msg);
  });

  if (this.options.windowSize && this.options.windowSize.indexOf('x') > 0 && this._getType() === 'Browser') {
    try {
      await page.setViewportSize(parseWindowSize(this.options.windowSize));
    } catch (err) {
      this.debug('Target can be already closed, ignoring...');
    }
  }
}

function parseWindowSize(windowSize) {
  if (!windowSize) return { width: 800, height: 600 };
  const dimensions = windowSize.split('x');
  if (dimensions.length < 2 || windowSize === 'maximize') {
    console.log('Invalid window size, setting window to default values');
    return { width: 800, height: 600 }; // invalid size
  }
  const width = parseInt(dimensions[0], 10);
  const height = parseInt(dimensions[1], 10);
  return { width, height };
}

// List of key values to key definitions
// https://github.com/puppeteer/puppeteer/blob/v1.20.0/lib/USKeyboardLayout.js
const keyDefinitionMap = {
  /* eslint-disable quote-props */
  '0': 'Digit0',
  '1': 'Digit1',
  '2': 'Digit2',
  '3': 'Digit3',
  '4': 'Digit4',
  '5': 'Digit5',
  '6': 'Digit6',
  '7': 'Digit7',
  '8': 'Digit8',
  '9': 'Digit9',
  'a': 'KeyA',
  'b': 'KeyB',
  'c': 'KeyC',
  'd': 'KeyD',
  'e': 'KeyE',
  'f': 'KeyF',
  'g': 'KeyG',
  'h': 'KeyH',
  'i': 'KeyI',
  'j': 'KeyJ',
  'k': 'KeyK',
  'l': 'KeyL',
  'm': 'KeyM',
  'n': 'KeyN',
  'o': 'KeyO',
  'p': 'KeyP',
  'q': 'KeyQ',
  'r': 'KeyR',
  's': 'KeyS',
  't': 'KeyT',
  'u': 'KeyU',
  'v': 'KeyV',
  'w': 'KeyW',
  'x': 'KeyX',
  'y': 'KeyY',
  'z': 'KeyZ',
  ';': 'Semicolon',
  '=': 'Equal',
  ',': 'Comma',
  '-': 'Minus',
  '.': 'Period',
  '/': 'Slash',
  '`': 'Backquote',
  '[': 'BracketLeft',
  '\\': 'Backslash',
  ']': 'BracketRight',
  '\'': 'Quote',
  /* eslint-enable quote-props */
};

function getNormalizedKey(key) {
  const normalizedKey = getNormalizedKeyAttributeValue(key);
  if (key !== normalizedKey) {
    this.debugSection('Input', `Mapping key '${key}' to '${normalizedKey}'`);
  }
  // Use key definition to ensure correct key is displayed when Shift modifier is active
  if (Object.prototype.hasOwnProperty.call(keyDefinitionMap, normalizedKey)) {
    return keyDefinitionMap[normalizedKey];
  }
  return normalizedKey;
}

async function clickablePoint(el) {
  const rect = await el.boundingBox();
  if (!rect) throw new ElementNotFound(el);
  const {
    x, y, width, height,
  } = rect;
  return { x: x + width / 2, y: y + height / 2 };
}

async function refreshContextSession() {
  // close other sessions
  try {
    const contexts = await this.browser.contexts();
    contexts.shift();

    await Promise.all(contexts.map(c => c.close()));
  } catch (e) {
    console.log(e);
  }

  if (this.page) {
    const existingPages = await this.browserContext.pages();
    await this._setPage(existingPages[0]);
  }

  if (this.options.keepBrowserState) return;

  if (!this.options.keepCookies) {
    this.debugSection('Session', 'cleaning cookies and localStorage');
    await this.clearCookie();
  }
  const currentUrl = await this.grabCurrentUrl();

  if (currentUrl.startsWith('http')) {
    await this.executeScript('localStorage.clear();').catch((err) => {
      if (!(err.message.indexOf("Storage is disabled inside 'data:' URLs.") > -1)) throw err;
    });
    await this.executeScript('sessionStorage.clear();').catch((err) => {
      if (!(err.message.indexOf("Storage is disabled inside 'data:' URLs.") > -1)) throw err;
    });
  }
}

async function saveVideoForPage(page, name) {
  if (!page.video()) return null;
  const fileName = `${`${global.output_dir}${pathSeparator}videos${pathSeparator}${uuidv4()}_${clearString(name)}`.slice(0, 245)}.webm`;
  page.video().saveAs(fileName).then(() => {
    if (!page) return;
    page.video().delete().catch(e => {});
  });
  return fileName;
}

async function saveTraceForContext(context, name) {
  if (!context) return;
  if (!context.tracing) return;
  const fileName = `${`${global.output_dir}${pathSeparator}trace${pathSeparator}${uuidv4()}_${clearString(name)}`.slice(0, 245)}.zip`;
  await context.tracing.stop({ path: fileName });
  return fileName;
}

async function highlightActiveElement(element) {
  if (this.options.highlightElement && global.debugMode) {
    await element.evaluate(el => {
      const prevStyle = el.style.boxShadow;
      el.style.boxShadow = '0px 0px 4px 3px rgba(255, 0, 0, 0.7)';
      setTimeout(() => el.style.boxShadow = prevStyle, 2000);
    });
  }
}

const createAdvancedTestResults = (url, dataToCheck, requests) => {
  // Creates advanced test results for a network traffic check.
  // Advanced test results only applies when expected parameters are set
  if (!dataToCheck) return '';

  let urlFound = false;
  let advancedResults;
  requests.forEach((request) => {
    // url not found in this request. continue with next request
    if (urlFound || !request.url.match(new RegExp(url))) return;
    urlFound = true;

    // Url found. Now we create advanced test report for that URL and show which parameters failed
    if (!request.requestPostData) {
      advancedResults = allParameterValuePairsMatchExtreme(extractQueryObjects(request.url), dataToCheck);
    } else if (request.requestPostData) {
      advancedResults = allRequestPostDataValuePairsMatchExtreme(request.requestPostData, dataToCheck);
    }
  });
  return advancedResults;
};

const extractQueryObjects = (queryString) => {
  // Converts a string of GET parameters into an array of parameter objects. Each parameter object contains the properties "name" and "value".
  if (queryString.indexOf('?') === -1) {
    return [];
  }
  const queryObjects = [];

  const queryPart = queryString.split('?')[1];

  const queryParameters = queryPart.split('&');

  queryParameters.forEach((queryParameter) => {
    const keyValue = queryParameter.split('=');
    const queryObject = {};
    // eslint-disable-next-line prefer-destructuring
    queryObject.name = keyValue[0];
    queryObject.value = decodeURIComponent(keyValue[1]);
    queryObjects.push(queryObject);
  });

  return queryObjects;
};

const allParameterValuePairsMatchExtreme = (queryStringObject, advancedExpectedParameterValuePairs) => {
  // More advanced check if all request parameters match with the expectations
  let littleReport = '\nQuery parameters:\n';
  let success = true;

  for (const expectedKey in advancedExpectedParameterValuePairs) {
    if (!Object.prototype.hasOwnProperty.call(advancedExpectedParameterValuePairs, expectedKey)) {
      continue;
    }
    let parameterFound = false;
    const expectedValue = advancedExpectedParameterValuePairs[expectedKey];

    for (const queryParameter of queryStringObject) {
      if (queryParameter.name === expectedKey) {
        parameterFound = true;
        if (expectedValue === undefined) {
          littleReport += `   ${expectedKey.padStart(10, ' ')}\n`;
        } else if (typeof expectedValue === 'object' && expectedValue.base64) {
          const decodedActualValue = Buffer.from(queryParameter.value, 'base64').toString('utf8');
          if (decodedActualValue === expectedValue.base64) {
            littleReport += `   ${expectedKey.padStart(10, ' ')} = base64(${expectedValue.base64})\n`;
          } else {
            littleReport += ` ✖ ${expectedKey.padStart(10, ' ')} = base64(${expectedValue.base64})     -> actual value: "base64(${decodedActualValue})"\n`;
            success = false;
          }
        } else if (queryParameter.value === expectedValue) {
          littleReport += `   ${expectedKey.padStart(10, ' ')} = ${expectedValue}\n`;
        } else {
          littleReport += ` ✖ ${expectedKey.padStart(10, ' ')} = ${expectedValue}      -> actual value: "${queryParameter.value}"\n`;
          success = false;
        }
      }
    }

    if (parameterFound === false) {
      littleReport += ` ✖ ${expectedKey.padStart(10, ' ')}${expectedValue ? ` = ${JSON.stringify(expectedValue)}` : ''}      -> parameter not found in request\n`;
      success = false;
    }
  }

  return success ? true : littleReport;
};

const allRequestPostDataValuePairsMatchExtreme = (RequestPostDataObject, advancedExpectedRequestPostValuePairs) => {
  // More advanced check if all request post data match with the expectations
  let littleReport = '\nRequest Post Data:\n';
  let success = true;

  for (const expectedKey in advancedExpectedRequestPostValuePairs) {
    if (!Object.prototype.hasOwnProperty.call(advancedExpectedRequestPostValuePairs, expectedKey)) {
      continue;
    }
    let keyFound = false;
    const expectedValue = advancedExpectedRequestPostValuePairs[expectedKey];

    for (const [key, value] of Object.entries(RequestPostDataObject)) {
      if (key === expectedKey) {
        keyFound = true;
        if (expectedValue === undefined) {
          littleReport += `   ${expectedKey.padStart(10, ' ')}\n`;
        } else if (typeof expectedValue === 'object' && expectedValue.base64) {
          const decodedActualValue = Buffer.from(value, 'base64').toString('utf8');
          if (decodedActualValue === expectedValue.base64) {
            littleReport += `   ${expectedKey.padStart(10, ' ')} = base64(${expectedValue.base64})\n`;
          } else {
            littleReport += ` ✖ ${expectedKey.padStart(10, ' ')} = base64(${expectedValue.base64})     -> actual value: "base64(${decodedActualValue})"\n`;
            success = false;
          }
        } else if (value === expectedValue) {
          littleReport += `   ${expectedKey.padStart(10, ' ')} = ${expectedValue}\n`;
        } else {
          littleReport += ` ✖ ${expectedKey.padStart(10, ' ')} = ${expectedValue}      -> actual value: "${value}"\n`;
          success = false;
        }
      }
    }

    if (keyFound === false) {
      littleReport += ` ✖ ${expectedKey.padStart(10, ' ')}${expectedValue ? ` = ${JSON.stringify(expectedValue)}` : ''}      -> key not found in request\n`;
      success = false;
    }
  }

  return success ? true : littleReport;
};<|MERGE_RESOLUTION|>--- conflicted
+++ resolved
@@ -2381,17 +2381,10 @@
     const waitTimeout = sec ? sec * 1000 : this.options.waitForTimeout;
     locator = new Locator(locator, 'css');
     const context = await this._getContext();
-<<<<<<< HEAD
-    try {
-      await context.locator(buildLocatorString(locator)).first().waitFor({ timeout: waitTimeout, state: 'visible' });
-    } catch (e) {
-      throw new Error(`element (${locator.toString()}) still not visible after ${waitTimeout / 1000} sec\n${e.message}`);
-    }
-=======
+    let count = 0;
+
+    // we have this as https://github.com/microsoft/playwright/issues/26829 is not yet implemented
     let waiter;
-    let count = 0;
-
-    // we have this as https://github.com/microsoft/playwright/issues/26829 is not yet implemented
     if (this.frame) {
       do {
         waiter = await this.frame.locator(buildLocatorString(locator)).first().isVisible();
@@ -2401,14 +2394,13 @@
       } while (count <= waitTimeout);
 
       if (!waiter) throw new Error(`element (${locator.toString()}) still not visible after ${waitTimeout / 1000} sec.`);
-      return;
-    }
-
-    waiter = context.waitForSelector(buildLocatorString(locator), { timeout: waitTimeout, state: 'visible' });
-    return waiter.catch((err) => {
-      throw new Error(`element (${locator.toString()}) still not visible after ${waitTimeout / 1000} sec\n${err.message}`);
-    });
->>>>>>> b652bd50
+    }
+
+    try {
+      await context.locator(buildLocatorString(locator)).first().waitFor({ timeout: waitTimeout, state: 'visible' });
+    } catch (e) {
+      throw new Error(`element (${locator.toString()}) still not visible after ${waitTimeout / 1000} sec\n${e.message}`);
+    }
   }
 
   /**
@@ -2418,13 +2410,6 @@
     const waitTimeout = sec ? sec * 1000 : this.options.waitForTimeout;
     locator = new Locator(locator, 'css');
     const context = await this._getContext();
-<<<<<<< HEAD
-    try {
-      await context.locator(buildLocatorString(locator)).first().waitFor({ timeout: waitTimeout, state: 'hidden' });
-    } catch (e) {
-      throw new Error(`element (${locator.toString()}) still visible after ${waitTimeout / 1000} sec\n${e.message}`);
-    }
-=======
     let waiter;
     let count = 0;
 
@@ -2441,11 +2426,11 @@
       return;
     }
 
-    waiter = context.waitForSelector(buildLocatorString(locator), { timeout: waitTimeout, state: 'hidden' });
-    return waiter.catch((err) => {
-      throw new Error(`element (${locator.toString()}) still visible after ${waitTimeout / 1000} sec\n${err.message}`);
-    });
->>>>>>> b652bd50
+    try {
+      await context.locator(buildLocatorString(locator)).first().waitFor({ timeout: waitTimeout, state: 'hidden' });
+    } catch (e) {
+      throw new Error(`element (${locator.toString()}) still visible after ${waitTimeout / 1000} sec\n${e.message}`);
+    }
   }
 
   /**
@@ -2455,10 +2440,6 @@
     const waitTimeout = sec ? sec * 1000 : this.options.waitForTimeout;
     locator = new Locator(locator, 'css');
     const context = await this._getContext();
-<<<<<<< HEAD
-    return context.locator(buildLocatorString(locator)).first().waitFor({ timeout: waitTimeout, state: 'hidden' }).catch((err) => {
-=======
-
     let waiter;
     let count = 0;
 
@@ -2475,8 +2456,7 @@
       return;
     }
 
-    return context.waitForSelector(buildLocatorString(locator), { timeout: waitTimeout, state: 'hidden' }).catch((err) => {
->>>>>>> b652bd50
+    return context.locator(buildLocatorString(locator)).first().waitFor({ timeout: waitTimeout, state: 'hidden' }).catch((err) => {
       throw new Error(`element (${locator.toString()}) still not hidden after ${waitTimeout / 1000} sec\n${err.message}`);
     });
   }
@@ -2561,30 +2541,16 @@
       }
     } else {
       // we have this as https://github.com/microsoft/playwright/issues/26829 is not yet implemented
-      if (this.frame) {
-        let count = 0;
-        do {
-          waiter = await this.frame.locator(`:has-text('${text}')`).first().isVisible();
-          await this.wait(1);
-          count += 1000;
-        } while (count <= waitTimeout);
-
-        if (!waiter) throw new Error(`Text "${text}" was not found on page after ${waitTimeout / 1000} sec`);
-        return;
-      }
-
-<<<<<<< HEAD
+      // eslint-disable-next-line no-lonely-if
+      const _contextObject = this.frame ? this.frame : contextObject;
       let count = 0;
       do {
-        waiter = await contextObject.locator(`:has-text('${text}')`).first().isVisible();
+        waiter = await _contextObject.locator(`:has-text('${text}')`).first().isVisible();
         await this.wait(1);
         count += 1000;
       } while (count <= waitTimeout);
 
       if (!waiter) throw new Error(`Text "${text}" was not found on page after ${waitTimeout / 1000} sec`);
-=======
-      waiter = contextObject.waitForFunction(text => document.body && document.body.innerText.indexOf(text) > -1, text, { timeout: waitTimeout });
->>>>>>> b652bd50
     }
   }
 
