const path = require('path');
const fs = require('fs');

const Helper = require('@codeceptjs/helper');
const { v4: uuidv4 } = require('uuid');
const Locator = require('../locator');
const store = require('../store');
const recorder = require('../recorder');
const stringIncludes = require('../assert/include').includes;
const { urlEquals } = require('../assert/equal');
const { equals } = require('../assert/equal');
const { empty } = require('../assert/empty');
const { truth } = require('../assert/truth');
const {
  xpathLocator,
  ucfirst,
  fileExists,
  chunkArray,
  convertCssPropertiesToCamelCase,
  screenshotOutputFolder,
  getNormalizedKeyAttributeValue,
  isModifierKey,
  clearString,
  requireWithFallback,
} = require('../utils');
const {
  isColorProperty,
  convertColorToRGBA,
} = require('../colorUtils');
const ElementNotFound = require('./errors/ElementNotFound');
const RemoteBrowserConnectionRefused = require('./errors/RemoteBrowserConnectionRefused');
const Popup = require('./extras/Popup');
const Console = require('./extras/Console');
const findReact = require('./extras/React');

let playwright;
let perfTiming;
let defaultSelectorEnginesInitialized = false;

const popupStore = new Popup();
const consoleLogStore = new Console();
const availableBrowsers = ['chromium', 'webkit', 'firefox', 'electron'];

const {
  setRestartStrategy, restartsSession, restartsContext, restartsBrowser,
} = require('./extras/PlaywrightRestartOpts');
const { createValueEngine, createDisabledEngine } = require('./extras/PlaywrightPropEngine');
const { highlightElement } = require('./scripts/highlightElement');

const pathSeparator = path.sep;

/**
 * ## Configuration
 *
 * This helper should be configured in codecept.conf.(js|ts)
 *
 * @typedef PlaywrightConfig
 * @type {object}
 * @prop {string} [url] - base url of website to be tested
 * @prop {'chromium' | 'firefox'| 'webkit' | 'electron'} [browser='chromium'] - a browser to test on, either: `chromium`, `firefox`, `webkit`, `electron`. Default: chromium.
 * @prop {boolean} [show=true] - show browser window.
 * @prop {string|boolean} [restart=false] - restart strategy between tests. Possible values:
 *   * 'context' or **false** - restarts [browser context](https://playwright.dev/docs/api/class-browsercontext) but keeps running browser. Recommended by Playwright team to keep tests isolated.
 *   * 'browser' or **true** - closes browser and opens it again between tests.
 *   * 'session' or 'keep' - keeps browser context and session, but cleans up cookies and localStorage between tests. The fastest option when running tests in windowed mode. Works with `keepCookies` and `keepBrowserState` options. This behavior was default before CodeceptJS 3.1
 * @prop {number} [timeout=1000] - -  [timeout](https://playwright.dev/docs/api/class-page#page-set-default-timeout) in ms of all Playwright actions .
 * @prop {boolean} [disableScreenshots=false] - don't save screenshot on failure.
 * @prop {any} [emulate] - browser in device emulation mode.
 * @prop {boolean} [video=false] - enables video recording for failed tests; videos are saved into `output/videos` folder
 * @prop {boolean} [keepVideoForPassedTests=false] - save videos for passed tests; videos are saved into `output/videos` folder
 * @prop {boolean} [trace=false] - record [tracing information](https://playwright.dev/docs/trace-viewer) with screenshots and snapshots.
 * @prop {boolean} [keepTraceForPassedTests=false] - save trace for passed tests.
 * @prop {boolean} [fullPageScreenshots=false] - make full page screenshots on failure.
 * @prop {boolean} [uniqueScreenshotNames=false] - option to prevent screenshot override if you have scenarios with the same name in different suites.
 * @prop {boolean} [keepBrowserState=false] - keep browser state between tests when `restart` is set to 'session'.
 * @prop {boolean} [keepCookies=false] - keep cookies between tests when `restart` is set to 'session'.
 * @prop {number} [waitForAction] - how long to wait after click, doubleClick or PressKey actions in ms. Default: 100.
 * @prop {'load' | 'domcontentloaded' | 'networkidle'} [waitForNavigation] - When to consider navigation succeeded. Possible options: `load`, `domcontentloaded`, `networkidle`. Choose one of those options is possible. See [Playwright API](https://playwright.dev/docs/api/class-page#page-wait-for-navigation).
 * @prop {number} [pressKeyDelay=10] - Delay between key presses in ms. Used when calling Playwrights page.type(...) in fillField/appendField
 * @prop {number} [getPageTimeout] - config option to set maximum navigation time in milliseconds.
 * @prop {number} [waitForTimeout] - default wait* timeout in ms. Default: 1000.
 * @prop {object} [basicAuth] - the basic authentication to pass to base url. Example: {username: 'username', password: 'password'}
 * @prop {string} [windowSize] - default window size. Set a dimension like `640x480`.
 * @prop {'dark' | 'light' | 'no-preference'} [colorScheme] - default color scheme. Possible values: `dark` | `light` | `no-preference`.
 * @prop {string} [userAgent] - user-agent string.
 * @prop {string} [locale] - locale string. Example: 'en-GB', 'de-DE', 'fr-FR', ...
 * @prop {boolean} [manualStart] - do not start browser before a test, start it manually inside a helper with `this.helpers["Playwright"]._startBrowser()`.
 * @prop {object} [chromium] - pass additional chromium options
 * @prop {object} [firefox] - pass additional firefox options
 * @prop {object} [electron] - (pass additional electron options
 * @prop {any} [channel] - (While Playwright can operate against the stock Google Chrome and Microsoft Edge browsers available on the machine. In particular, current Playwright version will support Stable and Beta channels of these browsers. See [Google Chrome & Microsoft Edge](https://playwright.dev/docs/browsers/#google-chrome--microsoft-edge).
 * @prop {string[]} [ignoreLog] - An array with console message types that are not logged to debug log. Default value is `['warning', 'log']`. E.g. you can set `[]` to log all messages. See all possible [values](https://playwright.dev/docs/api/class-consolemessage#console-message-type).
 * @prop {boolean} [ignoreHTTPSErrors] - Allows access to untrustworthy pages, e.g. to a page with an expired certificate. Default value is `false`
 * @prop {boolean} [bypassCSP] - bypass Content Security Policy or CSP
 * @prop {boolean} [highlightElement] - highlight the interacting elements
 */
const config = {};

/**
 * Uses [Playwright](https://github.com/microsoft/playwright) library to run tests inside:
 *
 * * Chromium
 * * Firefox
 * * Webkit (Safari)
 *
 * This helper works with a browser out of the box with no additional tools required to install.
 *
 * Requires `playwright` or `playwright-core` package version ^1 to be installed:
 *
 * ```
 * npm i playwright@^1.18 --save
 * ```
 * or
 * ```
 * npm i playwright-core@^1.18 --save
 * ```
 *
 * Using playwright-core package, will prevent the download of browser binaries and allow connecting to an existing browser installation or for connecting to a remote one.
 *
 *
 * <!-- configuration -->
 *
 * #### Video Recording Customization
 *
 * By default, video is saved to `output/video` dir. You can customize this path by passing `dir` option to `recordVideo` option.
 *
 * `video`: enables video recording for failed tests; videos are saved into `output/videos` folder
 * * `keepVideoForPassedTests`: - save videos for passed tests
 * * `recordVideo`: [additional options for videos customization](https://playwright.dev/docs/next/api/class-browser#browser-new-context)
 *
 * #### Trace Recording Customization
 *
 * Trace recording provides complete information on test execution and includes DOM snapshots, screenshots, and network requests logged during run.
 * Traces will be saved to `output/trace`
 *
 * * `trace`: enables trace recording for failed tests; trace are saved into `output/trace` folder
 * * `keepTraceForPassedTests`: - save trace for passed tests
 *
 * #### Example #1: Wait for 0 network connections.
 *
 * ```js
 * {
 *    helpers: {
 *      Playwright : {
 *        url: "http://localhost",
 *        restart: false,
 *        waitForNavigation: "networkidle0",
 *        waitForAction: 500
 *      }
 *    }
 * }
 * ```
 *
 * #### Example #2: Wait for DOMContentLoaded event
 *
 * ```js
 * {
 *    helpers: {
 *      Playwright : {
 *        url: "http://localhost",
 *        restart: false,
 *        waitForNavigation: "domcontentloaded",
 *        waitForAction: 500
 *      }
 *    }
 * }
 * ```
 *
 * #### Example #3: Debug in window mode
 *
 * ```js
 * {
 *    helpers: {
 *      Playwright : {
 *        url: "http://localhost",
 *        show: true
 *      }
 *    }
 * }
 * ```
 *
 * #### Example #4: Connect to remote browser by specifying [websocket endpoint](https://playwright.dev/docs/api/class-browsertype#browsertypeconnectparams)
 *
 * ```js
 * {
 *    helpers: {
 *      Playwright: {
 *        url: "http://localhost",
 *        chromium: {
 *          browserWSEndpoint: 'ws://localhost:9222/devtools/browser/c5aa6160-b5bc-4d53-bb49-6ecb36cd2e0a',
 *          cdpConnection: false // default is false
 *        }
 *      }
 *    }
 * }
 * ```
 *
 * #### Example #5: Testing with Chromium extensions
 *
 * [official docs](https://github.com/microsoft/playwright/blob/v0.11.0/docs/api.md#working-with-chrome-extensions)
 *
 * ```js
 * {
 *  helpers: {
 *    Playwright: {
 *      url: "http://localhost",
 *      show: true // headless mode not supported for extensions
 *      chromium: {
 *        userDataDir: '/tmp/playwright-tmp', // necessary to launch the browser in normal mode instead of incognito,
 *        args: [
 *           `--disable-extensions-except=${pathToExtension}`,
 *           `--load-extension=${pathToExtension}`
 *        ]
 *      }
 *    }
 *  }
 * }
 * ```
 *
 * #### Example #6: Launch tests emulating iPhone 6
 *
 *
 *
 * ```js
 * const { devices } = require('playwright');
 *
 * {
 *  helpers: {
 *    Playwright: {
 *      url: "http://localhost",
 *      emulate: devices['iPhone 6'],
 *    }
 *  }
 * }
 * ```
 *
 * #### Example #7: Launch test with a specific user locale
 *
 * ```js
 * {
 *  helpers: {
 *   Playwright : {
 *     url: "http://localhost",
 *     locale: "fr-FR",
 *   }
 *  }
 * }
 * ```
 *
 * * #### Example #8: Launch test with a specific color scheme
 *
 * ```js
 * {
 *  helpers: {
 *   Playwright : {
 *     url: "http://localhost",
 *     colorScheme: "dark",
 *   }
 *  }
 * }
 * ```
 *
 * * #### Example #9: Launch electron test
 *
 * ```js
 * {
 *  helpers: {
 *     Playwright: {
 *       browser: 'electron',
 *       electron: {
 *         executablePath: require("electron"),
 *         args: [path.join('../', "main.js")],
 *       },
 *     }
 *   },
 * }
 * ```
 *
 * Note: When connecting to remote browser `show` and specific `chrome` options (e.g. `headless` or `devtools`) are ignored.
 *
 * ## Access From Helpers
 *
 * Receive Playwright client from a custom helper by accessing `browser` for the Browser object or `page` for the current Page object:
 *
 * ```js
 * const { browser } = this.helpers.Playwright;
 * await browser.pages(); // List of pages in the browser
 *
 * // get current page
 * const { page } = this.helpers.Playwright;
 * await page.url(); // Get the url of the current page
 *
 * const { browserContext } = this.helpers.Playwright;
 * await browserContext.cookies(); // get current browser context
 * ```
 */
class Playwright extends Helper {
  constructor(config) {
    super(config);

    playwright = requireWithFallback('playwright', 'playwright-core');

    // set defaults
    this.isRemoteBrowser = false;
    this.isRunning = false;
    this.isAuthenticated = false;
    this.sessionPages = {};
    this.activeSessionName = '';
    this.isElectron = false;
    this.isCDPConnection = false;
    this.electronSessions = [];
    this.storageState = null;

    // override defaults with config
    this._setConfig(config);
  }

  _validateConfig(config) {
    const defaults = {
      // options to emulate context
      emulate: {},
      browser: 'chromium',
      waitForAction: 100,
      waitForTimeout: 1000,
      pressKeyDelay: 10,
      timeout: 5000,
      fullPageScreenshots: false,
      disableScreenshots: false,
      ignoreLog: ['warning', 'log'],
      uniqueScreenshotNames: false,
      manualStart: false,
      getPageTimeout: 0,
      waitForNavigation: 'load',
      restart: false,
      keepCookies: false,
      keepBrowserState: false,
      show: false,
      defaultPopupAction: 'accept',
      use: { actionTimeout: 0 },
      ignoreHTTPSErrors: false, // Adding it here o that context can be set up to ignore the SSL errors
    };

    config = Object.assign(defaults, config);

    if (availableBrowsers.indexOf(config.browser) < 0) {
      throw new Error(`Invalid config. Can't use browser "${config.browser}". Accepted values: ${availableBrowsers.join(', ')}`);
    }

    return config;
  }

  _getOptionsForBrowser(config) {
    if (config[config.browser]) {
      if (config[config.browser].browserWSEndpoint && config[config.browser].browserWSEndpoint.wsEndpoint) {
        config[config.browser].browserWSEndpoint = config[config.browser].browserWSEndpoint.wsEndpoint;
      }
      return {
        ...config[config.browser],
        wsEndpoint: config[config.browser].browserWSEndpoint,
      };
    }
    return {};
  }

  _setConfig(config) {
    this.options = this._validateConfig(config);
    setRestartStrategy(this.options);
    this.playwrightOptions = {
      headless: !this.options.show,
      ...this._getOptionsForBrowser(config),
    };

    if (this.options.channel && this.options.browser === 'chromium') {
      this.playwrightOptions.channel = this.options.channel;
    }

    if (this.options.video) {
      this.options.recordVideo = { size: parseWindowSize(this.options.windowSize) };
    }
    if (this.options.recordVideo && !this.options.recordVideo.dir) {
      this.options.recordVideo.dir = `${global.output_dir}/videos/`;
    }
    this.isRemoteBrowser = !!this.playwrightOptions.browserWSEndpoint;
    this.isElectron = this.options.browser === 'electron';
    this.userDataDir = this.playwrightOptions.userDataDir;
    this.isCDPConnection = this.playwrightOptions.cdpConnection;
    popupStore.defaultAction = this.options.defaultPopupAction;
  }

  static _config() {
    return [
      {
        name: 'browser',
        message: 'Browser in which testing will be performed. Possible options: chromium, firefox, webkit or electron',
        default: 'chromium',
      },
      {
        name: 'url',
        message: 'Base url of site to be tested',
        default: 'http://localhost',
        when: (answers) => answers.Playwright_browser !== 'electron',
      },
      {
        name: 'show',
        message: 'Show browser window',
        default: true,
        type: 'confirm',
        when: (answers) => answers.Playwright_browser !== 'electron',
      },
    ];
  }

  static _checkRequirements() {
    try {
      requireWithFallback('playwright', 'playwright-core');
    } catch (e) {
      return ['playwright@^1.18'];
    }
  }

  async _init() {
    // register an internal selector engine for reading value property of elements in a selector
    if (defaultSelectorEnginesInitialized) return;
    defaultSelectorEnginesInitialized = true;
    try {
      await playwright.selectors.register('__value', createValueEngine);
      await playwright.selectors.register('__disabled', createDisabledEngine);
    } catch (e) {
      console.warn(e);
    }
  }

  _beforeSuite() {
    if ((restartsSession() || restartsContext()) && !this.options.manualStart && !this.isRunning) {
      this.debugSection('Session', 'Starting singleton browser session');
      return this._startBrowser();
    }
  }

  async _before() {
    recorder.retry({
      retries: 5,
      when: err => {
        if (!err || typeof (err.message) !== 'string') {
          return false;
        }
        // ignore context errors
        return err.message.includes('context');
      },
    });

    if (restartsBrowser() && !this.options.manualStart) await this._startBrowser();
    if (!this.isRunning && !this.options.manualStart) await this._startBrowser();

    this.isAuthenticated = false;
    if (this.isElectron) {
      this.browserContext = this.browser.context();
    } else if (this.userDataDir) {
      this.browserContext = this.browser;
    } else {
      const contextOptions = {
        ignoreHTTPSErrors: this.options.ignoreHTTPSErrors,
        acceptDownloads: true,
        ...this.options.emulate,
      };
      if (this.options.basicAuth) {
        contextOptions.httpCredentials = this.options.basicAuth;
        this.isAuthenticated = true;
      }
      if (this.options.recordVideo) contextOptions.recordVideo = this.options.recordVideo;
      if (this.storageState) contextOptions.storageState = this.storageState;
      if (this.options.userAgent) contextOptions.userAgent = this.options.userAgent;
      if (this.options.locale) contextOptions.locale = this.options.locale;
      if (this.options.colorScheme) contextOptions.colorScheme = this.options.colorScheme;
      if (!this.browserContext || !restartsSession()) {
        this.browserContext = await this.browser.newContext(contextOptions); // Adding the HTTPSError ignore in the context so that we can ignore those errors
      }
    }

    let mainPage;
    if (this.isElectron) {
      mainPage = await this.browser.firstWindow();
    } else {
      const existingPages = await this.browserContext.pages();
      mainPage = existingPages[0] || await this.browserContext.newPage();
    }
    await targetCreatedHandler.call(this, mainPage);

    await this._setPage(mainPage);

    if (this.options.trace) await this.browserContext.tracing.start({ screenshots: true, snapshots: true });

    return this.browser;
  }

  async _after() {
    if (!this.isRunning) return;

    if (this.isElectron) {
      this.browser.close();
      this.electronSessions.forEach(session => session.close());
      return;
    }

    if (restartsSession()) {
      return refreshContextSession.bind(this)();
    }

    if (restartsBrowser()) {
      this.isRunning = false;
      return this._stopBrowser();
    }

    // close other sessions
    try {
      const contexts = await this.browser.contexts();
      const currentContext = contexts[0];
      if (currentContext && (this.options.keepCookies || this.options.keepBrowserState)) {
        this.storageState = await currentContext.storageState();
      }

      await Promise.all(contexts.map(c => c.close()));
    } catch (e) {
      console.log(e);
    }

    // await this.closeOtherTabs();
    return this.browser;
  }

  _afterSuite() {}

  async _finishTest() {
    if ((restartsSession() || restartsContext()) && this.isRunning) return this._stopBrowser();
  }

  _session() {
    const defaultContext = this.browserContext;
    return {
      start: async (sessionName = '', config) => {
        this.debugSection('New Context', config ? JSON.stringify(config) : 'opened');
        this.activeSessionName = sessionName;

        let browserContext;
        let page;
        if (this.isElectron) {
          const browser = await playwright._electron.launch(this.playwrightOptions);
          this.electronSessions.push(browser);
          browserContext = browser.context();
          page = await browser.firstWindow();
        } else {
          browserContext = await this.browser.newContext(Object.assign(this.options, config));
          page = await browserContext.newPage();
        }

        if (this.options.trace) await browserContext.tracing.start({ screenshots: true, snapshots: true });
        await targetCreatedHandler.call(this, page);
        await this._setPage(page);
        // Create a new page inside context.
        return browserContext;
      },
      stop: async () => {
        // is closed by _after
      },
      loadVars: async (context) => {
        this.browserContext = context;
        const existingPages = await context.pages();
        this.sessionPages[this.activeSessionName] = existingPages[0];
        return this._setPage(this.sessionPages[this.activeSessionName]);
      },
      restoreVars: async (session) => {
        this.withinLocator = null;
        this.browserContext = defaultContext;

        if (!session) {
          this.activeSessionName = '';
        } else {
          this.activeSessionName = session;
        }
        const existingPages = await this.browserContext.pages();
        await this._setPage(existingPages[0]);

        return this._waitForAction();
      },
    };
  }

  /**
   * Use Playwright API inside a test.
   *
   * First argument is a description of an action.
   * Second argument is async function that gets this helper as parameter.
   *
   * { [`page`](https://github.com/microsoft/playwright/blob/main/docs/src/api/class-page.md), [`browserContext`](https://github.com/microsoft/playwright/blob/main/docs/src/api/class-browsercontext.md) [`browser`](https://github.com/microsoft/playwright/blob/main/docs/src/api/class-browser.md) } objects from Playwright API are available.
   *
   * ```js
   * I.usePlaywrightTo('emulate offline mode', async ({ browserContext }) => {
   *   await browserContext.setOffline(true);
   * });
   * ```
   *
   * @param {string} description used to show in logs.
   * @param {function} fn async function that executed with Playwright helper as argumen
   */
  usePlaywrightTo(description, fn) {
    return this._useTo(...arguments);
  }

  /**
   * Set the automatic popup response to Accept.
   * This must be set before a popup is triggered.
   *
   * ```js
   * I.amAcceptingPopups();
   * I.click('#triggerPopup');
   * I.acceptPopup();
   * ```
   */
  amAcceptingPopups() {
    popupStore.actionType = 'accept';
  }

  /**
   * Accepts the active JavaScript native popup window, as created by window.alert|window.confirm|window.prompt.
   * Don't confuse popups with modal windows, as created by [various
   * libraries](http://jster.net/category/windows-modals-popups).
   */
  acceptPopup() {
    popupStore.assertPopupActionType('accept');
  }

  /**
   * Set the automatic popup response to Cancel/Dismiss.
   * This must be set before a popup is triggered.
   *
   * ```js
   * I.amCancellingPopups();
   * I.click('#triggerPopup');
   * I.cancelPopup();
   * ```
   */
  amCancellingPopups() {
    popupStore.actionType = 'cancel';
  }

  /**
   * Dismisses the active JavaScript popup, as created by window.alert|window.confirm|window.prompt.
   */
  cancelPopup() {
    popupStore.assertPopupActionType('cancel');
  }

  /**
   * {{> seeInPopup }}
   */
  async seeInPopup(text) {
    popupStore.assertPopupVisible();
    const popupText = await popupStore.popup.message();
    stringIncludes('text in popup').assert(text, popupText);
  }

  /**
   * Set current page
   * @param {object} page page to set
   */
  async _setPage(page) {
    page = await page;
    this._addPopupListener(page);
    this.page = page;
    if (!page) return;
    this.browserContext.setDefaultTimeout(0);
    page.setDefaultNavigationTimeout(this.options.getPageTimeout);
    page.setDefaultTimeout(this.options.timeout);

    page.on('crash', async () => {
      console.log('ERROR: Page has crashed, closing page!');
      await page.close();
    });
    this.context = await this.page;
    this.contextLocator = null;
    if (this.options.browser === 'chrome') {
      await page.bringToFront();
    }
  }

  /**
   * Add the 'dialog' event listener to a page
   * @page {playwright.Page}
   *
   * The popup listener handles the dialog with the predefined action when it appears on the page.
   * It also saves a reference to the object which is used in seeInPopup.
   */
  _addPopupListener(page) {
    if (!page) {
      return;
    }
    page.removeAllListeners('dialog');
    page.on('dialog', async (dialog) => {
      popupStore.popup = dialog;
      const action = popupStore.actionType || this.options.defaultPopupAction;
      await this._waitForAction();

      switch (action) {
        case 'accept':
          return dialog.accept();

        case 'cancel':
          return dialog.dismiss();

        default: {
          throw new Error('Unknown popup action type. Only "accept" or "cancel" are accepted');
        }
      }
    });
  }

  /**
   * Gets page URL including hash.
   */
  async _getPageUrl() {
    return this.executeScript(() => window.location.href);
  }

  /**
   * Grab the text within the popup. If no popup is visible then it will return null
   *
   * ```js
   * await I.grabPopupText();
   * ```
   * @return {Promise<string | null>}
   */
  async grabPopupText() {
    if (popupStore.popup) {
      return popupStore.popup.message();
    }
    return null;
  }

  async _startBrowser() {
    if (this.isElectron) {
      this.browser = await playwright._electron.launch(this.playwrightOptions);
    } else if (this.isRemoteBrowser && this.isCDPConnection) {
      try {
        this.browser = await playwright[this.options.browser].connectOverCDP(this.playwrightOptions);
      } catch (err) {
        if (err.toString().indexOf('ECONNREFUSED')) {
          throw new RemoteBrowserConnectionRefused(err);
        }
        throw err;
      }
    } else if (this.isRemoteBrowser) {
      try {
        this.browser = await playwright[this.options.browser].connect(this.playwrightOptions);
      } catch (err) {
        if (err.toString().indexOf('ECONNREFUSED')) {
          throw new RemoteBrowserConnectionRefused(err);
        }
        throw err;
      }
    } else if (this.userDataDir) {
      this.browser = await playwright[this.options.browser].launchPersistentContext(this.userDataDir, this.playwrightOptions);
    } else {
      this.browser = await playwright[this.options.browser].launch(this.playwrightOptions);
    }

    // works only for Chromium
    this.browser.on('targetchanged', (target) => {
      this.debugSection('Url', target.url());
    });

    this.isRunning = true;
    return this.browser;
  }

  /**
   * Create a new browser context with a page. \
   * Usually it should be run from a custom helper after call of `_startBrowser()`
   * @param {object} [contextOptions] See https://playwright.dev/docs/api/class-browser#browser-new-context
   */
  async _createContextPage(contextOptions) {
    this.browserContext = await this.browser.newContext(contextOptions);
    const page = await this.browserContext.newPage();
    targetCreatedHandler.call(this, page);
    await this._setPage(page);
  }

  _getType() {
    return this.browser._type;
  }

  async _stopBrowser() {
    this.withinLocator = null;
    this._setPage(null);
    this.context = null;
    popupStore.clear();
    await this.browser.close();
  }

  async _evaluateHandeInContext(...args) {
    const context = await this._getContext();
    return context.evaluateHandle(...args);
  }

  async _withinBegin(locator) {
    if (this.withinLocator) {
      throw new Error('Can\'t start within block inside another within block');
    }

    const frame = isFrameLocator(locator);

    if (frame) {
      if (Array.isArray(frame)) {
        await this.switchTo(null);
        return frame.reduce((p, frameLocator) => p.then(() => this.switchTo(frameLocator)), Promise.resolve());
      }
      await this.switchTo(locator);
      this.withinLocator = new Locator(locator);
      return;
    }

    const els = await this._locate(locator);
    assertElementExists(els, locator);
    this.context = els[0];
    this.contextLocator = locator;

    this.withinLocator = new Locator(locator);
  }

  async _withinEnd() {
    this.withinLocator = null;
    this.context = await this.page;
    this.contextLocator = null;
  }

  _extractDataFromPerformanceTiming(timing, ...dataNames) {
    const navigationStart = timing.navigationStart;

    const extractedData = {};
    dataNames.forEach((name) => {
      extractedData[name] = timing[name] - navigationStart;
    });

    return extractedData;
  }

  /**
   * {{> amOnPage }}
   */
  async amOnPage(url) {
    if (this.isElectron) {
      throw new Error('Cannot open pages inside an Electron container');
    }
    if (!(/^\w+\:(\/\/|.+)/.test(url))) {
      url = this.options.url + (url.startsWith('/') ? url : `/${url}`);
    }

    if (this.options.basicAuth && (this.isAuthenticated !== true)) {
      if (url.includes(this.options.url)) {
        await this.browserContext.setHTTPCredentials(this.options.basicAuth);
        this.isAuthenticated = true;
      }
    }

    await this.page.goto(url, { waitUntil: this.options.waitForNavigation });

    const performanceTiming = JSON.parse(await this.page.evaluate(() => JSON.stringify(window.performance.timing)));

    perfTiming = this._extractDataFromPerformanceTiming(
      performanceTiming,
      'responseEnd',
      'domInteractive',
      'domContentLoadedEventEnd',
      'loadEventEnd',
    );

    return this._waitForAction();
  }

  /**
   * {{> resizeWindow }}
   *
   * Unlike other drivers Playwright changes the size of a viewport, not the window!
   * Playwright does not control the window of a browser so it can't adjust its real size.
   * It also can't maximize a window.
   *
   * Update configuration to change real window size on start:
   *
   * ```js
   * // inside codecept.conf.js
   * // @codeceptjs/configure package must be installed
   * { setWindowSize } = require('@codeceptjs/configure');
   * ````
   */
  async resizeWindow(width, height) {
    if (width === 'maximize') {
      throw new Error('Playwright can\'t control windows, so it can\'t maximize it');
    }

    await this.page.setViewportSize({ width, height });
    return this._waitForAction();
  }

  /**
   * Set headers for all next requests
   *
   * ```js
   * I.haveRequestHeaders({
   *    'X-Sent-By': 'CodeceptJS',
   * });
   * ```
   *
   * @param {object} customHeaders headers to set
   */
  async haveRequestHeaders(customHeaders) {
    if (!customHeaders) {
      throw new Error('Cannot send empty headers.');
    }
    return this.browserContext.setExtraHTTPHeaders(customHeaders);
  }

  /**
   * {{> moveCursorTo }}
   *
   */
  async moveCursorTo(locator, offsetX = 0, offsetY = 0) {
    const els = await this._locate(locator);
    assertElementExists(els, locator);

    // Use manual mouse.move instead of .hover() so the offset can be added to the coordinates
    const { x, y } = await clickablePoint(els[0]);
    await this.page.mouse.move(x + offsetX, y + offsetY);
    return this._waitForAction();
  }

  /**
   * {{> focus }}
   *
   */
  async focus(locator, options = {}) {
    const els = await this._locate(locator);
    assertElementExists(els, locator, 'Element to focus');
    const el = els[0];

    await el.focus(options);
    return this._waitForAction();
  }

  /**
   * {{> blur }}
   *
   */
  async blur(locator, options = {}) {
    const els = await this._locate(locator);
    assertElementExists(els, locator, 'Element to blur');

    await els[0].blur(options);
    return this._waitForAction();
  }

  /**
   * {{> dragAndDrop }}
   * @param {any} [options] [Additional options](https://playwright.dev/docs/api/class-page#page-drag-and-drop) can be passed as 3rd argument.
   *
   * ```js
   * // specify coordinates for source position
   * I.dragAndDrop('img.src', 'img.dst', { sourcePosition: {x: 10, y: 10} })
   * ```
   *
   * > When no option is set, custom drag and drop would be used, to use the dragAndDrop API from Playwright, please set options, for example `force: true`
   */
  async dragAndDrop(srcElement, destElement, options) {
    const src = new Locator(srcElement);
    const dst = new Locator(destElement);

    if (options) {
      return this.page.dragAndDrop(buildLocatorString(src), buildLocatorString(dst), options);
    }

    const _smallWaitInMs = 600;
    await this.page.locator(buildLocatorString(src)).hover();
    await this.page.mouse.down();
    await this.page.waitForTimeout(_smallWaitInMs);

    const destElBox = await this.page.locator(buildLocatorString(dst)).boundingBox();

    await this.page.mouse.move(destElBox.x + destElBox.width / 2, destElBox.y + destElBox.height / 2);
    await this.page.locator(buildLocatorString(dst)).hover({ position: { x: 10, y: 10 } });
    await this.page.waitForTimeout(_smallWaitInMs);
    await this.page.mouse.up();
  }

  /**
   * Restart browser with a new context and a new page
   *
   * ```js
   * // Restart browser and use a new timezone
   * I.restartBrowser({ timezoneId: 'America/Phoenix' });
   * // Open URL in a new page in changed timezone
   * I.amOnPage('/');
   * // Restart browser, allow reading/copying of text from/into clipboard in Chrome
   * I.restartBrowser({ permissions: ['clipboard-read', 'clipboard-write'] });
   * ```
   *
   * @param {object} [contextOptions] [Options for browser context](https://playwright.dev/docs/api/class-browser#browser-new-context) when starting new browser
   */
  async restartBrowser(contextOptions) {
    await this._stopBrowser();
    await this._startBrowser();
    await this._createContextPage(contextOptions);
  }

  /**
   * {{> refreshPage }}
   */
  async refreshPage() {
    return this.page.reload({ timeout: this.options.getPageTimeout, waitUntil: this.options.waitForNavigation });
  }

  /**
   * {{> scrollPageToTop }}
   */
  scrollPageToTop() {
    return this.executeScript(() => {
      window.scrollTo(0, 0);
    });
  }

  /**
   * {{> scrollPageToBottom }}
   */
  async scrollPageToBottom() {
    return this.executeScript(() => {
      const body = document.body;
      const html = document.documentElement;
      window.scrollTo(0, Math.max(
        body.scrollHeight, body.offsetHeight,
        html.clientHeight, html.scrollHeight, html.offsetHeight,
      ));
    });
  }

  /**
   * {{> scrollTo }}
   */
  async scrollTo(locator, offsetX = 0, offsetY = 0) {
    if (typeof locator === 'number' && typeof offsetX === 'number') {
      offsetY = offsetX;
      offsetX = locator;
      locator = null;
    }

    if (locator) {
      const els = await this._locate(locator);
      assertElementExists(els, locator, 'Element');
      await els[0].scrollIntoViewIfNeeded();
      const elementCoordinates = await clickablePoint(els[0]);
      await this.executeScript((offsetX, offsetY) => window.scrollBy(offsetX, offsetY), { offsetX: elementCoordinates.x + offsetX, offsetY: elementCoordinates.y + offsetY });
    } else {
      await this.executeScript(({ offsetX, offsetY }) => window.scrollTo(offsetX, offsetY), { offsetX, offsetY });
    }
    return this._waitForAction();
  }

  /**
   * {{> seeInTitle }}
   */
  async seeInTitle(text) {
    const title = await this.page.title();
    stringIncludes('web page title').assert(text, title);
  }

  /**
   * {{> grabPageScrollPosition }}
   */
  async grabPageScrollPosition() {
    /* eslint-disable comma-dangle */
    function getScrollPosition() {
      return {
        x: window.pageXOffset,
        y: window.pageYOffset
      };
    }
    /* eslint-enable comma-dangle */
    return this.executeScript(getScrollPosition);
  }

  /**
   * {{> seeTitleEquals }}
   */
  async seeTitleEquals(text) {
    const title = await this.page.title();
    return equals('web page title').assert(title, text);
  }

  /**
   * {{> dontSeeInTitle }}
   */
  async dontSeeInTitle(text) {
    const title = await this.page.title();
    stringIncludes('web page title').negate(text, title);
  }

  /**
   * {{> grabTitle }}
   */
  async grabTitle() {
    return this.page.title();
  }

  /**
   * Get elements by different locator types, including strict locator
   * Should be used in custom helpers:
   *
   * ```js
   * const elements = await this.helpers['Playwright']._locate({name: 'password'});
   * ```
   */
  async _locate(locator) {
    const context = await this.context || await this._getContext();
    return findElements(context, locator);
  }

  /**
   * Find a checkbox by providing human-readable text:
   * NOTE: Assumes the checkable element exists
   *
   * ```js
   * this.helpers['Playwright']._locateCheckable('I agree with terms and conditions').then // ...
   * ```
   */
  async _locateCheckable(locator, providedContext = null) {
    const context = providedContext || await this._getContext();
    const els = await findCheckable.call(this, locator, context);
    assertElementExists(els[0], locator, 'Checkbox or radio');
    return els[0];
  }

  /**
   * Find a clickable element by providing human readable text:
   *
   * ```js
   * this.helpers['Playwright']._locateClickable('Next page').then // ...
   * ```
   */
  async _locateClickable(locator) {
    const context = await this._getContext();
    return findClickable.call(this, context, locator);
  }

  /**
   * Find field elements by providing human readable text:
   *
   * ```js
   * this.helpers['Playwright']._locateFields('Your email').then // ...
   * ```
   */
  async _locateFields(locator) {
    return findFields.call(this, locator);
  }

  /**
   * Switch focus to a particular tab by its number. It waits tabs loading and then switch tab
   *
   * ```js
   * I.switchToNextTab();
   * I.switchToNextTab(2);
   * ```
   *
   * @param {number} [num=1]
   */
  async switchToNextTab(num = 1) {
    if (this.isElectron) {
      throw new Error('Cannot switch tabs inside an Electron container');
    }
    const pages = await this.browserContext.pages();

    const index = pages.indexOf(this.page);
    this.withinLocator = null;
    const page = pages[index + num];

    if (!page) {
      throw new Error(`There is no ability to switch to next tab with offset ${num}`);
    }
    await targetCreatedHandler.call(this, page);
    await this._setPage(page);
    return this._waitForAction();
  }

  /**
   * Switch focus to a particular tab by its number. It waits tabs loading and then switch tab
   *
   * ```js
   * I.switchToPreviousTab();
   * I.switchToPreviousTab(2);
   * ```
   * @param {number} [num=1]
   */
  async switchToPreviousTab(num = 1) {
    if (this.isElectron) {
      throw new Error('Cannot switch tabs inside an Electron container');
    }
    const pages = await this.browserContext.pages();
    const index = pages.indexOf(this.page);
    this.withinLocator = null;
    const page = pages[index - num];

    if (!page) {
      throw new Error(`There is no ability to switch to previous tab with offset ${num}`);
    }

    await this._setPage(page);
    return this._waitForAction();
  }

  /**
   * Close current tab and switches to previous.
   *
   * ```js
   * I.closeCurrentTab();
   * ```
   */
  async closeCurrentTab() {
    if (this.isElectron) {
      throw new Error('Cannot close current tab inside an Electron container');
    }
    const oldPage = this.page;
    await this.switchToPreviousTab();
    await oldPage.close();
    return this._waitForAction();
  }

  /**
   * Close all tabs except for the current one.
   *
   * ```js
   * I.closeOtherTabs();
   * ```
   */
  async closeOtherTabs() {
    const pages = await this.browserContext.pages();
    const otherPages = pages.filter(page => page !== this.page);
    if (otherPages.length) {
      this.debug(`Closing ${otherPages.length} tabs`);
      return Promise.all(otherPages.map(p => p.close()));
    }
    return Promise.resolve();
  }

  /**
   * Open new tab and automatically switched to new tab
   *
   * ```js
   * I.openNewTab();
   * ```
   *
   * You can pass in [page options](https://github.com/microsoft/playwright/blob/main/docs/api.md#browsernewpageoptions) to emulate device on this page
   *
   * ```js
   * // enable mobile
   * I.openNewTab({ isMobile: true });
   * ```
   */
  async openNewTab(options) {
    if (this.isElectron) {
      throw new Error('Cannot open new tabs inside an Electron container');
    }
    const page = await this.browserContext.newPage(options);
    await targetCreatedHandler.call(this, page);
    await this._setPage(page);
    return this._waitForAction();
  }

  /**
   * {{> grabNumberOfOpenTabs }}
   */
  async grabNumberOfOpenTabs() {
    const pages = await this.browserContext.pages();
    return pages.length;
  }

  /**
   * {{> seeElement }}
   *
   */
  async seeElement(locator) {
    let els = await this._locate(locator);
    els = await Promise.all(els.map(el => el.isVisible()));
    return empty('visible elements').negate(els.filter(v => v).fill('ELEMENT'));
  }

  /**
   * {{> dontSeeElement }}
   *
   */
  async dontSeeElement(locator) {
    let els = await this._locate(locator);
    els = await Promise.all(els.map(el => el.isVisible()));
    return empty('visible elements').assert(els.filter(v => v).fill('ELEMENT'));
  }

  /**
   * {{> seeElementInDOM }}
   */
  async seeElementInDOM(locator) {
    const els = await this._locate(locator);
    return empty('elements on page').negate(els.filter(v => v).fill('ELEMENT'));
  }

  /**
   * {{> dontSeeElementInDOM }}
   */
  async dontSeeElementInDOM(locator) {
    const els = await this._locate(locator);
    return empty('elements on a page').assert(els.filter(v => v).fill('ELEMENT'));
  }

  /**
   * Handles a file download. A file name is required to save the file on disk.
   * Files are saved to "output" directory.
   *
   * Should be used with [FileSystem helper](https://codecept.io/helpers/FileSystem) to check that file were downloaded correctly.
   *
   * ```js
   * I.handleDownloads('downloads/avatar.jpg');
   * I.click('Download Avatar');
   * I.amInPath('output/downloads');
   * I.waitForFile('avatar.jpg', 5);
   *
   * ```
   *
   * @param {string} fileName set filename for downloaded file
   * @return {Promise<void>}
   */
  async handleDownloads(fileName) {
    this.page.waitForEvent('download').then(async (download) => {
      const filePath = await download.path();
      fileName = fileName || `downloads/${path.basename(filePath)}`;

      const downloadPath = path.join(global.output_dir, fileName);
      if (!fs.existsSync(path.dirname(downloadPath))) {
        fs.mkdirSync(path.dirname(downloadPath), '0777');
      }
      fs.copyFileSync(filePath, downloadPath);
      this.debug('Download completed');
      this.debugSection('Downloaded From', await download.url());
      this.debugSection('Downloaded To', downloadPath);
    });
  }

  /**
   * {{> click }}
   *
   * @param {any} [options] [Additional options](https://playwright.dev/docs/api/class-page#page-click) for click available as 3rd argument.
   *
   * Examples:
   *
   * ```js
   * // click on element at position
   * I.click('canvas', '.model', { position: { x: 20, y: 40 } })
   *
   * // make ctrl-click
   * I.click('.edit', null, { modifiers: ['Ctrl'] } )
   * ```
   *
   */
  async click(locator, context = null, options = {}) {
    return proceedClick.call(this, locator, context, options);
  }

  /**
   * Clicks link and waits for navigation (deprecated)
   */
  async clickLink(locator, context = null) {
    console.log('clickLink deprecated: Playwright automatically waits for navigation to happen.');
    console.log('Replace I.clickLink with I.click');
    return this.click(locator, context);
  }

  /**
   * {{> forceClick }}
   */
  async forceClick(locator, context = null) {
    return proceedClick.call(this, locator, context, { force: true });
  }

  /**
   * {{> doubleClick }}
   *
   *
   */
  async doubleClick(locator, context = null) {
    return proceedClick.call(this, locator, context, { clickCount: 2 });
  }

  /**
   * {{> rightClick }}
   *
   *
   */
  async rightClick(locator, context = null) {
    return proceedClick.call(this, locator, context, { button: 'right' });
  }

  /**
   * {{> checkOption }}
   *
   * [Additional options](https://playwright.dev/docs/api/class-elementhandle#element-handle-check) for check available as 3rd argument.
   *
   * Examples:
   *
   * ```js
   * // click on element at position
   * I.checkOption('Agree', '.signup', { position: { x: 5, y: 5 } })
   * ```
   * > ⚠️ To avoid flakiness, option `force: true` is set by default
   */
  async checkOption(field, context = null, options = { force: true }) {
    const elm = await this._locateCheckable(field, context);
    await elm.check(options);
    return this._waitForAction();
  }

  /**
   * {{> uncheckOption }}
   *
   * [Additional options](https://playwright.dev/docs/api/class-elementhandle#element-handle-uncheck) for uncheck available as 3rd argument.
   *
   * Examples:
   *
   * ```js
   * // click on element at position
   * I.uncheckOption('Agree', '.signup', { position: { x: 5, y: 5 } })
   * ```
   * > ⚠️ To avoid flakiness, option `force: true` is set by default
   */
  async uncheckOption(field, context = null, options = { force: true }) {
    const elm = await this._locateCheckable(field, context);
    await elm.uncheck(options);
    return this._waitForAction();
  }

  /**
   * {{> seeCheckboxIsChecked }}
   */
  async seeCheckboxIsChecked(field) {
    return proceedIsChecked.call(this, 'assert', field);
  }

  /**
   * {{> dontSeeCheckboxIsChecked }}
   */
  async dontSeeCheckboxIsChecked(field) {
    return proceedIsChecked.call(this, 'negate', field);
  }

  /**
   * {{> pressKeyDown }}
   */
  async pressKeyDown(key) {
    key = getNormalizedKey.call(this, key);
    await this.page.keyboard.down(key);
    return this._waitForAction();
  }

  /**
   * {{> pressKeyUp }}
   */
  async pressKeyUp(key) {
    key = getNormalizedKey.call(this, key);
    await this.page.keyboard.up(key);
    return this._waitForAction();
  }

  /**
   * {{> pressKeyWithKeyNormalization }}
   *
   * _Note:_ Shortcuts like `'Meta'` + `'A'` do not work on macOS ([GoogleChrome/Puppeteer#1313](https://github.com/GoogleChrome/puppeteer/issues/1313)).
   */
  async pressKey(key) {
    const modifiers = [];
    if (Array.isArray(key)) {
      for (let k of key) {
        k = getNormalizedKey.call(this, k);
        if (isModifierKey(k)) {
          modifiers.push(k);
        } else {
          key = k;
          break;
        }
      }
    } else {
      key = getNormalizedKey.call(this, key);
    }
    for (const modifier of modifiers) {
      await this.page.keyboard.down(modifier);
    }
    await this.page.keyboard.press(key);
    for (const modifier of modifiers) {
      await this.page.keyboard.up(modifier);
    }
    return this._waitForAction();
  }

  /**
   * {{> type }}
   */
  async type(keys, delay = null) {
    if (!Array.isArray(keys)) {
      keys = keys.toString();
      keys = keys.split('');
    }

    for (const key of keys) {
      await this.page.keyboard.press(key);
      if (delay) await this.wait(delay / 1000);
    }
  }

  /**
   * {{> fillField }}
   *
   */
  async fillField(field, value) {
    const els = await findFields.call(this, field);
    assertElementExists(els, field, 'Field');
    const el = els[0];

    await el.clear();

    highlightActiveElement.call(this, el, this.page);

    await el.type(value.toString(), { delay: this.options.pressKeyDelay });

    return this._waitForAction();
  }

  /**
   * Clears the text input element: `<input>`, `<textarea>` or `[contenteditable]` .
   *
  *
  * Examples:
  *
  * ```js
  * I.clearField('.text-area')
  *
  * // if this doesn't work use force option
  * I.clearField('#submit', { force: true })
  * ```
  * Use `force` to bypass the [actionability](https://playwright.dev/docs/actionability) checks.
  *
   * @param {CodeceptJS.LocatorOrString} locator field located by label|name|CSS|XPath|strict locator.
   * @param {any} [options] [Additional options](https://playwright.dev/docs/api/class-locator#locator-clear) for available options object as 2nd argument.
   */
  async clearField(locator, options = {}) {
<<<<<<< HEAD
    const els = await findFields.call(this, locator);
    assertElementExists(els, locator, 'Field to clear');
=======
    let result;
    const isNewClearMethodPresent = false; // not works, disabled for now. Prev: typeof this.page.locator().clear === 'function';
>>>>>>> 3cfcc162

    const el = els[0];

    highlightActiveElement.call(this, el, this.page);

    await el.clear();

    return this._waitForAction();
  }

  /**
   * {{> appendField }}
   *
   *
   */
  async appendField(field, value) {
    const els = await findFields.call(this, field);
    assertElementExists(els, field, 'Field');
    highlightActiveElement.call(this, els[0], this.page);
    await els[0].press('End');
    await els[0].type(value.toString(), { delay: this.options.pressKeyDelay });
    return this._waitForAction();
  }

  /**
   * {{> seeInField }}
   */
  async seeInField(field, value) {
    return proceedSeeInField.call(this, 'assert', field, value);
  }

  /**
   * {{> dontSeeInField }}
   */
  async dontSeeInField(field, value) {
    return proceedSeeInField.call(this, 'negate', field, value);
  }

  /**
   * {{> attachFile }}
   *
   */
  async attachFile(locator, pathToFile) {
    const file = path.join(global.codecept_dir, pathToFile);

    if (!fileExists(file)) {
      throw new Error(`File at ${file} can not be found on local system`);
    }
    const els = await findFields.call(this, locator);
    assertElementExists(els, locator, 'Field');
    await els[0].setInputFiles(file);
    return this._waitForAction();
  }

  /**
   * {{> selectOption }}
   */
  async selectOption(select, option) {
    const els = await findFields.call(this, select);
    assertElementExists(els, select, 'Selectable field');
    const el = els[0];

    highlightActiveElement.call(this, el, this.page);
    if (!Array.isArray(option)) option = [option];

    await el.selectOption(option);
    return this._waitForAction();
  }

  /**
   * {{> grabNumberOfVisibleElements }}
   *
   */
  async grabNumberOfVisibleElements(locator) {
    let els = await this._locate(locator);
    els = await Promise.all(els.map(el => el.isVisible()));
    return els.filter(v => v).length;
  }

  /**
   * {{> seeInCurrentUrl }}
   */
  async seeInCurrentUrl(url) {
    stringIncludes('url').assert(url, await this._getPageUrl());
  }

  /**
   * {{> dontSeeInCurrentUrl }}
   */
  async dontSeeInCurrentUrl(url) {
    stringIncludes('url').negate(url, await this._getPageUrl());
  }

  /**
   * {{> seeCurrentUrlEquals }}
   */
  async seeCurrentUrlEquals(url) {
    urlEquals(this.options.url).assert(url, await this._getPageUrl());
  }

  /**
   * {{> dontSeeCurrentUrlEquals }}
   */
  async dontSeeCurrentUrlEquals(url) {
    urlEquals(this.options.url).negate(url, await this._getPageUrl());
  }

  /**
   * {{> see }}
   *
   *
   */
  async see(text, context = null) {
    return proceedSee.call(this, 'assert', text, context);
  }

  /**
   * {{> seeTextEquals }}
   */
  async seeTextEquals(text, context = null) {
    return proceedSee.call(this, 'assert', text, context, true);
  }

  /**
   * {{> dontSee }}
   *
   *
   */
  async dontSee(text, context = null) {
    return proceedSee.call(this, 'negate', text, context);
  }

  /**
   * {{> grabSource }}
   */
  async grabSource() {
    return this.page.content();
  }

  /**
   * Get JS log from browser.
   *
   * ```js
   * const logs = await I.grabBrowserLogs();
   * const errors = logs.map(l => ({ type: l.type(), text: l.text() })).filter(l => l.type === 'error');
   * console.log(JSON.stringify(errors));
   * ```
   * [Learn more about console messages](https://playwright.dev/docs/api/class-consolemessage)
   * @return {Promise<any[]>}
   */
  async grabBrowserLogs() {
    const logs = consoleLogStore.entries;
    consoleLogStore.clear();
    return logs;
  }

  /**
   * {{> grabCurrentUrl }}
   */
  async grabCurrentUrl() {
    return this._getPageUrl();
  }

  /**
   * {{> seeInSource }}
   */
  async seeInSource(text) {
    const source = await this.page.content();
    stringIncludes('HTML source of a page').assert(text, source);
  }

  /**
   * {{> dontSeeInSource }}
   */
  async dontSeeInSource(text) {
    const source = await this.page.content();
    stringIncludes('HTML source of a page').negate(text, source);
  }

  /**
   * {{> seeNumberOfElements }}
   *
   *
   */
  async seeNumberOfElements(locator, num) {
    const elements = await this._locate(locator);
    return equals(`expected number of elements (${(new Locator(locator))}) is ${num}, but found ${elements.length}`).assert(elements.length, num);
  }

  /**
   * {{> seeNumberOfVisibleElements }}
   *
   *
   */
  async seeNumberOfVisibleElements(locator, num) {
    const res = await this.grabNumberOfVisibleElements(locator);
    return equals(`expected number of visible elements (${(new Locator(locator))}) is ${num}, but found ${res}`).assert(res, num);
  }

  /**
   * {{> setCookie }}
   */
  async setCookie(cookie) {
    if (Array.isArray(cookie)) {
      return this.browserContext.addCookies(cookie);
    }
    return this.browserContext.addCookies([cookie]);
  }

  /**
   * {{> seeCookie }}
   *
   */
  async seeCookie(name) {
    const cookies = await this.browserContext.cookies();
    empty(`cookie ${name} to be set`).negate(cookies.filter(c => c.name === name));
  }

  /**
   * {{> dontSeeCookie }}
   */
  async dontSeeCookie(name) {
    const cookies = await this.browserContext.cookies();
    empty(`cookie ${name} to be set`).assert(cookies.filter(c => c.name === name));
  }

  /**
   * {{> grabCookie }}
   *
   * Returns cookie in JSON format. If name not passed returns all cookies for this domain.
   */
  async grabCookie(name) {
    const cookies = await this.browserContext.cookies();
    if (!name) return cookies;
    const cookie = cookies.filter(c => c.name === name);
    if (cookie[0]) return cookie[0];
  }

  /**
   * {{> clearCookie }}
   */
  async clearCookie() {
    // Playwright currently doesn't support to delete a certain cookie
    // https://github.com/microsoft/playwright/blob/main/docs/api.md#class-browsercontext
    if (!this.browserContext) return;
    return this.browserContext.clearCookies();
  }

  /**
   * Executes a script on the page:
   *
   * ```js
   * I.executeScript(() => window.alert('Hello world'));
   * ```
   *
   * Additional parameters of the function can be passed as an object argument:
   *
   * ```js
   * I.executeScript(({x, y}) => x + y, {x, y});
   * ```
   * You can pass only one parameter into a function
   * but you can pass in array or object.
   *
   * ```js
   * I.executeScript(([x, y]) => x + y, [x, y]);
   * ```
   * If a function returns a Promise it will wait for its resolution.
   *
   * @param {string|function} fn function to be executed in browser context.
   * @param {any} [arg] optional argument to pass to the function
   * @returns {Promise<any>}
   */
  async executeScript(fn, arg) {
    let context = this.page;
    if (this.context && this.context.constructor.name === 'Frame') {
      context = this.context; // switching to iframe context
    }
    return context.evaluate.apply(context, [fn, arg]);
  }

  /**
   * Grab Locator if called within Context
   *
   * @param {*} locator
   */
  _contextLocator(locator) {
    locator = buildLocatorString(new Locator(locator, 'css'));

    if (this.contextLocator) {
      const contextLocator = buildLocatorString(new Locator(this.contextLocator, 'css'));
      locator = `${contextLocator} >> ${locator}`;
    }

    return locator;
  }

  /**
   * {{> grabTextFrom }}
   *
   */
  async grabTextFrom(locator) {
    locator = this._contextLocator(locator);
    const text = await this.page.textContent(locator);
    assertElementExists(text, locator);
    this.debugSection('Text', text);
    return text;
  }

  /**
   * {{> grabTextFromAll }}
   *
   */
  async grabTextFromAll(locator) {
    const els = await this._locate(locator);
    const texts = [];
    for (const el of els) {
      texts.push(await (await el.innerText()));
    }
    this.debug(`Matched ${els.length} elements`);
    return texts;
  }

  /**
   * {{> grabValueFrom }}
   */
  async grabValueFrom(locator) {
    const values = await this.grabValueFromAll(locator);
    assertElementExists(values, locator);
    this.debugSection('Value', values[0]);
    return values[0];
  }

  /**
   * {{> grabValueFromAll }}
   */
  async grabValueFromAll(locator) {
    const els = await findFields.call(this, locator);
    this.debug(`Matched ${els.length} elements`);
    return Promise.all(els.map(el => el.inputValue()));
  }

  /**
   * {{> grabHTMLFrom }}
   */
  async grabHTMLFrom(locator) {
    const html = await this.grabHTMLFromAll(locator);
    assertElementExists(html, locator);
    this.debugSection('HTML', html[0]);
    return html[0];
  }

  /**
   * {{> grabHTMLFromAll }}
   */
  async grabHTMLFromAll(locator) {
    const els = await this._locate(locator);
    this.debug(`Matched ${els.length} elements`);
    return Promise.all(els.map(el => el.innerHTML()));
  }

  /**
   * {{> grabCssPropertyFrom }}
   *
   */
  async grabCssPropertyFrom(locator, cssProperty) {
    const cssValues = await this.grabCssPropertyFromAll(locator, cssProperty);
    assertElementExists(cssValues, locator);
    this.debugSection('CSS', cssValues[0]);
    return cssValues[0];
  }

  /**
   * {{> grabCssPropertyFromAll }}
   *
   */
  async grabCssPropertyFromAll(locator, cssProperty) {
    const els = await this._locate(locator);
    this.debug(`Matched ${els.length} elements`);
    const cssValues = await Promise.all(els.map(el => el.evaluate((el, cssProperty) => getComputedStyle(el).getPropertyValue(cssProperty), cssProperty)));

    return cssValues;
  }

  /**
   * {{> seeCssPropertiesOnElements }}
   *
   */
  async seeCssPropertiesOnElements(locator, cssProperties) {
    const res = await this._locate(locator);
    assertElementExists(res, locator);

    const cssPropertiesCamelCase = convertCssPropertiesToCamelCase(cssProperties);
    const elemAmount = res.length;
    const commands = [];
    let props = [];

    for (const element of res) {
      const cssProperties = await element.evaluate((el) => getComputedStyle(el));

      Object.keys(cssPropertiesCamelCase).forEach(prop => {
        if (isColorProperty(prop)) {
          props.push(convertColorToRGBA(cssProperties[prop]));
        } else {
          props.push(cssProperties[prop]);
        }
      });
    }

    const values = Object.keys(cssPropertiesCamelCase).map(key => cssPropertiesCamelCase[key]);
    if (!Array.isArray(props)) props = [props];
    let chunked = chunkArray(props, values.length);
    chunked = chunked.filter((val) => {
      for (let i = 0; i < val.length; ++i) {
        if (val[i] !== values[i]) return false;
      }
      return true;
    });
    return equals(`all elements (${(new Locator(locator))}) to have CSS property ${JSON.stringify(cssProperties)}`).assert(chunked.length, elemAmount);
  }

  /**
   * {{> seeAttributesOnElements }}
   *
   */
  async seeAttributesOnElements(locator, attributes) {
    const res = await this._locate(locator);
    assertElementExists(res, locator);

    const elemAmount = res.length;
    const commands = [];
    res.forEach((el) => {
      Object.keys(attributes).forEach((prop) => {
        commands.push(el
          .evaluate((el, attr) => el[attr] || el.getAttribute(attr), prop));
      });
    });
    let attrs = await Promise.all(commands);
    const values = Object.keys(attributes).map(key => attributes[key]);
    if (!Array.isArray(attrs)) attrs = [attrs];
    let chunked = chunkArray(attrs, values.length);
    chunked = chunked.filter((val) => {
      for (let i = 0; i < val.length; ++i) {
        if (val[i] !== values[i]) return false;
      }
      return true;
    });
    return equals(`all elements (${(new Locator(locator))}) to have attributes ${JSON.stringify(attributes)}`).assert(chunked.length, elemAmount);
  }

  /**
   * {{> dragSlider }}
   *
   */
  async dragSlider(locator, offsetX = 0) {
    const src = await this._locate(locator);
    assertElementExists(src, locator, 'Slider Element');

    // Note: Using clickablePoint private api because the .BoundingBox does not take into account iframe offsets!
    const sliderSource = await clickablePoint(src[0]);

    // Drag start point
    await this.page.mouse.move(sliderSource.x, sliderSource.y, { steps: 5 });
    await this.page.mouse.down();

    // Drag destination
    await this.page.mouse.move(sliderSource.x + offsetX, sliderSource.y, { steps: 5 });
    await this.page.mouse.up();

    return this._waitForAction();
  }

  /**
   * {{> grabAttributeFrom }}
   *
   */
  async grabAttributeFrom(locator, attr) {
    const attrs = await this.grabAttributeFromAll(locator, attr);
    assertElementExists(attrs, locator);
    this.debugSection('Attribute', attrs[0]);
    return attrs[0];
  }

  /**
   * {{> grabAttributeFromAll }}
   *
   */
  async grabAttributeFromAll(locator, attr) {
    const els = await this._locate(locator);
    this.debug(`Matched ${els.length} elements`);
    const array = [];

    for (let index = 0; index < els.length; index++) {
      array.push(await els[index].getAttribute(attr));
    }

    return array;
  }

  /**
   * {{> saveElementScreenshot }}
   *
   */
  async saveElementScreenshot(locator, fileName) {
    const outputFile = screenshotOutputFolder(fileName);

    const res = await this._locate(locator);
    assertElementExists(res, locator);
    if (res.length > 1) this.debug(`[Elements] Using first element out of ${res.length}`);
    const elem = res[0];
    this.debug(`Screenshot of ${(new Locator(locator))} element has been saved to ${outputFile}`);
    return elem.screenshot({ path: outputFile, type: 'png' });
  }

  /**
   * {{> saveScreenshot }}
   */
  async saveScreenshot(fileName, fullPage) {
    const fullPageOption = fullPage || this.options.fullPageScreenshots;
    let outputFile = screenshotOutputFolder(fileName);

    this.debug(`Screenshot is saving to ${outputFile}`);

    await this.page.screenshot({
      path: outputFile,
      fullPage: fullPageOption,
      type: 'png',
    });

    if (this.activeSessionName) {
      for (const sessionName in this.sessionPages) {
        const activeSessionPage = this.sessionPages[sessionName];
        outputFile = screenshotOutputFolder(`${sessionName}_${fileName}`);

        this.debug(`${sessionName} - Screenshot is saving to ${outputFile}`);

        if (activeSessionPage) {
          await activeSessionPage.screenshot({
            path: outputFile,
            fullPage: fullPageOption,
            type: 'png',
          });
        }
      }
    }
  }

  /**
   * Performs [api request](https://playwright.dev/docs/api/class-apirequestcontext#api-request-context-get) using
   * the cookies from the current browser session.
   *
   * ```js
   * const users = await I.makeApiRequest('GET', '/api/users', { params: { page: 1 }});
   * users[0]
   * I.makeApiRequest('PATCH', )
   * ```
   *
   * > This is Playwright's built-in alternative to using REST helper's sendGet, sendPost, etc methods.
   *
   * @param {string} method HTTP method
   * @param {string} url endpoint
   * @param {object} options request options depending on method used
   * @returns {Promise<object>} response
   */
  async makeApiRequest(method, url, options) {
    method = method.toLowerCase();
    const allowedMethods = ['get', 'post', 'patch', 'head', 'fetch', 'delete'];
    if (!allowedMethods.includes(method)) {
      throw new Error(`Method ${method} is not allowed, use the one from a list ${allowedMethods} or switch to using REST helper`);
    }

    if (url.startsWith('/')) { // local url
      url = this.options.url + url;
      this.debugSection('URL', url);
    }

    const response = await this.page.request[method](url, options);
    this.debugSection('Status', response.status());
    this.debugSection('Response', await response.text());

    // hook to allow JSON response handle this
    if (this.config.onResponse) {
      const axiosResponse = {
        data: await response.json(),
        status: response.status(),
        statusText: response.statusText(),
        headers: response.headers(),
      };
      this.config.onResponse(axiosResponse);
    }

    return response;
  }

  async _failed(test) {
    await this._withinEnd();

    if (!test.artifacts) {
      test.artifacts = {};
    }

    if (this.options.recordVideo && this.page && this.page.video()) {
      test.artifacts.video = await saveVideoForPage(this.page, `${test.title}.failed`);
      for (const sessionName in this.sessionPages) {
        test.artifacts[`video_${sessionName}`] = await saveVideoForPage(this.sessionPages[sessionName], `${test.title}_${sessionName}.failed`);
      }
    }

    if (this.options.trace) {
      test.artifacts.trace = await saveTraceForContext(this.browserContext, `${test.title}.failed`);
      for (const sessionName in this.sessionPages) {
        if (!this.sessionPages[sessionName].context) continue;
        test.artifacts[`trace_${sessionName}`] = await saveTraceForContext(this.sessionPages[sessionName].context, `${test.title}_${sessionName}.failed`);
      }
    }
  }

  async _passed(test) {
    if (this.options.recordVideo && this.page && this.page.video()) {
      if (this.options.keepVideoForPassedTests) {
        test.artifacts.video = await saveVideoForPage(this.page, `${test.title}.passed`);
        for (const sessionName of Object.keys(this.sessionPages)) {
          test.artifacts[`video_${sessionName}`] = await saveVideoForPage(this.sessionPages[sessionName], `${test.title}_${sessionName}.passed`);
        }
      } else {
        this.page.video().delete().catch(e => {});
      }
    }

    if (this.options.trace) {
      if (this.options.keepTraceForPassedTests) {
        if (this.options.trace) {
          test.artifacts.trace = await saveTraceForContext(this.browserContext, `${test.title}.passed`);
          for (const sessionName in this.sessionPages) {
            if (!this.sessionPages[sessionName].context) continue;
            test.artifacts[`trace_${sessionName}`] = await saveTraceForContext(this.sessionPages[sessionName].context, `${test.title}_${sessionName}.passed`);
          }
        }
      } else {
        await this.browserContext.tracing.stop();
      }
    }
  }

  /**
   * {{> wait }}
   */
  async wait(sec) {
    return new Promise(((done) => {
      setTimeout(done, sec * 1000);
    }));
  }

  /**
   * {{> waitForEnabled }}
   */
  async waitForEnabled(locator, sec) {
    const waitTimeout = sec ? sec * 1000 : this.options.waitForTimeout;
    locator = new Locator(locator, 'css');
    const matcher = await this.context;
    let waiter;
    const context = await this._getContext();
    if (!locator.isXPath()) {
      const valueFn = function ([locator]) {
        return Array.from(document.querySelectorAll(locator)).filter(el => !el.disabled).length > 0;
      };
      waiter = context.waitForFunction(valueFn, [locator.value], { timeout: waitTimeout });
    } else {
      const enabledFn = function ([locator, $XPath]) {
        eval($XPath); // eslint-disable-line no-eval
        return $XPath(null, locator).filter(el => !el.disabled).length > 0;
      };
      waiter = context.waitForFunction(enabledFn, [locator.value, $XPath.toString()], { timeout: waitTimeout });
    }
    return waiter.catch((err) => {
      throw new Error(`element (${locator.toString()}) still not enabled after ${waitTimeout / 1000} sec\n${err.message}`);
    });
  }

  /**
   * {{> waitForValue }}
   */
  async waitForValue(field, value, sec) {
    const waitTimeout = sec ? sec * 1000 : this.options.waitForTimeout;
    const locator = new Locator(field, 'css');
    const matcher = await this.context;
    let waiter;
    const context = await this._getContext();
    if (!locator.isXPath()) {
      const valueFn = function ([locator, value]) {
        return Array.from(document.querySelectorAll(locator)).filter(el => (el.value || '').indexOf(value) !== -1).length > 0;
      };
      waiter = context.waitForFunction(valueFn, [locator.value, value], { timeout: waitTimeout });
    } else {
      const valueFn = function ([locator, $XPath, value]) {
        eval($XPath); // eslint-disable-line no-eval
        return $XPath(null, locator).filter(el => (el.value || '').indexOf(value) !== -1).length > 0;
      };
      waiter = context.waitForFunction(valueFn, [locator.value, $XPath.toString(), value], { timeout: waitTimeout });
    }
    return waiter.catch((err) => {
      const loc = locator.toString();
      throw new Error(`element (${loc}) is not in DOM or there is no element(${loc}) with value "${value}" after ${waitTimeout / 1000} sec\n${err.message}`);
    });
  }

  /**
   * {{> waitNumberOfVisibleElements }}
   *
   */
  async waitNumberOfVisibleElements(locator, num, sec) {
    const waitTimeout = sec ? sec * 1000 : this.options.waitForTimeout;
    locator = new Locator(locator, 'css');
    await this.context;
    let waiter;
    const context = await this._getContext();
    if (locator.isCSS()) {
      const visibleFn = function ([locator, num]) {
        const els = document.querySelectorAll(locator);
        if (!els || els.length === 0) {
          return false;
        }
        return Array.prototype.filter.call(els, el => el.offsetParent !== null).length === num;
      };
      waiter = context.waitForFunction(visibleFn, [locator.value, num], { timeout: waitTimeout });
    } else {
      const visibleFn = function ([locator, $XPath, num]) {
        eval($XPath); // eslint-disable-line no-eval
        return $XPath(null, locator).filter(el => el.offsetParent !== null).length === num;
      };
      waiter = context.waitForFunction(visibleFn, [locator.value, $XPath.toString(), num], { timeout: waitTimeout });
    }
    return waiter.catch((err) => {
      throw new Error(`The number of elements (${locator.toString()}) is not ${num} after ${waitTimeout / 1000} sec\n${err.message}`);
    });
  }

  /**
   * {{> waitForClickable }}
   */
  async waitForClickable(locator, waitTimeout) {
    console.log('I.waitForClickable is DEPRECATED: This is no longer needed, Playwright automatically waits for element to be clickable');
    console.log('Remove usage of this function');
  }

  /**
   * {{> waitForElement }}
   *
   */
  async waitForElement(locator, sec) {
    const waitTimeout = sec ? sec * 1000 : this.options.waitForTimeout;
    locator = new Locator(locator, 'css');

    const context = await this._getContext();
    const waiter = context.waitForSelector(buildLocatorString(locator), { timeout: waitTimeout, state: 'attached' });
    return waiter.catch((err) => {
      throw new Error(`element (${locator.toString()}) still not present on page after ${waitTimeout / 1000} sec\n${err.message}`);
    });
  }

  /**
   * {{> waitForVisible }}
   *
   * This method accepts [React selectors](https://codecept.io/react).
   */
  async waitForVisible(locator, sec) {
    const waitTimeout = sec ? sec * 1000 : this.options.waitForTimeout;
    locator = new Locator(locator, 'css');
    const context = await this._getContext();
    const waiter = context.waitForSelector(buildLocatorString(locator), { timeout: waitTimeout, state: 'visible' });
    return waiter.catch((err) => {
      throw new Error(`element (${locator.toString()}) still not visible after ${waitTimeout / 1000} sec\n${err.message}`);
    });
  }

  /**
   * {{> waitForInvisible }}
   */
  async waitForInvisible(locator, sec) {
    const waitTimeout = sec ? sec * 1000 : this.options.waitForTimeout;
    locator = new Locator(locator, 'css');
    const context = await this._getContext();
    const waiter = context.waitForSelector(buildLocatorString(locator), { timeout: waitTimeout, state: 'hidden' });
    return waiter.catch((err) => {
      throw new Error(`element (${locator.toString()}) still visible after ${waitTimeout / 1000} sec\n${err.message}`);
    });
  }

  /**
   * {{> waitToHide }}
   */
  async waitToHide(locator, sec) {
    const waitTimeout = sec ? sec * 1000 : this.options.waitForTimeout;
    locator = new Locator(locator, 'css');
    const context = await this._getContext();
    return context.waitForSelector(buildLocatorString(locator), { timeout: waitTimeout, state: 'hidden' }).catch((err) => {
      throw new Error(`element (${locator.toString()}) still not hidden after ${waitTimeout / 1000} sec\n${err.message}`);
    });
  }

  async _getContext() {
    if (this.context && this.context.constructor.name === 'Frame') {
      return this.context;
    }
    return this.page;
  }

  /**
   * {{> waitInUrl }}
   */
  async waitInUrl(urlPart, sec = null) {
    const waitTimeout = sec ? sec * 1000 : this.options.waitForTimeout;

    return this.page.waitForFunction((urlPart) => {
      const currUrl = decodeURIComponent(decodeURIComponent(decodeURIComponent(window.location.href)));
      return currUrl.indexOf(urlPart) > -1;
    }, urlPart, { timeout: waitTimeout }).catch(async (e) => {
      const currUrl = await this._getPageUrl(); // Required because the waitForFunction can't return data.
      if (/Timeout/i.test(e.message)) {
        throw new Error(`expected url to include ${urlPart}, but found ${currUrl}`);
      } else {
        throw e;
      }
    });
  }

  /**
   * {{> waitUrlEquals }}
   */
  async waitUrlEquals(urlPart, sec = null) {
    const waitTimeout = sec ? sec * 1000 : this.options.waitForTimeout;

    const baseUrl = this.options.url;
    if (urlPart.indexOf('http') < 0) {
      urlPart = baseUrl + urlPart;
    }

    return this.page.waitForFunction((urlPart) => {
      const currUrl = decodeURIComponent(decodeURIComponent(decodeURIComponent(window.location.href)));
      return currUrl.indexOf(urlPart) > -1;
    }, urlPart, { timeout: waitTimeout }).catch(async (e) => {
      const currUrl = await this._getPageUrl(); // Required because the waitForFunction can't return data.
      if (/Timeout/i.test(e.message)) {
        throw new Error(`expected url to be ${urlPart}, but found ${currUrl}`);
      } else {
        throw e;
      }
    });
  }

  /**
   * {{> waitForText }}
   */
  async waitForText(text, sec = null, context = null) {
    const waitTimeout = sec ? sec * 1000 : this.options.waitForTimeout;
    let waiter;

    const contextObject = await this._getContext();

    if (context) {
      const locator = new Locator(context, 'css');
      if (!locator.isXPath()) {
        waiter = contextObject.waitForSelector(`${locator.isCustom() ? `${locator.type}=${locator.value}` : locator.simplify()} >> text=${text}`, { timeout: waitTimeout, state: 'visible' });
      }

      if (locator.isXPath()) {
        waiter = contextObject.waitForFunction(([locator, text, $XPath]) => {
          eval($XPath); // eslint-disable-line no-eval
          const el = $XPath(null, locator);
          if (!el.length) return false;
          return el[0].innerText.indexOf(text) > -1;
        }, [locator.value, text, $XPath.toString()], { timeout: waitTimeout });
      }
    } else {
      waiter = contextObject.waitForFunction(text => document.body && document.body.innerText.indexOf(text) > -1, text, { timeout: waitTimeout });
    }
    return waiter.catch((err) => {
      throw new Error(`Text "${text}" was not found on page after ${waitTimeout / 1000} sec\n${err.message}`);
    });
  }

  /**
   * Waits for a network request.
   *
   * ```js
   * I.waitForRequest('http://example.com/resource');
   * I.waitForRequest(request => request.url() === 'http://example.com' && request.method() === 'GET');
   * ```
   *
   * @param {string|function} urlOrPredicate
   * @param {?number} [sec=null] seconds to wait
   */
  async waitForRequest(urlOrPredicate, sec = null) {
    const timeout = sec ? sec * 1000 : this.options.waitForTimeout;
    return this.page.waitForRequest(urlOrPredicate, { timeout });
  }

  /**
   * Waits for a network response.
   *
   * ```js
   * I.waitForResponse('http://example.com/resource');
   * I.waitForResponse(response => response.url() === 'https://example.com' && response.status() === 200);
   * ```
   *
   * @param {string|function} urlOrPredicate
   * @param {?number} [sec=null] number of seconds to wait
   */
  async waitForResponse(urlOrPredicate, sec = null) {
    const timeout = sec ? sec * 1000 : this.options.waitForTimeout;
    return this.page.waitForResponse(urlOrPredicate, { timeout });
  }

  /**
   * {{> switchTo }}
   */
  async switchTo(locator) {
    if (Number.isInteger(locator)) {
      // Select by frame index of current context

      let childFrames = null;
      if (this.context && typeof this.context.childFrames === 'function') {
        childFrames = this.context.childFrames();
      } else {
        childFrames = this.page.mainFrame().childFrames();
      }

      if (locator >= 0 && locator < childFrames.length) {
        this.context = childFrames[locator];
        this.contextLocator = locator;
      } else {
        throw new Error('Element #invalidIframeSelector was not found by text|CSS|XPath');
      }
      return;
    }
    let contentFrame;

    if (!locator) {
      this.context = await this.page.frames()[0];
      this.contextLocator = null;
      return;
    }

    // iframe by selector
    const els = await this._locate(locator);
    // assertElementExists(els, locator);

    // get content of the first iframe
    if ((locator.frame && locator.frame === 'iframe') || locator.toLowerCase() === 'iframe') {
      contentFrame = await this.page.frames()[1];
      // get content of the iframe using its name
    } else if (locator.toLowerCase().includes('name=')) {
      const frameName = locator.split('=')[1].replace(/"/g, '').replaceAll(/]/g, '');
      contentFrame = await this.page.frame(frameName);
    }

    if (contentFrame) {
      this.context = contentFrame;
      this.contextLocator = null;
    } else {
      this.context = els[0];
      this.contextLocator = locator;
    }
  }

  /**
   * {{> waitForFunction }}
   */
  async waitForFunction(fn, argsOrSec = null, sec = null) {
    let args = [];
    if (argsOrSec) {
      if (Array.isArray(argsOrSec)) {
        args = argsOrSec;
      } else if (typeof argsOrSec === 'number') {
        sec = argsOrSec;
      }
    }
    const waitTimeout = sec ? sec * 1000 : this.options.waitForTimeout;
    const context = await this._getContext();
    return context.waitForFunction(fn, args, { timeout: waitTimeout });
  }

  /**
   * Waits for navigation to finish. By default takes configured `waitForNavigation` option.
   *
   * See [Playwright's reference](https://playwright.dev/docs/api/class-page?_highlight=waitfornavi#pagewaitfornavigationoptions)
   *
   * @param {*} options
   */
  async waitForNavigation(options = {}) {
    options = {
      timeout: this.options.getPageTimeout,
      waitUntil: this.options.waitForNavigation,
      ...options,
    };
    return this.page.waitForNavigation(options);
  }

  async waitUntilExists(locator, sec) {
    console.log(`waitUntilExists deprecated:
    * use 'waitForElement' to wait for element to be attached
    * use 'waitForDetached to wait for element to be removed'`);
    return this.waitForDetached(locator, sec);
  }

  /**
   * {{> waitForDetached }}
   */
  async waitForDetached(locator, sec) {
    const waitTimeout = sec ? sec * 1000 : this.options.waitForTimeout;
    locator = new Locator(locator, 'css');

    let waiter;
    const context = await this._getContext();
    if (!locator.isXPath()) {
      waiter = context.waitForSelector(`${locator.isCustom() ? `${locator.type}=${locator.value}` : locator.simplify()}`, { timeout: waitTimeout, state: 'detached' });
    } else {
      const visibleFn = function ([locator, $XPath]) {
        eval($XPath); // eslint-disable-line no-eval
        return $XPath(null, locator).length === 0;
      };
      waiter = context.waitForFunction(visibleFn, [locator.value, $XPath.toString()], { timeout: waitTimeout });
    }
    return waiter.catch((err) => {
      throw new Error(`element (${locator.toString()}) still on page after ${waitTimeout / 1000} sec\n${err.message}`);
    });
  }

  async _waitForAction() {
    return this.wait(this.options.waitForAction / 1000);
  }

  /**
   * {{> grabDataFromPerformanceTiming }}
   */
  async grabDataFromPerformanceTiming() {
    return perfTiming;
  }

  /**
   * {{> grabElementBoundingRect }}
   */
  async grabElementBoundingRect(locator, prop) {
    const els = await this._locate(locator);
    assertElementExists(els, locator);
    const rect = await els[0].boundingBox();
    if (prop) return rect[prop];
    return rect;
  }

  /**
   * Mocks network request using [`browserContext.route`](https://playwright.dev/docs/api/class-browsercontext#browser-context-route) of Playwright
   *
   * ```js
   * I.mockRoute(/(\.png$)|(\.jpg$)/, route => route.abort());
   * ```
   * This method allows intercepting and mocking requests & responses. [Learn more about it](https://playwright.dev/docs/network#handle-requests)
   *
   * @param {string|RegExp} [url] URL, regex or pattern for to match URL
   * @param {function} [handler] a function to process reques
   */
  async mockRoute(url, handler) {
    return this.browserContext.route(...arguments);
  }

  /**
   * Stops network mocking created by `mockRoute`.
   *
   * ```js
   * I.stopMockingRoute(/(\.png$)|(\.jpg$)/);
   * I.stopMockingRoute(/(\.png$)|(\.jpg$)/, previouslySetHandler);
   * ```
   * If no handler is passed, all mock requests for the rote are disabled.
   *
   * @param {string|RegExp} [url] URL, regex or pattern for to match URL
   * @param {function} [handler] a function to process reques
   */
  async stopMockingRoute(url, handler) {
    return this.browserContext.unroute(...arguments);
  }
}

module.exports = Playwright;

function buildLocatorString(locator) {
  if (locator.isCustom()) {
    return `${locator.type}=${locator.value}`;
  } if (locator.isXPath()) {
    return `xpath=${locator.value}`;
  }
  return locator.simplify();
}

async function findElements(matcher, locator) {
  if (locator.react) return findReact(matcher, locator);
  locator = new Locator(locator, 'css');

  return matcher.locator(buildLocatorString(locator)).all();
}

async function getVisibleElements(elements) {
  const visibleElements = [];
  for (const element of elements) {
    if (await element.isVisible()) {
      visibleElements.push(element);
    }
  }
  if (visibleElements.length === 0) {
    return elements;
  }
  return visibleElements;
}

async function proceedClick(locator, context = null, options = {}) {
  let matcher = await this._getContext();
  if (context) {
    const els = await this._locate(context);
    assertElementExists(els, context);
    matcher = els[0];
  }
  const els = await findClickable.call(this, matcher, locator);
  if (context) {
    assertElementExists(els, locator, 'Clickable element', `was not found inside element ${new Locator(context).toString()}`);
  } else {
    assertElementExists(els, locator, 'Clickable element');
  }

  const element = els[0];
  highlightActiveElement.call(this, els[0], this.page);

  /*
    using the force true options itself but instead dispatching a click
  */
  if (options.force) {
    await els[0].dispatchEvent('click');
  } else {
    const element = els.length > 1 ? (await getVisibleElements(els))[0] : els[0];
    await element.click(options);
  }
  const promises = [];
  if (options.waitForNavigation) {
    promises.push(this.waitForNavigation());
  }
  promises.push(this._waitForAction());

  return Promise.all(promises);
}

async function findClickable(matcher, locator) {
  if (locator.react) return findReact(matcher, locator);

  locator = new Locator(locator);
  if (!locator.isFuzzy()) return findElements.call(this, matcher, locator);

  let els;
  const literal = xpathLocator.literal(locator.value);

  els = await findElements.call(this, matcher, Locator.clickable.narrow(literal));
  if (els.length) return els;

  els = await findElements.call(this, matcher, Locator.clickable.wide(literal));
  if (els.length) return els;

  try {
    els = await findElements.call(this, matcher, Locator.clickable.self(literal));
    if (els.length) return els;
  } catch (err) {
    // Do nothing
  }

  return findElements.call(this, matcher, locator.value); // by css or xpath
}

async function proceedSee(assertType, text, context, strict = false) {
  let description;
  let allText;

  if (!context) {
    let el = await this.context;
    if (el && !el.getProperty) {
      // Fallback to body
      el = await this.page.$('body');
    }

    allText = [await el.innerText()];
    description = 'web application';
  } else {
    const locator = new Locator(context, 'css');
    description = `element ${locator.toString()}`;
    const els = await this._locate(locator);
    assertElementExists(els, locator.toString());
    allText = await Promise.all(els.map(el => el.innerText()));
  }

  if (strict) {
    return allText.map(elText => equals(description)[assertType](text, elText));
  }
  return stringIncludes(description)[assertType](text, allText.join(' | '));
}

async function findCheckable(locator, context) {
  let contextEl = await this.context;
  if (typeof context === 'string') {
    contextEl = await findElements.call(this, contextEl, (new Locator(context, 'css')).simplify());
    contextEl = contextEl[0];
  }

  const matchedLocator = new Locator(locator);
  if (!matchedLocator.isFuzzy()) {
    return findElements.call(this, contextEl, matchedLocator.simplify());
  }

  const literal = xpathLocator.literal(locator);
  let els = await findElements.call(this, contextEl, Locator.checkable.byText(literal));
  if (els.length) {
    return els;
  }
  els = await findElements.call(this, contextEl, Locator.checkable.byName(literal));
  if (els.length) {
    return els;
  }
  return findElements.call(this, contextEl, locator);
}

async function proceedIsChecked(assertType, option) {
  let els = await findCheckable.call(this, option);
  assertElementExists(els, option, 'Checkable');
  els = await Promise.all(els.map(el => el.isChecked()));
  const selected = els.reduce((prev, cur) => prev || cur);
  return truth(`checkable ${option}`, 'to be checked')[assertType](selected);
}

async function findFields(locator) {
  const matchedLocator = new Locator(locator);
  if (!matchedLocator.isFuzzy()) {
    return this._locate(matchedLocator);
  }
  const literal = xpathLocator.literal(locator);

  let els = await this._locate({ xpath: Locator.field.labelEquals(literal) });
  if (els.length) {
    return els;
  }

  els = await this._locate({ xpath: Locator.field.labelContains(literal) });
  if (els.length) {
    return els;
  }
  els = await this._locate({ xpath: Locator.field.byName(literal) });
  if (els.length) {
    return els;
  }
  return this._locate({ css: locator });
}

async function proceedSeeInField(assertType, field, value) {
  const els = await findFields.call(this, field);
  assertElementExists(els, field, 'Field');
  const el = els[0];
  const tag = await el.evaluate(e => e.tagName);
  const fieldType = await el.getAttribute('type');

  const proceedMultiple = async (elements) => {
    const fields = Array.isArray(elements) ? elements : [elements];

    const elementValues = [];
    for (const element of fields) {
      elementValues.push(await element.inputValue());
    }

    if (typeof value === 'boolean') {
      equals(`no. of items matching > 0: ${field}`)[assertType](value, !!elementValues.length);
    } else {
      if (assertType === 'assert') {
        equals(`select option by ${field}`)[assertType](true, elementValues.length > 0);
      }
      elementValues.forEach(val => stringIncludes(`fields by ${field}`)[assertType](value, val));
    }
  };

  if (tag === 'SELECT') {
    if (await el.getAttribute('multiple')) {
      const selectedOptions = await el.all('option:checked');
      if (!selectedOptions.length) return null;

      const options = await filterFieldsByValue(selectedOptions, value, true);
      return proceedMultiple(options);
    }

    return el.inputValue();
  }

  if (tag === 'INPUT') {
    if (fieldType === 'checkbox' || fieldType === 'radio') {
      if (typeof value === 'boolean') {
        // Filter by values
        const options = await filterFieldsBySelectionState(els, true);
        return proceedMultiple(options);
      }

      const options = await filterFieldsByValue(els, value, true);
      return proceedMultiple(options);
    }
    return proceedMultiple(els[0]);
  }

  const fieldVal = await el.inputValue();
  return stringIncludes(`fields by ${field}`)[assertType](value, fieldVal);
}

async function filterFieldsByValue(elements, value, onlySelected) {
  const matches = [];
  for (const element of elements) {
    const val = await element.getAttribute('value');
    let isSelected = true;
    if (onlySelected) {
      isSelected = await elementSelected(element);
    }
    if ((value == null || val.indexOf(value) > -1) && isSelected) {
      matches.push(element);
    }
  }
  return matches;
}

async function filterFieldsBySelectionState(elements, state) {
  const matches = [];
  for (const element of elements) {
    const isSelected = await elementSelected(element);
    if (isSelected === state) {
      matches.push(element);
    }
  }
  return matches;
}

async function elementSelected(element) {
  const type = await element.getAttribute('type');

  if (type === 'checkbox' || type === 'radio') {
    return element.isChecked();
  }
  return element.getAttribute('selected');
}

function isFrameLocator(locator) {
  locator = new Locator(locator);
  if (locator.isFrame()) return locator.value;
  return false;
}

function assertElementExists(res, locator, prefix, suffix) {
  if (!res || res.length === 0) {
    throw new ElementNotFound(locator, prefix, suffix);
  }
}

function $XPath(element, selector) {
  const found = document.evaluate(selector, element || document.body, null, 5, null);
  const res = [];
  let current = null;
  while (current = found.iterateNext()) {
    res.push(current);
  }
  return res;
}

async function targetCreatedHandler(page) {
  if (!page) return;
  this.withinLocator = null;
  page.on('load', () => {
    page.$('body')
      .catch(() => null)
      .then(async () => {
        if (this.context && this.context._type === 'Frame') {
          // we are inside iframe?
          const frameEl = await this.context.frameElement();
          this.context = await frameEl.contentFrame();
          this.contextLocator = null;
          return;
        }
        // if context element was in iframe - keep it
        // if (await this.context.ownerFrame()) return;
        this.context = page;
        this.contextLocator = null;
      });
  });
  page.on('console', (msg) => {
    if (!consoleLogStore.includes(msg) && this.options.ignoreLog && !this.options.ignoreLog.includes(msg.type())) {
      this.debugSection(`Browser:${ucfirst(msg.type())}`, (msg.text && msg.text() || msg._text || '') + msg.args().join(' '));
    }
    consoleLogStore.add(msg);
  });

  if (this.options.windowSize && this.options.windowSize.indexOf('x') > 0 && this._getType() === 'Browser') {
    try {
      await page.setViewportSize(parseWindowSize(this.options.windowSize));
    } catch (err) {
      this.debug('Target can be already closed, ignoring...');
    }
  }
}

function parseWindowSize(windowSize) {
  if (!windowSize) return { width: 800, height: 600 };
  const dimensions = windowSize.split('x');
  if (dimensions.length < 2 || windowSize === 'maximize') {
    console.log('Invalid window size, setting window to default values');
    return { width: 800, height: 600 }; // invalid size
  }
  const width = parseInt(dimensions[0], 10);
  const height = parseInt(dimensions[1], 10);
  return { width, height };
}

// List of key values to key definitions
// https://github.com/puppeteer/puppeteer/blob/v1.20.0/lib/USKeyboardLayout.js
const keyDefinitionMap = {
  /* eslint-disable quote-props */
  '0': 'Digit0',
  '1': 'Digit1',
  '2': 'Digit2',
  '3': 'Digit3',
  '4': 'Digit4',
  '5': 'Digit5',
  '6': 'Digit6',
  '7': 'Digit7',
  '8': 'Digit8',
  '9': 'Digit9',
  'a': 'KeyA',
  'b': 'KeyB',
  'c': 'KeyC',
  'd': 'KeyD',
  'e': 'KeyE',
  'f': 'KeyF',
  'g': 'KeyG',
  'h': 'KeyH',
  'i': 'KeyI',
  'j': 'KeyJ',
  'k': 'KeyK',
  'l': 'KeyL',
  'm': 'KeyM',
  'n': 'KeyN',
  'o': 'KeyO',
  'p': 'KeyP',
  'q': 'KeyQ',
  'r': 'KeyR',
  's': 'KeyS',
  't': 'KeyT',
  'u': 'KeyU',
  'v': 'KeyV',
  'w': 'KeyW',
  'x': 'KeyX',
  'y': 'KeyY',
  'z': 'KeyZ',
  ';': 'Semicolon',
  '=': 'Equal',
  ',': 'Comma',
  '-': 'Minus',
  '.': 'Period',
  '/': 'Slash',
  '`': 'Backquote',
  '[': 'BracketLeft',
  '\\': 'Backslash',
  ']': 'BracketRight',
  '\'': 'Quote',
  /* eslint-enable quote-props */
};

function getNormalizedKey(key) {
  const normalizedKey = getNormalizedKeyAttributeValue(key);
  if (key !== normalizedKey) {
    this.debugSection('Input', `Mapping key '${key}' to '${normalizedKey}'`);
  }
  // Use key definition to ensure correct key is displayed when Shift modifier is active
  if (Object.prototype.hasOwnProperty.call(keyDefinitionMap, normalizedKey)) {
    return keyDefinitionMap[normalizedKey];
  }
  return normalizedKey;
}

async function clickablePoint(el) {
  const rect = await el.boundingBox();
  if (!rect) throw new ElementNotFound(el);
  const {
    x, y, width, height,
  } = rect;
  return { x: x + width / 2, y: y + height / 2 };
}

async function refreshContextSession() {
  // close other sessions
  try {
    const contexts = await this.browser.contexts();
    contexts.shift();

    await Promise.all(contexts.map(c => c.close()));
  } catch (e) {
    console.log(e);
  }

  if (this.page) {
    const existingPages = await this.browserContext.pages();
    await this._setPage(existingPages[0]);
  }

  if (this.options.keepBrowserState) return;

  if (!this.options.keepCookies) {
    this.debugSection('Session', 'cleaning cookies and localStorage');
    await this.clearCookie();
  }
  const currentUrl = await this.grabCurrentUrl();

  if (currentUrl.startsWith('http')) {
    await this.executeScript('localStorage.clear();').catch((err) => {
      if (!(err.message.indexOf("Storage is disabled inside 'data:' URLs.") > -1)) throw err;
    });
    await this.executeScript('sessionStorage.clear();').catch((err) => {
      if (!(err.message.indexOf("Storage is disabled inside 'data:' URLs.") > -1)) throw err;
    });
  }
}

async function saveVideoForPage(page, name) {
  if (!page.video()) return null;
  const fileName = `${`${global.output_dir}${pathSeparator}videos${pathSeparator}${uuidv4()}_${clearString(name)}`.slice(0, 245)}.webm`;
  page.video().saveAs(fileName).then(() => {
    if (!page) return;
    page.video().delete().catch(e => {});
  });
  return fileName;
}

async function saveTraceForContext(context, name) {
  if (!context) return;
  if (!context.tracing) return;
  const fileName = `${`${global.output_dir}${pathSeparator}trace${pathSeparator}${uuidv4()}_${clearString(name)}`.slice(0, 245)}.zip`;
  await context.tracing.stop({ path: fileName });
  return fileName;
}

function highlightActiveElement(element, context) {
  if (!this.options.enableHighlight && !store.debugMode) return;

  highlightElement(element, context);
}<|MERGE_RESOLUTION|>--- conflicted
+++ resolved
@@ -1552,13 +1552,8 @@
    * @param {any} [options] [Additional options](https://playwright.dev/docs/api/class-locator#locator-clear) for available options object as 2nd argument.
    */
   async clearField(locator, options = {}) {
-<<<<<<< HEAD
     const els = await findFields.call(this, locator);
     assertElementExists(els, locator, 'Field to clear');
-=======
-    let result;
-    const isNewClearMethodPresent = false; // not works, disabled for now. Prev: typeof this.page.locator().clear === 'function';
->>>>>>> 3cfcc162
 
     const el = els[0];
 
