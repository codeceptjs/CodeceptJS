
const path = require('path');
const fs = require('fs');

const Helper = require('../helper');
const Locator = require('../locator');
const recorder = require('../recorder');
const stringIncludes = require('../assert/include').includes;
const { urlEquals } = require('../assert/equal');
const { equals } = require('../assert/equal');
const { empty } = require('../assert/empty');
const { truth } = require('../assert/truth');
const {
  xpathLocator,
  ucfirst,
  fileExists,
  chunkArray,
  toCamelCase,
  convertCssPropertiesToCamelCase,
  screenshotOutputFolder,
  getNormalizedKeyAttributeValue,
  isModifierKey,
} = require('../utils');
const {
  isColorProperty,
  convertColorToRGBA,
} = require('../colorUtils');
const ElementNotFound = require('./errors/ElementNotFound');
const RemoteBrowserConnectionRefused = require('./errors/RemoteBrowserConnectionRefused');
const Popup = require('./extras/Popup');
const Console = require('./extras/Console');

let playwright;
let perfTiming;
let defaultSelectorEnginesInitialized = false;

const popupStore = new Popup();
const consoleLogStore = new Console();
const availableBrowsers = ['chromium', 'webkit', 'firefox'];

const { createValueEngine, createDisabledEngine } = require('./extras/PlaywrightPropEngine');
/**
 * Uses [Playwright](https://github.com/microsoft/playwright) library to run tests inside:
 *
 * * Chromium
 * * Firefox
 * * Webkit (Safari)
 *
 * This helper works with a browser out of the box with no additional tools required to install.
 *
 * Requires `playwright` package version ^1 to be installed:
 *
 * ```
 * npm i playwright@^1 --save
 * ```
 *
 * ## Configuration
 *
 * This helper should be configured in codecept.json or codecept.conf.js
 *
 * * `url`: base url of website to be tested
 * * `browser`: a browser to test on, either: `chromium`, `firefox`, `webkit`. Default: chromium.
 * * `show`: (optional, default: false) - show browser window.
 * * `restart`: (optional, default: true) - restart browser between tests.
 * * `disableScreenshots`: (optional, default: false)  - don't save screenshot on failure.
 * * `emulate`: (optional, default: {}) launch browser in device emulation mode.
 * * `fullPageScreenshots` (optional, default: false) - make full page screenshots on failure.
 * * `uniqueScreenshotNames`: (optional, default: false)  - option to prevent screenshot override if you have scenarios with the same name in different suites.
 * * `keepBrowserState`: (optional, default: false) - keep browser state between tests when `restart` is set to false.
 * * `keepCookies`: (optional, default: false) - keep cookies between tests when `restart` is set to false.
 * * `waitForAction`: (optional) how long to wait after click, doubleClick or PressKey actions in ms. Default: 100.
 * * `waitForNavigation`: (optional, default: 'load'). When to consider navigation succeeded. Possible options: `load`, `domcontentloaded`, `networkidle`. Choose one of those options is possible. See [Playwright API](https://github.com/microsoft/playwright/blob/master/docs/api.md#pagewaitfornavigationoptions).
 * * `pressKeyDelay`: (optional, default: '10'). Delay between key presses in ms. Used when calling Playwrights page.type(...) in fillField/appendField
 * * `getPageTimeout` (optional, default: '0') config option to set maximum navigation time in milliseconds.
 * * `waitForTimeout`: (optional) default wait* timeout in ms. Default: 1000.
 * * `basicAuth`: (optional) the basic authentication to pass to base url. Example: {username: 'username', password: 'password'}
 * * `windowSize`: (optional) default window size. Set a dimension like `640x480`.
 * * `userAgent`: (optional) user-agent string.
 * * `manualStart`: (optional, default: false) - do not start browser before a test, start it manually inside a helper with `this.helpers["Playwright"]._startBrowser()`.
 * * `chromium`: (optional) pass additional chromium options
 *
 * #### Example #1: Wait for 0 network connections.
 *
 * ```js
 * {
 *    helpers: {
 *      Playwright : {
 *        url: "http://localhost",
 *        restart: false,
 *        waitForNavigation: "networkidle0",
 *        waitForAction: 500
 *      }
 *    }
 * }
 * ```
 *
 * #### Example #2: Wait for DOMContentLoaded event
 *
 * ```js
 * {
 *    helpers: {
 *      Playwright : {
 *        url: "http://localhost",
 *        restart: false,
 *        waitForNavigation: "domcontentloaded",
 *        waitForAction: 500
 *      }
 *    }
 * }
 * ```
 *
 * #### Example #3: Debug in window mode
 *
 * ```js
 * {
 *    helpers: {
 *      Playwright : {
 *        url: "http://localhost",
 *        show: true
 *      }
 *    }
 * }
 * ```
 *
 * #### Example #4: Connect to remote browser by specifying [websocket endpoint](https://chromedevtools.github.io/devtools-protocol/#how-do-i-access-the-browser-target)
 *
 * ```js
 * {
 *    helpers: {
 *      Playwright: {
 *        url: "http://localhost",
 *        chromium: {
 *          browserWSEndpoint: "ws://localhost:9222/devtools/browser/c5aa6160-b5bc-4d53-bb49-6ecb36cd2e0a"
 *        }
 *      }
 *    }
 * }
 * ```
 *
 * #### Example #5: Testing with Chromium extensions
 *
 * [official docs](https://github.com/microsoft/playwright/blob/v0.11.0/docs/api.md#working-with-chrome-extensions)
 *
 * ```js
 * {
 *  helpers: {
 *    Playwright: {
 *      url: "http://localhost",
 *      show: true // headless mode not supported for extensions
 *      chromium: {
 *        args: [
 *           `--disable-extensions-except=${pathToExtension}`,
 *           `--load-extension=${pathToExtension}`
 *        ]
 *      }
 *    }
 *  }
 * }
 * ```
 *
 * #### Example #6: Lunach tests emulating iPhone 6
 *
 *
 *
 * ```js
 * const { devices } = require('playwright');
 *
 * {
 *  helpers: {
 *    Playwright: {
 *      url: "http://localhost",
 *      emulate: devices['iPhone 6'],
 *    }
 *  }
 * }
 * ```
 *
 * Note: When connecting to remote browser `show` and specific `chrome` options (e.g. `headless` or `devtools`) are ignored.
 *
 * ## Access From Helpers
 *
 * Receive Playwright client from a custom helper by accessing `browser` for the Browser object or `page` for the current Page object:
 *
 * ```js
 * const { browser } = this.helpers.Playwright;
 * await browser.pages(); // List of pages in the browser
 *
 * // get current page
 * const { page } = this.helpers.Playwright;
 * await page.url(); // Get the url of the current page
 *
 * const { browserContext } = this.helpers.Playwright;
 * await browserContext.cookies(); // get current browser context
 * ```
 *
 * ## Methods
 */
class Playwright extends Helper {
  constructor(config) {
    super(config);

    playwright = require('playwright');

    // set defaults
    this.isRemoteBrowser = false;
    this.isRunning = false;
    this.isAuthenticated = false;
    this.sessionPages = {};
    this.activeSessionName = '';

    // override defaults with config
    this._setConfig(config);
  }

  _validateConfig(config) {
    const defaults = {
      // options to emulate context
      emulate: {},

      browser: 'chromium',
      waitForAction: 100,
      waitForTimeout: 1000,
      pressKeyDelay: 10,
      fullPageScreenshots: false,
      disableScreenshots: false,
      uniqueScreenshotNames: false,
      manualStart: false,
      getPageTimeout: 0,
      waitForNavigation: 'load',
      restart: false,
      keepCookies: false,
      keepBrowserState: false,
      show: false,
      defaultPopupAction: 'accept',
    };

    config = Object.assign(defaults, config);

    if (availableBrowsers.indexOf(config.browser) < 0) {
      throw new Error(`Invalid config. Can't use browser "${config.browser}". Accepted values: ${availableBrowsers.join(', ')}`);
    }

    return config;
  }

  _getOptionsForBrowser(config) {
    return config[config.browser] || {};
  }

  _setConfig(config) {
    this.options = this._validateConfig(config);
    this.playwrightOptions = {
      headless: !this.options.show,
      ...this._getOptionsForBrowser(config),
    };
    this.isRemoteBrowser = !!this.playwrightOptions.browserWSEndpoint;
    popupStore.defaultAction = this.options.defaultPopupAction;
  }

  static _config() {
    return [
      { name: 'url', message: 'Base url of site to be tested', default: 'http://localhost' },
      {
        name: 'show', message: 'Show browser window', default: true, type: 'confirm',
      },
      {
        name: 'browser',
        message: 'Browser in which testing will be performed. Possible options: chromium, firefox or webkit',
        default: 'chromium',
      },
    ];
  }

  static _checkRequirements() {
    try {
      require('playwright');
    } catch (e) {
      return ['playwright@^1'];
    }
  }

  async _init() {
    // register an internal selector engine for reading value property of elements in a selector
    if (defaultSelectorEnginesInitialized) return;
    defaultSelectorEnginesInitialized = true;
    try {
      await playwright.selectors.register('__value', createValueEngine);
      await playwright.selectors.register('__disabled', createDisabledEngine);
    } catch (e) {
      console.warn(e);
    }
  }

  _beforeSuite() {
    if (!this.options.restart && !this.options.manualStart && !this.isRunning) {
      this.debugSection('Session', 'Starting singleton browser session');
      return this._startBrowser();
    }
  }


  async _before() {
    recorder.retry({
      retries: 5,
      when: err => err.message.indexOf('context') > -1, // ignore context errors
    });
    if (this.options.restart && !this.options.manualStart) return this._startBrowser();
    if (!this.isRunning && !this.options.manualStart) return this._startBrowser();
    return this.browser;
  }

  async _after() {
    if (!this.isRunning) return;

    // close other sessions
    const contexts = await this.browser.contexts();
    contexts.shift();

    await Promise.all(contexts.map(c => c.close()));

    if (this.options.restart) {
      this.isRunning = false;
      return this._stopBrowser();
    }

    // ensure current page is in default context
    if (this.page) {
      const existingPages = await this.browserContext.pages();
      await this._setPage(existingPages[0]);
    }

    if (this.options.keepBrowserState) return;

    if (!this.options.keepCookies) {
      this.debugSection('Session', 'cleaning cookies and localStorage');
      await this.clearCookie();
    }
    const currentUrl = await this.grabCurrentUrl();

    if (currentUrl.startsWith('http')) {
      await this.executeScript('localStorage.clear();').catch((err) => {
        if (!(err.message.indexOf("Storage is disabled inside 'data:' URLs.") > -1)) throw err;
      });
    }
    // await this.closeOtherTabs();
    return this.browser;
  }

  _afterSuite() {
  }

  _finishTest() {
    if (!this.options.restart && this.isRunning) return this._stopBrowser();
  }

  _session() {
    const defaultContext = this.browserContext;
    return {
      start: async (sessionName = '', config) => {
        this.debugSection('New Context', config ? JSON.stringify(config) : 'opened');
        this.activeSessionName = sessionName;

        const bc = await this.browser.newContext(config);
        const page = await bc.newPage();
        targetCreatedHandler.call(this, page);
        this._setPage(page);
        // Create a new page inside context.
        return bc;
      },
      stop: async () => {
        // is closed by _after
      },
      loadVars: async (context) => {
        this.browserContext = context;
        const existingPages = await context.pages();
        this.sessionPages[this.activeSessionName] = existingPages[0];
        return this._setPage(this.sessionPages[this.activeSessionName]);
      },
      restoreVars: async (session) => {
        this.withinLocator = null;
        this.browserContext = defaultContext;

        if (!session) {
          this.activeSessionName = '';
        } else {
          this.activeSessionName = session;
        }
        const existingPages = await this.browserContext.pages();
        await this._setPage(existingPages[0]);

        return this._waitForAction();
      },
    };
  }

  /**
  * Use Playwright API inside a test.
  *
  * First argument is a description of an action.
  * Second argument is async function that gets this helper as parameter.
  *
  * { [`page`](https://github.com/microsoft/playwright/blob/master/docs/api.md#class-page), [`context`](https://github.com/microsoft/playwright/blob/master/docs/api.md#class-context) [`browser`](https://github.com/microsoft/playwright/blob/master/docs/api.md#class-browser) } objects from Playwright API are available.
  *
  * ```js
  * I.usePlaywrightTo('emulate offline mode', async ({ context }) {
  *   await context.setOffline(true);
  * });
  * ```
  *
  * @param {string} description used to show in logs.
  * @param {function} fn async functuion that executed with Playwright helper as argument
  */
  usePlaywrightTo(description, fn) {
    return this._useTo(...arguments);
  }

  /**
   * Set the automatic popup response to Accept.
   * This must be set before a popup is triggered.
   *
   * ```js
   * I.amAcceptingPopups();
   * I.click('#triggerPopup');
   * I.acceptPopup();
   * ```
   */
  amAcceptingPopups() {
    popupStore.actionType = 'accept';
  }

  /**
   * Accepts the active JavaScript native popup window, as created by window.alert|window.confirm|window.prompt.
   * Don't confuse popups with modal windows, as created by [various
   * libraries](http://jster.net/category/windows-modals-popups).
   */
  acceptPopup() {
    popupStore.assertPopupActionType('accept');
  }

  /**
   * Set the automatic popup response to Cancel/Dismiss.
   * This must be set before a popup is triggered.
   *
   * ```js
   * I.amCancellingPopups();
   * I.click('#triggerPopup');
   * I.cancelPopup();
   * ```
   */
  amCancellingPopups() {
    popupStore.actionType = 'cancel';
  }

  /**
   * Dismisses the active JavaScript popup, as created by window.alert|window.confirm|window.prompt.
   */
  cancelPopup() {
    popupStore.assertPopupActionType('cancel');
  }

  /**
   * {{> seeInPopup }}
   */
  async seeInPopup(text) {
    popupStore.assertPopupVisible();
    const popupText = await popupStore.popup.message();
    stringIncludes('text in popup').assert(text, popupText);
  }

  /**
   * Set current page
   * @param {object} page page to set
   */
  async _setPage(page) {
    page = await page;
    this._addPopupListener(page);
    this.page = page;
    if (!page) return;
    page.setDefaultNavigationTimeout(this.options.getPageTimeout);
    this.context = await this.page.$('body');
    if (this.config.browser === 'chrome') {
      await page.bringToFront();
    }
  }

  /**
   * Add the 'dialog' event listener to a page
   * @page {playwright.Page}
   *
   * The popup listener handles the dialog with the predefined action when it appears on the page.
   * It also saves a reference to the object which is used in seeInPopup.
   */
  _addPopupListener(page) {
    if (!page) {
      return;
    }
    page.on('dialog', async (dialog) => {
      popupStore.popup = dialog;
      const action = popupStore.actionType || this.options.defaultPopupAction;
      await this._waitForAction();

      switch (action) {
        case 'accept':
          return dialog.accept();

        case 'cancel':
          return dialog.dismiss();

        default: {
          throw new Error('Unknown popup action type. Only "accept" or "cancel" are accepted');
        }
      }
    });
  }

  /**
   * Gets page URL including hash.
   */
  async _getPageUrl() {
    return this.executeScript(() => window.location.href);
  }

  /**
   * Grab the text within the popup. If no popup is visible then it will return null
   *
   * ```js
   * await I.grabPopupText();
   * ```
   * @return {Promise<string | null>}
   */
  async grabPopupText() {
    if (popupStore.popup) {
      return popupStore.popup.message();
    }
    return null;
  }

  async _startBrowser() {
    if (this.isRemoteBrowser) {
      try {
        this.browser = await playwright[this.options.browser].connect(this.playwrightOptions);
      } catch (err) {
        if (err.toString().indexOf('ECONNREFUSED')) {
          throw new RemoteBrowserConnectionRefused(err);
        }
        throw err;
      }
    } else {
      this.browser = await playwright[this.options.browser].launch(this.playwrightOptions);
    }

    // works only for Chromium
    this.browser.on('targetchanged', (target) => {
      this.debugSection('Url', target.url());
    });
    this.browserContext = await this.browser.newContext({ acceptDownloads: true, ...this.options.emulate });

    const existingPages = await this.browserContext.pages();

    const mainPage = existingPages[0] || await this.browserContext.newPage();
    targetCreatedHandler.call(this, mainPage);

    await this._setPage(mainPage);
    await this.closeOtherTabs();

    this.isRunning = true;
  }

  async _stopBrowser() {
    this.withinLocator = null;
    this._setPage(null);
    this.context = null;
    popupStore.clear();

    if (this.isRemoteBrowser) {
      await this.browser.disconnect();
    } else {
      await this.browser.close();
    }
  }

  async _evaluateHandeInContext(...args) {
    const context = await this._getContext();
    return context.evaluateHandle(...args);
  }


  async _withinBegin(locator) {
    if (this.withinLocator) {
      throw new Error('Can\'t start within block inside another within block');
    }

    const frame = isFrameLocator(locator);

    if (frame) {
      if (Array.isArray(frame)) {
        await this.switchTo(null);
        return frame.reduce((p, frameLocator) => p.then(() => this.switchTo(frameLocator)), Promise.resolve());
      }
      await this.switchTo(locator);
      this.withinLocator = new Locator(locator);
      return;
    }

    const els = await this._locate(locator);
    assertElementExists(els, locator);
    this.context = els[0];

    this.withinLocator = new Locator(locator);
  }

  async _withinEnd() {
    this.withinLocator = null;
    this.context = await this.page.mainFrame().$('body');
  }

  _extractDataFromPerformanceTiming(timing, ...dataNames) {
    const navigationStart = timing.navigationStart;

    const extractedData = {};
    dataNames.forEach((name) => {
      extractedData[name] = timing[name] - navigationStart;
    });

    return extractedData;
  }

  /**
   * {{> amOnPage }}
   */
  async amOnPage(url) {
    if (!(/^\w+\:\/\//.test(url))) {
      url = this.options.url + url;
    }

    if (this.config.basicAuth && (this.isAuthenticated !== true)) {
      if (url.includes(this.options.url)) {
        await this.browserContext.setHTTPCredentials(this.config.basicAuth);
        this.isAuthenticated = true;
      }
    }

    await this.page.goto(url, { waitUntil: this.options.waitForNavigation });

    const performanceTiming = JSON.parse(await this.page.evaluate(() => JSON.stringify(window.performance.timing)));

    perfTiming = this._extractDataFromPerformanceTiming(
      performanceTiming,
      'responseEnd',
      'domInteractive',
      'domContentLoadedEventEnd',
      'loadEventEnd',
    );

    return this._waitForAction();
  }

  /**
   * {{> resizeWindow }}
   *
   * Unlike other drivers Playwright changes the size of a viewport, not the window!
   * Playwright does not control the window of a browser so it can't adjust its real size.
   * It also can't maximize a window.
   *
   * Update configuration to change real window size on start:
   *
   * ```js
   * // inside codecept.conf.js
   * // @codeceptjs/configure package must be installed
   * { setWindowSize } = require('@codeceptjs/configure');
   * ````
   */
  async resizeWindow(width, height) {
    if (width === 'maximize') {
      throw new Error('Playwright can\'t control windows, so it can\'t maximize it');
    }

    await this.page.setViewportSize({ width, height });
    return this._waitForAction();
  }

  /**
   * Set headers for all next requests
   *
   * ```js
   * I.haveRequestHeaders({
   *    'X-Sent-By': 'CodeceptJS',
   * });
   * ```
   *
   * @param {object} customHeaders headers to set
   */
  async haveRequestHeaders(customHeaders) {
    if (!customHeaders) {
      throw new Error('Cannot send empty headers.');
    }
    return this.page.setExtraHTTPHeaders(customHeaders);
  }

  /**
   * {{> moveCursorTo }}
   *
   */
  async moveCursorTo(locator, offsetX = 0, offsetY = 0) {
    const els = await this._locate(locator);
    assertElementExists(els);

    // Use manual mouse.move instead of .hover() so the offset can be added to the coordinates
    const { x, y } = await els[0]._clickablePoint();
    await this.page.mouse.move(x + offsetX, y + offsetY);
    return this._waitForAction();
  }

  /**
   * {{> dragAndDrop }}
   */
  async dragAndDrop(srcElement, destElement) {
    return proceedDragAndDrop.call(this, srcElement, destElement);
  }

  /**
   * {{> refreshPage }}
   */
  async refreshPage() {
    return this.page.reload({ timeout: this.options.getPageTimeout, waitUntil: this.options.waitForNavigation });
  }

  /**
   * {{> scrollPageToTop }}
   */
  scrollPageToTop() {
    return this.executeScript(() => {
      window.scrollTo(0, 0);
    });
  }

  /**
   * {{> scrollPageToBottom }}
   */
  scrollPageToBottom() {
    return this.executeScript(() => {
      const body = document.body;
      const html = document.documentElement;
      window.scrollTo(0, Math.max(
        body.scrollHeight, body.offsetHeight,
        html.clientHeight, html.scrollHeight, html.offsetHeight,
      ));
    });
  }

  /**
   * {{> scrollTo }}
   */
  async scrollTo(locator, offsetX = 0, offsetY = 0) {
    if (typeof locator === 'number' && typeof offsetX === 'number') {
      offsetY = offsetX;
      offsetX = locator;
      locator = null;
    }

    if (locator) {
      const els = await this._locate(locator);
      assertElementExists(els, locator, 'Element');
      await els[0].scrollIntoViewIfNeeded();
      const elementCoordinates = await els[0]._clickablePoint();
      await this.executeScript((offsetX, offsetY) => window.scrollBy(offsetX, offsetY), { offsetX: elementCoordinates.x + offsetX, offsetY: elementCoordinates.y + offsetY });
    } else {
      await this.executeScript(({ offsetX, offsetY }) => window.scrollTo(offsetX, offsetY), { offsetX, offsetY });
    }
    return this._waitForAction();
  }

  /**
   * {{> seeInTitle }}
   */
  async seeInTitle(text) {
    const title = await this.page.title();
    stringIncludes('web page title').assert(text, title);
  }

  /**
   * {{> grabPageScrollPosition }}
   */
  async grabPageScrollPosition() {
    /* eslint-disable comma-dangle */
    function getScrollPosition() {
      return {
        x: window.pageXOffset,
        y: window.pageYOffset
      };
    }
    /* eslint-enable comma-dangle */
    return this.executeScript(getScrollPosition);
  }

  /**
   * Checks that title is equal to provided one.
   *
   * ```js
   * I.seeTitleEquals('Test title.');
   * ```
   */
  async seeTitleEquals(text) {
    const title = await this.page.title();
    return equals('web page title').assert(title, text);
  }

  /**
   * {{> dontSeeInTitle }}
   */
  async dontSeeInTitle(text) {
    const title = await this.page.title();
    stringIncludes('web page title').negate(text, title);
  }

  /**
   * {{> grabTitle }}
   */
  async grabTitle() {
    return this.page.title();
  }

  /**
   * Get elements by different locator types, including strict locator
   * Should be used in custom helpers:
   *
   * ```js
   * const elements = await this.helpers['Playwright']._locate({name: 'password'});
   * ```
   *
   *
   */
  async _locate(locator) {
    return findElements(await this.context, locator);
  }

  /**
   * Find a checkbox by providing human readable text:
   * NOTE: Assumes the checkable element exists
   *
   * ```js
   * this.helpers['Playwright']._locateCheckable('I agree with terms and conditions').then // ...
   * ```
   */
  async _locateCheckable(locator, providedContext = null) {
    const context = providedContext || await this._getContext();
    const els = await findCheckable.call(this, locator, context);
    assertElementExists(els[0], locator, 'Checkbox or radio');
    return els[0];
  }

  /**
   * Find a clickable element by providing human readable text:
   *
   * ```js
   * this.helpers['Playwright']._locateClickable('Next page').then // ...
   * ```
   */
  async _locateClickable(locator) {
    const context = await this._getContext();
    return findClickable.call(this, context, locator);
  }

  /**
   * Find field elements by providing human readable text:
   *
   * ```js
   * this.helpers['Playwright']._locateFields('Your email').then // ...
   * ```
   */
  async _locateFields(locator) {
    return findFields.call(this, locator);
  }

  /**
   * Switch focus to a particular tab by its number. It waits tabs loading and then switch tab
   *
   * ```js
   * I.switchToNextTab();
   * I.switchToNextTab(2);
   * ```
   *
   * @param {number} [num=1]
   */
  async switchToNextTab(num = 1) {
    const pages = await this.browserContext.pages();

    const index = pages.indexOf(this.page);
    this.withinLocator = null;
    const page = pages[index + num];

    if (!page) {
      throw new Error(`There is no ability to switch to next tab with offset ${num}`);
    }
    await this._setPage(page);
    return this._waitForAction();
  }

  /**
   * Switch focus to a particular tab by its number. It waits tabs loading and then switch tab
   *
   * ```js
   * I.switchToPreviousTab();
   * I.switchToPreviousTab(2);
   * ```
   * @param {number} [num=1]
   */
  async switchToPreviousTab(num = 1) {
    const pages = await this.browserContext.pages();
    const index = pages.indexOf(this.page);
    this.withinLocator = null;
    const page = pages[index - num];

    if (!page) {
      throw new Error(`There is no ability to switch to previous tab with offset ${num}`);
    }

    await this._setPage(page);
    return this._waitForAction();
  }

  /**
   * Close current tab and switches to previous.
   *
   * ```js
   * I.closeCurrentTab();
   * ```
   */
  async closeCurrentTab() {
    const oldPage = this.page;
    await this.switchToPreviousTab();
    await oldPage.close();
    return this._waitForAction();
  }

  /**
   * Close all tabs except for the current one.
   *
   * ```js
   * I.closeOtherTabs();
   * ```
   */
  async closeOtherTabs() {
    const pages = await this.browserContext.pages();
    const otherPages = pages.filter(page => page !== this.page);
    if (otherPages.length) {
      this.debug(`Closing ${otherPages.length} tabs`);
      return Promise.all(otherPages.map(p => p.close()));
    }
    return Promise.resolve();
  }

  /**
   * Open new tab and switch to it
   *
   * ```js
   * I.openNewTab();
   * ```
   *
   * You can pass in [page options](https://github.com/microsoft/playwright/blob/master/docs/api.md#browsernewpageoptions) to emulate device on this page
   *
   * ```js
   * // enable mobile
   * I.openNewTab({ isMobile: true });
   * ```
   */
  async openNewTab(options) {
    await this._setPage(await this.browserContext.newPage(options));
    return this._waitForAction();
  }

  /**
   * {{> grabNumberOfOpenTabs }}
   */
  async grabNumberOfOpenTabs() {
    const pages = await this.browserContext.pages();
    return pages.length;
  }

  /**
   * {{> seeElement }}
   *
   */
  async seeElement(locator) {
    let els = await this._locate(locator);
    els = await Promise.all(els.map(el => el.boundingBox()));
    return empty('visible elements').negate(els.filter(v => v).fill('ELEMENT'));
  }

  /**
   * {{> dontSeeElement }}
   *
   */
  async dontSeeElement(locator) {
    let els = await this._locate(locator);
    els = await Promise.all(els.map(el => el.boundingBox()));
    return empty('visible elements').assert(els.filter(v => v).fill('ELEMENT'));
  }

  /**
   * {{> seeElementInDOM }}
   */
  async seeElementInDOM(locator) {
    const els = await this._locate(locator);
    return empty('elements on page').negate(els.filter(v => v).fill('ELEMENT'));
  }

  /**
   * {{> dontSeeElementInDOM }}
   */
  async dontSeeElementInDOM(locator) {
    const els = await this._locate(locator);
    return empty('elements on a page').assert(els.filter(v => v).fill('ELEMENT'));
  }

  /**
   * Handles a file download.Aa file name is required to save the file on disk.
   * Files are saved to "output" directory.
   *
   * Should be used with [FileSystem helper](https://codecept.io/helpers/FileSystem) to check that file were downloaded correctly.
   *
   * ```js
   * I.handleDownloads('downloads/avatar.jpg');
   * I.click('Download Avatar');
   * I.amInPath('output/downloads');
   * I.waitForFile('downloads/avatar.jpg', 5);
   *
   * ```
   *
   * @param {string} [fileName] set filename for downloaded file
   */
  async handleDownloads(fileName = 'downloads') {
    this.page.waitForEvent('download').then(async (download) => {
      const filePath = await download.path();
      const downloadPath = path.join(global.output_dir, fileName || path.basename(filePath));
      if (!fs.existsSync(path.dirname(downloadPath))) {
        fs.mkdirSync(path.dirname(downloadPath), '0777');
      }
      fs.copyFileSync(filePath, downloadPath);
      this.debug('Download completed');
      this.debugSection('Downloaded From', await download.url());
      this.debugSection('Downloaded To', downloadPath);
    });
  }

  /**
   * {{> click }}
   *
   *
   */
  async click(locator, context = null) {
    return proceedClick.call(this, locator, context);
  }

  /**
   * Clicks link and waits for navigation (deprecated)
   */
  async clickLink(locator, context = null) {
    console.log('clickLink deprecated: Playwright automatically waits for navigation to happen.');
    console.log('Replace I.clickLink with I.click');
    return this.click(locator, context);
  }

  /**
   *
   * Force clicks an element without waiting for it to become visible and not animating.
   *
   * ```js
   * I.forceClick('#hiddenButton');
   * I.forceClick('Click me', '#hidden');
   * ```
   *
   */
  async forceClick(locator, context = null) {
    return proceedClick.call(this, locator, context, { force: true });
  }


  /**
   * {{> doubleClick }}
   *
   *
   */
  async doubleClick(locator, context = null) {
    return proceedClick.call(this, locator, context, { clickCount: 2 });
  }

  /**
   * {{> rightClick }}
   *
   *
   */
  async rightClick(locator, context = null) {
    return proceedClick.call(this, locator, context, { button: 'right' });
  }

  /**
   * {{> checkOption }}
   */
  async checkOption(field, context = null) {
    const elm = await this._locateCheckable(field, context);
    const curentlyChecked = await elm.getProperty('checked')
      .then(checkedProperty => checkedProperty.jsonValue());
    // Only check if NOT currently checked
    if (!curentlyChecked) {
      await elm.click();
      return this._waitForAction();
    }
  }

  /**
   * {{> uncheckOption }}
   */
  async uncheckOption(field, context = null) {
    const elm = await this._locateCheckable(field, context);
    const curentlyChecked = await elm.getProperty('checked')
      .then(checkedProperty => checkedProperty.jsonValue());
    // Only uncheck if currently checked
    if (curentlyChecked) {
      await elm.click();
      return this._waitForAction();
    }
  }

  /**
   * {{> seeCheckboxIsChecked }}
   */
  async seeCheckboxIsChecked(field) {
    return proceedIsChecked.call(this, 'assert', field);
  }

  /**
   * {{> dontSeeCheckboxIsChecked }}
   */
  async dontSeeCheckboxIsChecked(field) {
    return proceedIsChecked.call(this, 'negate', field);
  }

  /**
   * {{> pressKeyDown }}
   */
  async pressKeyDown(key) {
    key = getNormalizedKey.call(this, key);
    await this.page.keyboard.down(key);
    return this._waitForAction();
  }

  /**
   * {{> pressKeyUp }}
   */
  async pressKeyUp(key) {
    key = getNormalizedKey.call(this, key);
    await this.page.keyboard.up(key);
    return this._waitForAction();
  }

  /**
   * {{> pressKeyWithKeyNormalization }}
   *
   * _Note:_ Shortcuts like `'Meta'` + `'A'` do not work on macOS ([GoogleChrome/Playwright#1313](https://github.com/GoogleChrome/Playwright/issues/1313)).
   */
  async pressKey(key) {
    const modifiers = [];
    if (Array.isArray(key)) {
      for (let k of key) {
        k = getNormalizedKey.call(this, k);
        if (isModifierKey(k)) {
          modifiers.push(k);
        } else {
          key = k;
          break;
        }
      }
    } else {
      key = getNormalizedKey.call(this, key);
    }
    for (const modifier of modifiers) {
      await this.page.keyboard.down(modifier);
    }
    await this.page.keyboard.press(key);
    for (const modifier of modifiers) {
      await this.page.keyboard.up(modifier);
    }
    return this._waitForAction();
  }

  /**
   * {{> fillField }}
   *
   */
  async fillField(field, value) {
    const els = await findFields.call(this, field);
    assertElementExists(els, field, 'Field');
    const el = els[0];
    const tag = await el.getProperty('tagName').then(el => el.jsonValue());
    const editable = await el.getProperty('contenteditable').then(el => el.jsonValue());
    if (tag === 'INPUT' || tag === 'TEXTAREA') {
      await this._evaluateHandeInContext(el => el.value = '', el);
    } else if (editable) {
      await this._evaluateHandeInContext(el => el.innerHTML = '', el);
    }
    await el.type(value.toString(), { delay: this.options.pressKeyDelay });
    return this._waitForAction();
  }


  /**
   * {{> clearField }}
   */
  async clearField(field) {
    return this.fillField(field, '');
  }

  /**
   * {{> appendField }}
   *
   *
   */
  async appendField(field, value) {
    const els = await findFields.call(this, field);
    assertElementExists(els, field, 'Field');
    await els[0].press('End');
    await els[0].type(value, { delay: this.options.pressKeyDelay });
    return this._waitForAction();
  }

  /**
   * {{> seeInField }}
   */
  async seeInField(field, value) {
    return proceedSeeInField.call(this, 'assert', field, value);
  }

  /**
   * {{> dontSeeInField }}
   */
  async dontSeeInField(field, value) {
    return proceedSeeInField.call(this, 'negate', field, value);
  }


  /**
   * {{> attachFile }}
   *
   */
  async attachFile(locator, pathToFile) {
    const file = path.join(global.codecept_dir, pathToFile);

    if (!fileExists(file)) {
      throw new Error(`File at ${file} can not be found on local system`);
    }
    const els = await findFields.call(this, locator);
    assertElementExists(els, 'Field');
    await els[0].setInputFiles(file);
    return this._waitForAction();
  }

  /**
   * {{> selectOption }}
   */
  async selectOption(select, option) {
    const els = await findFields.call(this, select);
    assertElementExists(els, select, 'Selectable field');
    const el = els[0];
    if (await el.getProperty('tagName').then(t => t.jsonValue()) !== 'SELECT') {
      throw new Error('Element is not <select>');
    }
    if (!Array.isArray(option)) option = [option];

    for (const key in option) {
      const opt = xpathLocator.literal(option[key]);
      let optEl = await findElements.call(this, el, { xpath: Locator.select.byVisibleText(opt) });
      if (optEl.length) {
        this._evaluateHandeInContext(el => el.selected = true, optEl[0]);
        continue;
      }
      optEl = await findElements.call(this, el, { xpath: Locator.select.byValue(opt) });
      if (optEl.length) {
        this._evaluateHandeInContext(el => el.selected = true, optEl[0]);
      }
    }
    await this._evaluateHandeInContext((element) => {
      element.dispatchEvent(new Event('input', { bubbles: true }));
      element.dispatchEvent(new Event('change', { bubbles: true }));
    }, el);

    return this._waitForAction();
  }

  /**
   * {{> grabNumberOfVisibleElements }}
   *
   */
  async grabNumberOfVisibleElements(locator) {
    let els = await this._locate(locator);
    els = await Promise.all(els.map(el => el.boundingBox()));
    return els.filter(v => v).length;
  }

  /**
   * {{> seeInCurrentUrl }}
   */
  async seeInCurrentUrl(url) {
    stringIncludes('url').assert(url, await this._getPageUrl());
  }

  /**
   * {{> dontSeeInCurrentUrl }}
   */
  async dontSeeInCurrentUrl(url) {
    stringIncludes('url').negate(url, await this._getPageUrl());
  }

  /**
   * {{> seeCurrentUrlEquals }}
   */
  async seeCurrentUrlEquals(url) {
    urlEquals(this.options.url).assert(url, await this._getPageUrl());
  }

  /**
   * {{> dontSeeCurrentUrlEquals }}
   */
  async dontSeeCurrentUrlEquals(url) {
    urlEquals(this.options.url).negate(url, await this._getPageUrl());
  }

  /**
   * {{> see }}
   *
   *
   */
  async see(text, context = null) {
    return proceedSee.call(this, 'assert', text, context);
  }

  /**
   * {{> seeTextEquals }}
   */
  async seeTextEquals(text, context = null) {
    return proceedSee.call(this, 'assert', text, context, true);
  }

  /**
   * {{> dontSee }}
   *
   *
   */
  async dontSee(text, context = null) {
    return proceedSee.call(this, 'negate', text, context);
  }

  /**
   * {{> grabSource }}
   */
  async grabSource() {
    return this.page.content();
  }

  /**
   * Get JS log from browser.
   *
   * ```js
   * let logs = await I.grabBrowserLogs();
   * console.log(JSON.stringify(logs))
   * ```
   * @return {Promise<any[]>}
   */
  async grabBrowserLogs() {
    const logs = consoleLogStore.entries;
    consoleLogStore.clear();
    return logs;
  }

  /**
   * {{> grabCurrentUrl }}
   */
  async grabCurrentUrl() {
    return this._getPageUrl();
  }

  /**
   * {{> seeInSource }}
   */
  async seeInSource(text) {
    const source = await this.page.content();
    stringIncludes('HTML source of a page').assert(text, source);
  }

  /**
   * {{> dontSeeInSource }}
   */
  async dontSeeInSource(text) {
    const source = await this.page.content();
    stringIncludes('HTML source of a page').negate(text, source);
  }


  /**
   * {{> seeNumberOfElements }}
   *
   *
   */
  async seeNumberOfElements(locator, num) {
    const elements = await this._locate(locator);
    return equals(`expected number of elements (${locator}) is ${num}, but found ${elements.length}`).assert(elements.length, num);
  }

  /**
   * {{> seeNumberOfVisibleElements }}
   *
   *
   */
  async seeNumberOfVisibleElements(locator, num) {
    const res = await this.grabNumberOfVisibleElements(locator);
    return equals(`expected number of visible elements (${locator}) is ${num}, but found ${res}`).assert(res, num);
  }

  /**
   * {{> setCookie }}
   */
  async setCookie(cookie) {
    if (Array.isArray(cookie)) {
      return this.browserContext.addCookies(...cookie);
    }
    return this.browserContext.addCookies([cookie]);
  }

  /**
   * {{> seeCookie }}
   *
   */
  async seeCookie(name) {
    const cookies = await this.browserContext.cookies();
    empty(`cookie ${name} to be set`).negate(cookies.filter(c => c.name === name));
  }

  /**
   * {{> dontSeeCookie }}
   */
  async dontSeeCookie(name) {
    const cookies = await this.browserContext.cookies();
    empty(`cookie ${name} to be set`).assert(cookies.filter(c => c.name === name));
  }

  /**
   * {{> grabCookie }}
   *
   * Returns cookie in JSON format. If name not passed returns all cookies for this domain.
   */
  async grabCookie(name) {
    const cookies = await this.browserContext.cookies();
    if (!name) return cookies;
    const cookie = cookies.filter(c => c.name === name);
    if (cookie[0]) return cookie[0];
  }

  /**
   * {{> clearCookie }}
   */
  async clearCookie() {
    // Playwright currently doesn't support to delete a certain cookie
    // https://github.com/microsoft/playwright/blob/master/docs/api.md#class-browsercontext
    return this.browserContext.clearCookies();
  }

  /**
   * Executes a script on the page:
   *
   * ```js
   * I.executeScript(() => window.alert('Hello world'));
   * ```
   *
   * Additional parameters of the function can be passed as an object argument:
   *
   * ```js
   * I.executeScript(({x, y}) => x + y, {x, y});
   * ```
   * You can pass only one parameter into a function
   * but you can pass in array or object.
   *
   * ```js
   * I.executeScript(([x, y]) => x + y, [x, y]);
   * ```
   * If a function returns a Promise it will wait for its resolution.
   */
  async executeScript(fn, arg) {
    let context = this.page;
    if (this.context && this.context.constructor.name === 'Frame') {
      context = this.context; // switching to iframe context
    }
    return context.evaluate.apply(context, [fn, arg]);
  }

  /**
   * {{> grabTextFrom }}
   *
   */
  async grabTextFrom(locator) {
    const texts = await this.grabTextFromAll(locator);
    assertElementExists(texts, locator);
    this.debugSection('Text', texts[0]);
    return texts[0];
  }


  /**
   * {{> grabTextFromAll }}
   *
   */
  async grabTextFromAll(locator) {
    const els = await this._locate(locator);
    const texts = [];
    for (const el of els) {
      texts.push(await (await el.getProperty('innerText')).jsonValue());
    }
    this.debug(`Matched ${els.length} elements`);
    return texts;
  }

  /**
   * {{> grabValueFrom }}
   */
  async grabValueFrom(locator) {
    const values = await this.grabValueFromAll(locator);
    assertElementExists(values, locator);
    this.debugSection('Value', values[0]);
    return values[0];
  }

  /**
   * {{> grabValueFromAll }}
   */
  async grabValueFromAll(locator) {
    const els = await findFields.call(this, locator);
    this.debug(`Matched ${els.length} elements`);
    return Promise.all(els.map(el => el.getProperty('value').then(t => t.jsonValue())));
  }

  /**
   * {{> grabHTMLFrom }}
   */
  async grabHTMLFrom(locator) {
    const html = await this.grabHTMLFromAll(locator);
    assertElementExists(html, locator);
    this.debugSection('HTML', html[0]);
    return html[0];
  }

  /**
   * {{> grabHTMLFromAll }}
   */
  async grabHTMLFromAll(locator) {
    const els = await this._locate(locator);
    this.debug(`Matched ${els.length} elements`);
    return Promise.all(els.map(el => el.$eval('xpath=.', element => element.innerHTML, el)));
  }

  /**
   * {{> grabCssPropertyFrom }}
   *
   */
  async grabCssPropertyFrom(locator, cssProperty) {
    const cssValues = await this.grabCssPropertyFromAll(locator, cssProperty);
    assertElementExists(cssValues, locator);
    this.debugSection('CSS', cssValues[0]);
    return cssValues[0];
  }

  /**
   * {{> grabCssPropertyFromAll }}
   *
   */
  async grabCssPropertyFromAll(locator, cssProperty) {
    const els = await this._locate(locator);
    this.debug(`Matched ${els.length} elements`);
    const res = await Promise.all(els.map(el => el.$eval('xpath=.', el => JSON.parse(JSON.stringify(getComputedStyle(el))), el)));
    const cssValues = res.map(props => props[toCamelCase(cssProperty)]);

    return cssValues;
  }

  /**
   * {{> seeCssPropertiesOnElements }}
   *
   */
  async seeCssPropertiesOnElements(locator, cssProperties) {
    const res = await this._locate(locator);
    assertElementExists(res, locator);

    const cssPropertiesCamelCase = convertCssPropertiesToCamelCase(cssProperties);
    const elemAmount = res.length;
    const commands = [];
    res.forEach((el) => {
      Object.keys(cssPropertiesCamelCase).forEach((prop) => {
        commands.push(el.$eval('xpath=.', (el) => {
          const style = window.getComputedStyle ? getComputedStyle(el) : el.currentStyle;
          return JSON.parse(JSON.stringify(style));
        }, el)
          .then((props) => {
            if (isColorProperty(prop)) {
              return convertColorToRGBA(props[prop]);
            }
            return props[prop];
          }));
      });
    });
    let props = await Promise.all(commands);
    const values = Object.keys(cssPropertiesCamelCase).map(key => cssPropertiesCamelCase[key]);
    if (!Array.isArray(props)) props = [props];
    let chunked = chunkArray(props, values.length);
    chunked = chunked.filter((val) => {
      for (let i = 0; i < val.length; ++i) {
        if (val[i] !== values[i]) return false;
      }
      return true;
    });
    return equals(`all elements (${locator}) to have CSS property ${JSON.stringify(cssProperties)}`).assert(chunked.length, elemAmount);
  }

  /**
   * {{> seeAttributesOnElements }}
   *
   */
  async seeAttributesOnElements(locator, attributes) {
    const res = await this._locate(locator);
    assertElementExists(res, locator);

    const elemAmount = res.length;
    const commands = [];
    res.forEach((el) => {
      Object.keys(attributes).forEach((prop) => {
        commands.push(el
          .$eval('xpath=.', (el, attr) => el[attr] || el.getAttribute(attr), prop));
      });
    });
    let attrs = await Promise.all(commands);
    const values = Object.keys(attributes).map(key => attributes[key]);
    if (!Array.isArray(attrs)) attrs = [attrs];
    let chunked = chunkArray(attrs, values.length);
    chunked = chunked.filter((val) => {
      for (let i = 0; i < val.length; ++i) {
        if (val[i] !== values[i]) return false;
      }
      return true;
    });
    return equals(`all elements (${locator}) to have attributes ${JSON.stringify(attributes)}`).assert(chunked.length, elemAmount);
  }

  /**
   * {{> dragSlider }}
   *
   */
  async dragSlider(locator, offsetX = 0) {
    const src = await this._locate(locator);
    assertElementExists(src, locator, 'Slider Element');

    // Note: Using private api ._clickablePoint because the .BoundingBox does not take into account iframe offsets!
    const sliderSource = await src[0]._clickablePoint();

    // Drag start point
    await this.page.mouse.move(sliderSource.x, sliderSource.y, { steps: 5 });
    await this.page.mouse.down();

    // Drag destination
    await this.page.mouse.move(sliderSource.x + offsetX, sliderSource.y, { steps: 5 });
    await this.page.mouse.up();

    return this._waitForAction();
  }

  /**
   * {{> grabAttributeFrom }}
   *
   */
  async grabAttributeFrom(locator, attr) {
    const attrs = await this.grabAttributeFromAll(locator, attr);
    assertElementExists(attrs, locator);
    this.debugSection('Attribute', attrs[0]);
    return attrs[0];
  }


  /**
   * {{> grabAttributeFromAll }}
   *
   */
  async grabAttributeFromAll(locator, attr) {
    const els = await this._locate(locator);
    this.debug(`Matched ${els.length} elements`);
    const array = [];

    for (let index = 0; index < els.length; index++) {
      const a = await this._evaluateHandeInContext(([el, attr]) => el[attr] || el.getAttribute(attr), [els[index], attr]);
      array.push(await a.jsonValue());
    }

    return array;
  }

  /**
   * {{> saveScreenshot }}
   */
  async saveScreenshot(fileName, fullPage) {
    const fullPageOption = fullPage || this.options.fullPageScreenshots;
    const outputFile = screenshotOutputFolder(fileName);

    this.debug(`Screenshot is saving to ${outputFile}`);

    if (this.activeSessionName) {
      const activeSessionPage = this.sessionPages[this.activeSessionName];

      if (activeSessionPage) {
        return activeSessionPage.screenshot({
          path: outputFile,
          fullPage: fullPageOption,
          type: 'png',
        });
      }
    }

    return this.page.screenshot({ path: outputFile, fullPage: fullPageOption, type: 'png' });
  }

  async _failed() {
    await this._withinEnd();
  }

  /**
   * {{> wait }}
   */
  async wait(sec) {
    return new Promise(((done) => {
      setTimeout(done, sec * 1000);
    }));
  }

  /**
   * {{> waitForEnabled }}
   */
  async waitForEnabled(locator, sec) {
    const waitTimeout = sec ? sec * 1000 : this.options.waitForTimeout;
    locator = new Locator(locator, 'css');
<<<<<<< HEAD
    await this.context;
    let waiter;
=======
>>>>>>> 02ae08fa
    const context = await this._getContext();
    // playwright combined selectors
    const waiter = context.waitForSelector(`${buildLocatorString(locator)} >> __disabled=false`, { timeout: waitTimeout });
    return waiter.catch((err) => {
      throw new Error(`element (${locator.toString()}) still not enabled after ${waitTimeout / 1000} sec\n${err.message}`);
    });
  }

  /**
   * {{> waitForValue }}
   */
  async waitForValue(field, value, sec) {
    const waitTimeout = sec ? sec * 1000 : this.options.waitForTimeout;
    const locator = new Locator(field, 'css');
<<<<<<< HEAD
    await this.context;
    let waiter;
=======
>>>>>>> 02ae08fa
    const context = await this._getContext();
    // uses a custom selector engine for finding value properties on elements
    const waiter = context.waitForSelector(`${buildLocatorString(locator)} >> __value=${value}`, { timeout: waitTimeout, state: 'visible' });
    return waiter.catch((err) => {
      const loc = locator.toString();
      throw new Error(`element (${loc}) is not in DOM or there is no element(${loc}) with value "${value}" after ${waitTimeout / 1000} sec\n${err.message}`);
    });
  }

  /**
   * {{> waitNumberOfVisibleElements }}
   *
   */
  async waitNumberOfVisibleElements(locator, num, sec) {
    const waitTimeout = sec ? sec * 1000 : this.options.waitForTimeout;
    locator = new Locator(locator, 'css');
    await this.context;
    let waiter;
    const context = await this._getContext();
    if (locator.isCSS()) {
      const visibleFn = function ([locator, num]) {
        const els = document.querySelectorAll(locator);
        if (!els || els.length === 0) {
          return false;
        }
        return Array.prototype.filter.call(els, el => el.offsetParent !== null).length === num;
      };
      waiter = context.waitForFunction(visibleFn, [locator.value, num], { timeout: waitTimeout });
    } else {
      const visibleFn = function ([locator, $XPath, num]) {
        eval($XPath); // eslint-disable-line no-eval
        return $XPath(null, locator).filter(el => el.offsetParent !== null).length === num;
      };
      waiter = context.waitForFunction(visibleFn, [locator.value, $XPath.toString(), num], { timeout: waitTimeout });
    }
    return waiter.catch((err) => {
      throw new Error(`The number of elements (${locator.toString()}) is not ${num} after ${waitTimeout / 1000} sec\n${err.message}`);
    });
  }

  /**
   * {{> waitForClickable }}
   */
<<<<<<< HEAD
  async waitForClickable() {
    console.log('I.waitForClickable is DEPRECATED: This is no longer needed, Playwright automatically waits for element to be clikable');
=======
  async waitForClickable(locator, waitTimeout) {
    console.log('I.waitForClickable is DEPRECATED: This is no longer needed, Playwright automatically waits for element to be clickable');
>>>>>>> 02ae08fa
    console.log('Remove usage of this function');
  }

  /**
   * {{> waitForElement }}
   *
   */
  async waitForElement(locator, sec) {
    const waitTimeout = sec ? sec * 1000 : this.options.waitForTimeout;
    locator = new Locator(locator, 'css');

    const context = await this._getContext();
    const waiter = context.waitForSelector(buildLocatorString(locator), { timeout: waitTimeout, state: 'attached' });
    return waiter.catch((err) => {
      throw new Error(`element (${locator.toString()}) still not present on page after ${waitTimeout / 1000} sec\n${err.message}`);
    });
  }

  /**
   * {{> waitForVisible }}
   *
   * This method accepts [React selectors](https://codecept.io/react).
   */
  async waitForVisible(locator, sec) {
    const waitTimeout = sec ? sec * 1000 : this.options.waitForTimeout;
    locator = new Locator(locator, 'css');
    const context = await this._getContext();
    const waiter = context.waitForSelector(buildLocatorString(locator), { timeout: waitTimeout, state: 'visible' });
    return waiter.catch((err) => {
      throw new Error(`element (${locator.toString()}) still not visible after ${waitTimeout / 1000} sec\n${err.message}`);
    });
  }

  /**
   * {{> waitForInvisible }}
   */
  async waitForInvisible(locator, sec) {
    const waitTimeout = sec ? sec * 1000 : this.options.waitForTimeout;
    locator = new Locator(locator, 'css');
    const context = await this._getContext();
    const waiter = context.waitForSelector(buildLocatorString(locator), { timeout: waitTimeout, state: 'hidden' });
    return waiter.catch((err) => {
      throw new Error(`element (${locator.toString()}) still visible after ${waitTimeout / 1000} sec\n${err.message}`);
    });
  }

  /**
   * {{> waitToHide }}
   */
  async waitToHide(locator, sec) {
    const waitTimeout = sec ? sec * 1000 : this.options.waitForTimeout;
    locator = new Locator(locator, 'css');
    const context = await this._getContext();
    return context.waitForSelector(buildLocatorString(locator), { timeout: waitTimeout, state: 'hidden' }).catch((err) => {
      throw new Error(`element (${locator.toString()}) still not hidden after ${waitTimeout / 1000} sec\n${err.message}`);
    });
  }

  async _getContext() {
    if (this.context && this.context.constructor.name === 'Frame') {
      return this.context;
    }
    return this.page;
  }

  /**
   * {{> waitInUrl }}
   */
  async waitInUrl(urlPart, sec = null) {
    const waitTimeout = sec ? sec * 1000 : this.options.waitForTimeout;

    return this.page.waitForFunction((urlPart) => {
      const currUrl = decodeURIComponent(decodeURIComponent(decodeURIComponent(window.location.href)));
      return currUrl.indexOf(urlPart) > -1;
    }, urlPart, { timeout: waitTimeout }).catch(async (e) => {
      const currUrl = await this._getPageUrl(); // Required because the waitForFunction can't return data.
      if (/failed: timeout/i.test(e.message)) {
        throw new Error(`expected url to include ${urlPart}, but found ${currUrl}`);
      } else {
        throw e;
      }
    });
  }

  /**
   * {{> waitUrlEquals }}
   */
  async waitUrlEquals(urlPart, sec = null) {
    const waitTimeout = sec ? sec * 1000 : this.options.waitForTimeout;

    const baseUrl = this.options.url;
    if (urlPart.indexOf('http') < 0) {
      urlPart = baseUrl + urlPart;
    }

    return this.page.waitForFunction((urlPart) => {
      const currUrl = decodeURIComponent(decodeURIComponent(decodeURIComponent(window.location.href)));
      return currUrl.indexOf(urlPart) > -1;
    }, urlPart, { timeout: waitTimeout }).catch(async (e) => {
      const currUrl = await this._getPageUrl(); // Required because the waitForFunction can't return data.
      if (/failed: timeout/i.test(e.message)) {
        throw new Error(`expected url to be ${urlPart}, but found ${currUrl}`);
      } else {
        throw e;
      }
    });
  }

  /**
   * {{> waitForText }}
   */
  async waitForText(text, sec = null, context = null) {
    const waitTimeout = sec ? sec * 1000 : this.options.waitForTimeout;
    let waiter;

    const contextObject = await this._getContext();

    if (context) {
      const locator = new Locator(context, 'css');
      if (!locator.isXPath()) {
        waiter = contextObject.waitForSelector(`${locator.isCustom() ? `${locator.type}=${locator.value}` : locator.simplify()} >> text=${text}`, { timeout: waitTimeout, state: 'visible' });
      }

      if (locator.isXPath()) {
        waiter = contextObject.waitForFunction(([locator, text, $XPath]) => {
          eval($XPath); // eslint-disable-line no-eval
          const el = $XPath(null, locator);
          if (!el.length) return false;
          return el[0].innerText.indexOf(text) > -1;
        }, [locator.value, text, $XPath.toString()], { timeout: waitTimeout });
      }
    } else {
      waiter = contextObject.waitForFunction(text => document.body && document.body.innerText.indexOf(text) > -1, text, { timeout: waitTimeout });
    }
    return waiter.catch((err) => {
      throw new Error(`Text "${text}" was not found on page after ${waitTimeout / 1000} sec\n${err.message}`);
    });
  }

  /**
   * Waits for a network request.
   *
   * ```js
   * I.waitForRequest('http://example.com/resource');
   * I.waitForRequest(request => request.url() === 'http://example.com' && request.method() === 'GET');
   * ```
   *
   * @param {string|function} urlOrPredicate
   * @param {?number} [sec=null] seconds to wait
   */
  async waitForRequest(urlOrPredicate, sec = null) {
    const timeout = sec ? sec * 1000 : this.options.waitForTimeout;
    return this.page.waitForRequest(urlOrPredicate, { timeout });
  }

  /**
   * Waits for a network request.
   *
   * ```js
   * I.waitForResponse('http://example.com/resource');
   * I.waitForResponse(request => request.url() === 'http://example.com' && request.method() === 'GET');
   * ```
   *
   * @param {string|function} urlOrPredicate
   * @param {?number} [sec=null] number of seconds to wait
   */
  async waitForResponse(urlOrPredicate, sec = null) {
    const timeout = sec ? sec * 1000 : this.options.waitForTimeout;
    return this.page.waitForResponse(urlOrPredicate, { timeout });
  }

  /**
   * {{> switchTo }}
   */
  async switchTo(locator) {
    if (Number.isInteger(locator)) {
      // Select by frame index of current context

      let childFrames = null;
      if (this.context && typeof this.context.childFrames === 'function') {
        childFrames = this.context.childFrames();
      } else {
        childFrames = this.page.mainFrame().childFrames();
      }

      if (locator >= 0 && locator < childFrames.length) {
        this.context = childFrames[locator];
      } else {
        throw new Error('Element #invalidIframeSelector was not found by text|CSS|XPath');
      }
      return;
    }
    if (!locator) {
      this.context = await this.page.mainFrame().$('body');
      return;
    }

    // iframe by selector
    const els = await this._locate(locator);
    assertElementExists(els, locator);
    const contentFrame = await els[0].contentFrame();

    if (contentFrame) {
      this.context = contentFrame;
    } else {
      this.context = els[0];
    }
  }

  /**
   * {{> waitForFunction }}
   */
  async waitForFunction(fn, argsOrSec = null, sec = null) {
    let args = [];
    if (argsOrSec) {
      if (Array.isArray(argsOrSec)) {
        args = argsOrSec;
      } else if (typeof argsOrSec === 'number') {
        sec = argsOrSec;
      }
    }
    const waitTimeout = sec ? sec * 1000 : this.options.waitForTimeout;
    const context = await this._getContext();
    return context.waitForFunction(fn, args, { timeout: waitTimeout });
  }

  /**
   * Waits for navigation to finish. By default takes configured `waitForNavigation` option.
   *
   * See [Pupeteer's reference](https://github.com/GoogleChrome/Playwright/blob/master/docs/api.md#pagewaitfornavigationoptions)
   *
   * @param {*} opts
   */
  async waitForNavigation(opts = {}) {
    opts = {
      timeout: this.options.getPageTimeout,
      waitUntil: this.options.waitForNavigation,
      ...opts,
    };
    return this.page.waitForNavigation(opts);
  }

  /**
   * {{> waitUntil }}
   */
  async waitUntil(fn, sec = null) {
    console.log('This method will remove in CodeceptJS 1.4; use `waitForFunction` instead!');
    const waitTimeout = sec ? sec * 1000 : this.options.waitForTimeout;
    const context = await this._getContext();
    return context.waitForFunction(fn, { timeout: waitTimeout });
  }

  async waitUntilExists(locator, sec) {
    console.log(`waitUntilExists deprecated:
    * use 'waitForElement' to wait for element to be attached
    * use 'waitForDetached to wait for element to be removed'`);
    return this.waitForDetached(locator, sec);
  }

  /**
   * {{> waitForDetached }}
   */
  async waitForDetached(locator, sec) {
    const waitTimeout = sec ? sec * 1000 : this.options.waitForTimeout;
    locator = new Locator(locator, 'css');

    let waiter;
    const context = await this._getContext();
    if (!locator.isXPath()) {
      waiter = context.waitForSelector(`${locator.isCustom() ? `${locator.type}=${locator.value}` : locator.simplify()}`, { timeout: waitTimeout, state: 'detached' });
    } else {
      const visibleFn = function ([locator, $XPath]) {
        eval($XPath); // eslint-disable-line no-eval
        return $XPath(null, locator).length === 0;
      };
      waiter = context.waitForFunction(visibleFn, [locator.value, $XPath.toString()], { timeout: waitTimeout });
    }
    return waiter.catch((err) => {
      throw new Error(`element (${locator.toString()}) still on page after ${waitTimeout / 1000} sec\n${err.message}`);
    });
  }

  async _waitForAction() {
    return this.wait(this.options.waitForAction / 1000);
  }

  /**
   * {{> grabDataFromPerformanceTiming }}
   */
  async grabDataFromPerformanceTiming() {
    return perfTiming;
  }

  /**
   * {{> grabElementBoundingRect }}
   */
  async grabElementBoundingRect(locator, prop) {
    const els = await this._locate(locator);
    assertElementExists(els, locator);
    const rect = await els[0].boundingBox();
    if (prop) return rect[prop];
    return rect;
  }
}

module.exports = Playwright;

function buildLocatorString(locator) {
  if (locator.isCustom()) {
    return `${locator.type}=${locator.value}`;
  } if (locator.isXPath()) {
    // dont rely on heuristics of playwright for figuring out xpath
    return `xpath=${locator.value}`;
  }
  return locator.simplify();
}

async function findElements(matcher, locator) {
  locator = new Locator(locator, 'css');
  return matcher.$$(buildLocatorString(locator));
}

async function proceedClick(locator, context = null, options = {}) {
  let matcher = await this.context;
  if (context) {
    const els = await this._locate(context);
    assertElementExists(els, context);
    matcher = els[0];
  }
  const els = await findClickable.call(this, matcher, locator);
  if (context) {
    assertElementExists(els, locator, 'Clickable element', `was not found inside element ${new Locator(context).toString()}`);
  } else {
    assertElementExists(els, locator, 'Clickable element');
  }
  await els[0].click(options);
  const promises = [];
  if (options.waitForNavigation) {
    promises.push(this.waitForNavigation());
  }
  promises.push(this._waitForAction());
  return Promise.all(promises);
}

async function findClickable(matcher, locator) {
  locator = new Locator(locator);
  if (!locator.isFuzzy()) return findElements.call(this, matcher, locator);

  let els;
  const literal = xpathLocator.literal(locator.value);

  els = await findElements.call(this, matcher, Locator.clickable.narrow(literal));
  if (els.length) return els;

  els = await findElements.call(this, matcher, Locator.clickable.wide(literal));
  if (els.length) return els;

  try {
    els = await findElements.call(this, matcher, Locator.clickable.self(literal));
    if (els.length) return els;
  } catch (err) {
    // Do nothing
  }

  return findElements.call(this, matcher, locator.value); // by css or xpath
}

async function proceedSee(assertType, text, context, strict = false) {
  let description;
  let allText;
  if (!context) {
    let el = await this.context;

    if (el && !el.getProperty) {
      // Fallback to body
      el = await this.context.$('body');
    }

    allText = [await el.getProperty('innerText').then(p => p.jsonValue())];
    description = 'web application';
  } else {
    const locator = new Locator(context, 'css');
    description = `element ${locator.toString()}`;
    const els = await this._locate(locator);
    assertElementExists(els, locator.toString());
    allText = await Promise.all(els.map(el => el.getProperty('innerText').then(p => p.jsonValue())));
  }

  if (strict) {
    return allText.map(elText => equals(description)[assertType](text, elText));
  }
  return stringIncludes(description)[assertType](text, allText.join(' | '));
}

async function findCheckable(locator, context) {
  let contextEl = await this.context;
  if (typeof context === 'string') {
    contextEl = await findElements.call(this, contextEl, (new Locator(context, 'css')).simplify());
    contextEl = contextEl[0];
  }

  const matchedLocator = new Locator(locator);
  if (!matchedLocator.isFuzzy()) {
    return findElements.call(this, contextEl, matchedLocator.simplify());
  }

  const literal = xpathLocator.literal(locator);
  let els = await findElements.call(this, contextEl, Locator.checkable.byText(literal));
  if (els.length) {
    return els;
  }
  els = await findElements.call(this, contextEl, Locator.checkable.byName(literal));
  if (els.length) {
    return els;
  }
  return findElements.call(this, contextEl, locator);
}

async function proceedIsChecked(assertType, option) {
  let els = await findCheckable.call(this, option);
  assertElementExists(els, option, 'Checkable');
  els = await Promise.all(els.map(el => el.getProperty('checked')));
  els = await Promise.all(els.map(el => el.jsonValue()));
  const selected = els.reduce((prev, cur) => prev || cur);
  return truth(`checkable ${option}`, 'to be checked')[assertType](selected);
}

async function findFields(locator) {
  const matchedLocator = new Locator(locator);
  if (!matchedLocator.isFuzzy()) {
    return this._locate(matchedLocator);
  }
  const literal = xpathLocator.literal(locator);

  let els = await this._locate({ xpath: Locator.field.labelEquals(literal) });
  if (els.length) {
    return els;
  }

  els = await this._locate({ xpath: Locator.field.labelContains(literal) });
  if (els.length) {
    return els;
  }
  els = await this._locate({ xpath: Locator.field.byName(literal) });
  if (els.length) {
    return els;
  }
  return this._locate({ css: locator });
}

async function proceedDragAndDrop(sourceLocator, destinationLocator) {
  const src = await this._locate(sourceLocator);
  assertElementExists(src, sourceLocator, 'Source Element');

  const dst = await this._locate(destinationLocator);
  assertElementExists(dst, destinationLocator, 'Destination Element');

  // Note: Using private api ._clickablePoint becaues the .BoundingBox does not take into account iframe offsets!
  const dragSource = await src[0]._clickablePoint();
  const dragDestination = await dst[0]._clickablePoint();

  // Drag start point
  await this.page.mouse.move(dragSource.x, dragSource.y, { steps: 5 });
  await this.page.mouse.down();

  // Drag destination
  await this.page.mouse.move(dragDestination.x, dragDestination.y, { steps: 5 });
  await this.page.mouse.up();
  await this._waitForAction();
}

async function proceedSeeInField(assertType, field, value) {
  const els = await findFields.call(this, field);
  assertElementExists(els, field, 'Field');
  const el = els[0];
  const tag = await el.getProperty('tagName').then(el => el.jsonValue());
  const fieldType = await el.getProperty('type').then(el => el.jsonValue());

  const proceedMultiple = async (elements) => {
    const fields = Array.isArray(elements) ? elements : [elements];

    const elementValues = [];
    for (const element of fields) {
      elementValues.push(await element.getProperty('value').then(el => el.jsonValue()));
    }

    if (typeof value === 'boolean') {
      equals(`no. of items matching > 0: ${field}`)[assertType](value, !!elementValues.length);
    } else {
      if (assertType === 'assert') {
        equals(`select option by ${field}`)[assertType](true, elementValues.length > 0);
      }
      elementValues.forEach(val => stringIncludes(`fields by ${field}`)[assertType](value, val));
    }
  };

  if (tag === 'SELECT') {
    const selectedOptions = await el.$$('option:checked');
    // locate option by values and check them
    if (value === '') {
      return proceedMultiple(selectedOptions);
    }

    const options = await filterFieldsByValue(selectedOptions, value, true);
    return proceedMultiple(options);
  }

  if (tag === 'INPUT') {
    if (fieldType === 'checkbox' || fieldType === 'radio') {
      if (typeof value === 'boolean') {
        // Filter by values
        const options = await filterFieldsBySelectionState(els, true);
        return proceedMultiple(options);
      }

      const options = await filterFieldsByValue(els, value, true);
      return proceedMultiple(options);
    }
    return proceedMultiple(els[0]);
  }
  const fieldVal = await el.getProperty('value').then(el => el.jsonValue());
  return stringIncludes(`fields by ${field}`)[assertType](value, fieldVal);
}

async function filterFieldsByValue(elements, value, onlySelected) {
  const matches = [];
  for (const element of elements) {
    const val = await element.getProperty('value').then(el => el.jsonValue());
    let isSelected = true;
    if (onlySelected) {
      isSelected = await elementSelected(element);
    }
    if ((value == null || val.indexOf(value) > -1) && isSelected) {
      matches.push(element);
    }
  }
  return matches;
}

async function filterFieldsBySelectionState(elements, state) {
  const matches = [];
  for (const element of elements) {
    const isSelected = await elementSelected(element);
    if (isSelected === state) {
      matches.push(element);
    }
  }
  return matches;
}

async function elementSelected(element) {
  const type = await element.getProperty('type').then(el => el.jsonValue());

  if (type === 'checkbox' || type === 'radio') {
    return element.getProperty('checked').then(el => el.jsonValue());
  }
  return element.getProperty('selected').then(el => el.jsonValue());
}

function isFrameLocator(locator) {
  locator = new Locator(locator);
  if (locator.isFrame()) return locator.value;
  return false;
}


function assertElementExists(res, locator, prefix, suffix) {
  if (!res || res.length === 0) {
    throw new ElementNotFound(locator, prefix, suffix);
  }
}

function $XPath(element, selector) {
  const found = document.evaluate(selector, element || document.body, null, 5, null);
  const res = [];
  let current = null;
  while (current = found.iterateNext()) {
    res.push(current);
  }
  return res;
}

async function targetCreatedHandler(page) {
  if (!page) return;
  this.withinLocator = null;
  page.on('load', () => {
    page.$('body')
      .catch(() => null)
      .then(context => this.context = context);
  });
  page.on('console', (msg) => {
    this.debugSection(`Browser:${ucfirst(msg.type())}`, (msg._text || '') + msg.args().join(' '));
    consoleLogStore.add(msg);
  });

  if (this.options.userAgent) {
    await page.setUserAgent(this.options.userAgent);
  }
  if (this.options.windowSize && this.options.windowSize.indexOf('x') > 0) {
    const dimensions = this.options.windowSize.split('x');
    const width = parseInt(dimensions[0], 10);
    const height = parseInt(dimensions[1], 10);
    await page.setViewportSize({ width, height });
  }
}

// List of key values to key definitions
// https://github.com/GoogleChrome/Playwright/blob/v1.20.0/lib/USKeyboardLayout.js
const keyDefinitionMap = {
  /* eslint-disable quote-props */
  '0': 'Digit0',
  '1': 'Digit1',
  '2': 'Digit2',
  '3': 'Digit3',
  '4': 'Digit4',
  '5': 'Digit5',
  '6': 'Digit6',
  '7': 'Digit7',
  '8': 'Digit8',
  '9': 'Digit9',
  'a': 'KeyA',
  'b': 'KeyB',
  'c': 'KeyC',
  'd': 'KeyD',
  'e': 'KeyE',
  'f': 'KeyF',
  'g': 'KeyG',
  'h': 'KeyH',
  'i': 'KeyI',
  'j': 'KeyJ',
  'k': 'KeyK',
  'l': 'KeyL',
  'm': 'KeyM',
  'n': 'KeyN',
  'o': 'KeyO',
  'p': 'KeyP',
  'q': 'KeyQ',
  'r': 'KeyR',
  's': 'KeyS',
  't': 'KeyT',
  'u': 'KeyU',
  'v': 'KeyV',
  'w': 'KeyW',
  'x': 'KeyX',
  'y': 'KeyY',
  'z': 'KeyZ',
  ';': 'Semicolon',
  '=': 'Equal',
  ',': 'Comma',
  '-': 'Minus',
  '.': 'Period',
  '/': 'Slash',
  '`': 'Backquote',
  '[': 'BracketLeft',
  '\\': 'Backslash',
  ']': 'BracketRight',
  '\'': 'Quote',
  /* eslint-enable quote-props */
};

function getNormalizedKey(key) {
  const normalizedKey = getNormalizedKeyAttributeValue(key);
  if (key !== normalizedKey) {
    this.debugSection('Input', `Mapping key '${key}' to '${normalizedKey}'`);
  }
  // Use key definition to ensure correct key is displayed when Shift modifier is active
  if (Object.prototype.hasOwnProperty.call(keyDefinitionMap, normalizedKey)) {
    return keyDefinitionMap[normalizedKey];
  }
  return normalizedKey;
}<|MERGE_RESOLUTION|>--- conflicted
+++ resolved
@@ -1741,11 +1741,6 @@
   async waitForEnabled(locator, sec) {
     const waitTimeout = sec ? sec * 1000 : this.options.waitForTimeout;
     locator = new Locator(locator, 'css');
-<<<<<<< HEAD
-    await this.context;
-    let waiter;
-=======
->>>>>>> 02ae08fa
     const context = await this._getContext();
     // playwright combined selectors
     const waiter = context.waitForSelector(`${buildLocatorString(locator)} >> __disabled=false`, { timeout: waitTimeout });
@@ -1760,11 +1755,6 @@
   async waitForValue(field, value, sec) {
     const waitTimeout = sec ? sec * 1000 : this.options.waitForTimeout;
     const locator = new Locator(field, 'css');
-<<<<<<< HEAD
-    await this.context;
-    let waiter;
-=======
->>>>>>> 02ae08fa
     const context = await this._getContext();
     // uses a custom selector engine for finding value properties on elements
     const waiter = context.waitForSelector(`${buildLocatorString(locator)} >> __value=${value}`, { timeout: waitTimeout, state: 'visible' });
@@ -1808,13 +1798,8 @@
   /**
    * {{> waitForClickable }}
    */
-<<<<<<< HEAD
-  async waitForClickable() {
-    console.log('I.waitForClickable is DEPRECATED: This is no longer needed, Playwright automatically waits for element to be clikable');
-=======
   async waitForClickable(locator, waitTimeout) {
     console.log('I.waitForClickable is DEPRECATED: This is no longer needed, Playwright automatically waits for element to be clickable');
->>>>>>> 02ae08fa
     console.log('Remove usage of this function');
   }
 
