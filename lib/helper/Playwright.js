const path = require('path');
const fs = require('fs');

const Helper = require('@codeceptjs/helper');
const { v4: uuidv4 } = require('uuid');
const Locator = require('../locator');
const store = require('../store');
const recorder = require('../recorder');
const stringIncludes = require('../assert/include').includes;
const { urlEquals } = require('../assert/equal');
const { equals } = require('../assert/equal');
const { empty } = require('../assert/empty');
const { truth } = require('../assert/truth');
const {
  xpathLocator,
  ucfirst,
  fileExists,
  chunkArray,
  convertCssPropertiesToCamelCase,
  screenshotOutputFolder,
  getNormalizedKeyAttributeValue,
  isModifierKey,
  clearString,
  requireWithFallback,
} = require('../utils');
const {
  isColorProperty,
  convertColorToRGBA,
} = require('../colorUtils');
const ElementNotFound = require('./errors/ElementNotFound');
const RemoteBrowserConnectionRefused = require('./errors/RemoteBrowserConnectionRefused');
const Popup = require('./extras/Popup');
const Console = require('./extras/Console');
const findReact = require('./extras/React');

let playwright;
let perfTiming;
let defaultSelectorEnginesInitialized = false;

const popupStore = new Popup();
const consoleLogStore = new Console();
const availableBrowsers = ['chromium', 'webkit', 'firefox', 'electron'];

const {
  setRestartStrategy, restartsSession, restartsContext, restartsBrowser,
} = require('./extras/PlaywrightRestartOpts');
const { createValueEngine, createDisabledEngine } = require('./extras/PlaywrightPropEngine');
const { highlightElement } = require('./scripts/highlightElement');

const pathSeparator = path.sep;

/**
 * ## Configuration
 *
 * This helper should be configured in codecept.conf.(js|ts)
 *
 * @typedef PlaywrightConfig
 * @type {object}
 * @prop {string} [url] - base url of website to be tested
 * @prop {'chromium' | 'firefox'| 'webkit' | 'electron'} [browser='chromium'] - a browser to test on, either: `chromium`, `firefox`, `webkit`, `electron`. Default: chromium.
 * @prop {boolean} [show=true] - show browser window.
 * @prop {string|boolean} [restart=false] - restart strategy between tests. Possible values:
 *   * 'context' or **false** - restarts [browser context](https://playwright.dev/docs/api/class-browsercontext) but keeps running browser. Recommended by Playwright team to keep tests isolated.
 *   * 'browser' or **true** - closes browser and opens it again between tests.
 *   * 'session' or 'keep' - keeps browser context and session, but cleans up cookies and localStorage between tests. The fastest option when running tests in windowed mode. Works with `keepCookies` and `keepBrowserState` options. This behavior was default before CodeceptJS 3.1
 * @prop {number} [timeout=1000] - -  [timeout](https://playwright.dev/docs/api/class-page#page-set-default-timeout) in ms of all Playwright actions .
 * @prop {boolean} [disableScreenshots=false] - don't save screenshot on failure.
 * @prop {any} [emulate] - browser in device emulation mode.
 * @prop {boolean} [video=false] - enables video recording for failed tests; videos are saved into `output/videos` folder
 * @prop {boolean} [keepVideoForPassedTests=false] - save videos for passed tests; videos are saved into `output/videos` folder
 * @prop {boolean} [trace=false] - record [tracing information](https://playwright.dev/docs/trace-viewer) with screenshots and snapshots.
 * @prop {boolean} [keepTraceForPassedTests=false] - save trace for passed tests.
 * @prop {boolean} [fullPageScreenshots=false] - make full page screenshots on failure.
 * @prop {boolean} [uniqueScreenshotNames=false] - option to prevent screenshot override if you have scenarios with the same name in different suites.
 * @prop {boolean} [keepBrowserState=false] - keep browser state between tests when `restart` is set to 'session'.
 * @prop {boolean} [keepCookies=false] - keep cookies between tests when `restart` is set to 'session'.
 * @prop {number} [waitForAction] - how long to wait after click, doubleClick or PressKey actions in ms. Default: 100.
 * @prop {'load' | 'domcontentloaded' | 'networkidle'} [waitForNavigation] - When to consider navigation succeeded. Possible options: `load`, `domcontentloaded`, `networkidle`. Choose one of those options is possible. See [Playwright API](https://playwright.dev/docs/api/class-page#page-wait-for-navigation).
 * @prop {number} [pressKeyDelay=10] - Delay between key presses in ms. Used when calling Playwrights page.type(...) in fillField/appendField
 * @prop {number} [getPageTimeout] - config option to set maximum navigation time in milliseconds.
 * @prop {number} [waitForTimeout] - default wait* timeout in ms. Default: 1000.
 * @prop {object} [basicAuth] - the basic authentication to pass to base url. Example: {username: 'username', password: 'password'}
 * @prop {string} [windowSize] - default window size. Set a dimension like `640x480`.
 * @prop {'dark' | 'light' | 'no-preference'} [colorScheme] - default color scheme. Possible values: `dark` | `light` | `no-preference`.
 * @prop {string} [userAgent] - user-agent string.
 * @prop {string} [locale] - locale string. Example: 'en-GB', 'de-DE', 'fr-FR', ...
 * @prop {boolean} [manualStart] - do not start browser before a test, start it manually inside a helper with `this.helpers["Playwright"]._startBrowser()`.
 * @prop {object} [chromium] - pass additional chromium options
 * @prop {object} [firefox] - pass additional firefox options
 * @prop {object} [electron] - (pass additional electron options
 * @prop {any} [channel] - (While Playwright can operate against the stock Google Chrome and Microsoft Edge browsers available on the machine. In particular, current Playwright version will support Stable and Beta channels of these browsers. See [Google Chrome & Microsoft Edge](https://playwright.dev/docs/browsers/#google-chrome--microsoft-edge).
 * @prop {string[]} [ignoreLog] - An array with console message types that are not logged to debug log. Default value is `['warning', 'log']`. E.g. you can set `[]` to log all messages. See all possible [values](https://playwright.dev/docs/api/class-consolemessage#console-message-type).
 * @prop {boolean} [ignoreHTTPSErrors] - Allows access to untrustworthy pages, e.g. to a page with an expired certificate. Default value is `false`
 * @prop {boolean} [bypassCSP] - bypass Content Security Policy or CSP
 * @prop {boolean} [highlightElement] - highlight the interacting elements
 */
const config = {};

/**
 * Uses [Playwright](https://github.com/microsoft/playwright) library to run tests inside:
 *
 * * Chromium
 * * Firefox
 * * Webkit (Safari)
 *
 * This helper works with a browser out of the box with no additional tools required to install.
 *
 * Requires `playwright` or `playwright-core` package version ^1 to be installed:
 *
 * ```
 * npm i playwright@^1.18 --save
 * ```
 * or
 * ```
 * npm i playwright-core@^1.18 --save
 * ```
 *
 * Using playwright-core package, will prevent the download of browser binaries and allow connecting to an existing browser installation or for connecting to a remote one.
 *
 *
 * <!-- configuration -->
 *
 * #### Video Recording Customization
 *
 * By default, video is saved to `output/video` dir. You can customize this path by passing `dir` option to `recordVideo` option.
 *
 * `video`: enables video recording for failed tests; videos are saved into `output/videos` folder
 * * `keepVideoForPassedTests`: - save videos for passed tests
 * * `recordVideo`: [additional options for videos customization](https://playwright.dev/docs/next/api/class-browser#browser-new-context)
 *
 * #### Trace Recording Customization
 *
 * Trace recording provides complete information on test execution and includes DOM snapshots, screenshots, and network requests logged during run.
 * Traces will be saved to `output/trace`
 *
 * * `trace`: enables trace recording for failed tests; trace are saved into `output/trace` folder
 * * `keepTraceForPassedTests`: - save trace for passed tests
 *
 * #### Example #1: Wait for 0 network connections.
 *
 * ```js
 * {
 *    helpers: {
 *      Playwright : {
 *        url: "http://localhost",
 *        restart: false,
 *        waitForNavigation: "networkidle0",
 *        waitForAction: 500
 *      }
 *    }
 * }
 * ```
 *
 * #### Example #2: Wait for DOMContentLoaded event
 *
 * ```js
 * {
 *    helpers: {
 *      Playwright : {
 *        url: "http://localhost",
 *        restart: false,
 *        waitForNavigation: "domcontentloaded",
 *        waitForAction: 500
 *      }
 *    }
 * }
 * ```
 *
 * #### Example #3: Debug in window mode
 *
 * ```js
 * {
 *    helpers: {
 *      Playwright : {
 *        url: "http://localhost",
 *        show: true
 *      }
 *    }
 * }
 * ```
 *
 * #### Example #4: Connect to remote browser by specifying [websocket endpoint](https://playwright.dev/docs/api/class-browsertype#browsertypeconnectparams)
 *
 * ```js
 * {
 *    helpers: {
 *      Playwright: {
 *        url: "http://localhost",
 *        chromium: {
 *          browserWSEndpoint: 'ws://localhost:9222/devtools/browser/c5aa6160-b5bc-4d53-bb49-6ecb36cd2e0a',
 *          cdpConnection: false // default is false
 *        }
 *      }
 *    }
 * }
 * ```
 *
 * #### Example #5: Testing with Chromium extensions
 *
 * [official docs](https://github.com/microsoft/playwright/blob/v0.11.0/docs/api.md#working-with-chrome-extensions)
 *
 * ```js
 * {
 *  helpers: {
 *    Playwright: {
 *      url: "http://localhost",
 *      show: true // headless mode not supported for extensions
 *      chromium: {
 *        userDataDir: '/tmp/playwright-tmp', // necessary to launch the browser in normal mode instead of incognito,
 *        args: [
 *           `--disable-extensions-except=${pathToExtension}`,
 *           `--load-extension=${pathToExtension}`
 *        ]
 *      }
 *    }
 *  }
 * }
 * ```
 *
 * #### Example #6: Launch tests emulating iPhone 6
 *
 *
 *
 * ```js
 * const { devices } = require('playwright');
 *
 * {
 *  helpers: {
 *    Playwright: {
 *      url: "http://localhost",
 *      emulate: devices['iPhone 6'],
 *    }
 *  }
 * }
 * ```
 *
 * #### Example #7: Launch test with a specific user locale
 *
 * ```js
 * {
 *  helpers: {
 *   Playwright : {
 *     url: "http://localhost",
 *     locale: "fr-FR",
 *   }
 *  }
 * }
 * ```
 *
 * * #### Example #8: Launch test with a specific color scheme
 *
 * ```js
 * {
 *  helpers: {
 *   Playwright : {
 *     url: "http://localhost",
 *     colorScheme: "dark",
 *   }
 *  }
 * }
 * ```
 *
 * * #### Example #9: Launch electron test
 *
 * ```js
 * {
 *  helpers: {
 *     Playwright: {
 *       browser: 'electron',
 *       electron: {
 *         executablePath: require("electron"),
 *         args: [path.join('../', "main.js")],
 *       },
 *     }
 *   },
 * }
 * ```
 *
 * Note: When connecting to remote browser `show` and specific `chrome` options (e.g. `headless` or `devtools`) are ignored.
 *
 * ## Access From Helpers
 *
 * Receive Playwright client from a custom helper by accessing `browser` for the Browser object or `page` for the current Page object:
 *
 * ```js
 * const { browser } = this.helpers.Playwright;
 * await browser.pages(); // List of pages in the browser
 *
 * // get current page
 * const { page } = this.helpers.Playwright;
 * await page.url(); // Get the url of the current page
 *
 * const { browserContext } = this.helpers.Playwright;
 * await browserContext.cookies(); // get current browser context
 * ```
 */
class Playwright extends Helper {
  constructor(config) {
    super(config);

    playwright = requireWithFallback('playwright', 'playwright-core');

    // set defaults
    this.isRemoteBrowser = false;
    this.isRunning = false;
    this.isAuthenticated = false;
    this.sessionPages = {};
    this.activeSessionName = '';
    this.isElectron = false;
    this.isCDPConnection = false;
    this.electronSessions = [];
    this.storageState = null;

    // override defaults with config
    this._setConfig(config);
  }

  _validateConfig(config) {
    const defaults = {
      // options to emulate context
      emulate: {},
      browser: 'chromium',
      waitForAction: 100,
      waitForTimeout: 1000,
      pressKeyDelay: 10,
      timeout: 5000,
      fullPageScreenshots: false,
      disableScreenshots: false,
      ignoreLog: ['warning', 'log'],
      uniqueScreenshotNames: false,
      manualStart: false,
      getPageTimeout: 0,
      waitForNavigation: 'load',
      restart: false,
      keepCookies: false,
      keepBrowserState: false,
      show: false,
      defaultPopupAction: 'accept',
      use: { actionTimeout: 0 },
      ignoreHTTPSErrors: false, // Adding it here o that context can be set up to ignore the SSL errors
    };

    config = Object.assign(defaults, config);

    if (availableBrowsers.indexOf(config.browser) < 0) {
      throw new Error(`Invalid config. Can't use browser "${config.browser}". Accepted values: ${availableBrowsers.join(', ')}`);
    }

    return config;
  }

  _getOptionsForBrowser(config) {
    if (config[config.browser]) {
      if (config[config.browser].browserWSEndpoint && config[config.browser].browserWSEndpoint.wsEndpoint) {
        config[config.browser].browserWSEndpoint = config[config.browser].browserWSEndpoint.wsEndpoint;
      }
      return {
        ...config[config.browser],
        wsEndpoint: config[config.browser].browserWSEndpoint,
      };
    }
    return {};
  }

  _setConfig(config) {
    this.options = this._validateConfig(config);
    setRestartStrategy(this.options);
    this.playwrightOptions = {
      headless: !this.options.show,
      ...this._getOptionsForBrowser(config),
    };

    if (this.options.channel && this.options.browser === 'chromium') {
      this.playwrightOptions.channel = this.options.channel;
    }

    if (this.options.video) {
      this.options.recordVideo = { size: parseWindowSize(this.options.windowSize) };
    }
    if (this.options.recordVideo && !this.options.recordVideo.dir) {
      this.options.recordVideo.dir = `${global.output_dir}/videos/`;
    }
    this.isRemoteBrowser = !!this.playwrightOptions.browserWSEndpoint;
    this.isElectron = this.options.browser === 'electron';
    this.userDataDir = this.playwrightOptions.userDataDir;
    this.isCDPConnection = this.playwrightOptions.cdpConnection;
    popupStore.defaultAction = this.options.defaultPopupAction;
  }

  static _config() {
    return [
      {
        name: 'browser',
        message: 'Browser in which testing will be performed. Possible options: chromium, firefox, webkit or electron',
        default: 'chromium',
      },
      {
        name: 'url',
        message: 'Base url of site to be tested',
        default: 'http://localhost',
        when: (answers) => answers.Playwright_browser !== 'electron',
      },
      {
        name: 'show',
        message: 'Show browser window',
        default: true,
        type: 'confirm',
        when: (answers) => answers.Playwright_browser !== 'electron',
      },
    ];
  }

  static _checkRequirements() {
    try {
      requireWithFallback('playwright', 'playwright-core');
    } catch (e) {
      return ['playwright@^1.18'];
    }
  }

  async _init() {
    // register an internal selector engine for reading value property of elements in a selector
    if (defaultSelectorEnginesInitialized) return;
    defaultSelectorEnginesInitialized = true;
    try {
      await playwright.selectors.register('__value', createValueEngine);
      await playwright.selectors.register('__disabled', createDisabledEngine);
    } catch (e) {
      console.warn(e);
    }
  }

  _beforeSuite() {
    if ((restartsSession() || restartsContext()) && !this.options.manualStart && !this.isRunning) {
      this.debugSection('Session', 'Starting singleton browser session');
      return this._startBrowser();
    }
  }

  async _before() {
    recorder.retry({
      retries: 5,
      when: err => {
        if (!err || typeof (err.message) !== 'string') {
          return false;
        }
        // ignore context errors
        return err.message.includes('context');
      },
    });

    if (restartsBrowser() && !this.options.manualStart) await this._startBrowser();
    if (!this.isRunning && !this.options.manualStart) await this._startBrowser();

    this.isAuthenticated = false;
    if (this.isElectron) {
      this.browserContext = this.browser.context();
    } else if (this.userDataDir) {
      this.browserContext = this.browser;
    } else {
      const contextOptions = {
        ignoreHTTPSErrors: this.options.ignoreHTTPSErrors,
        acceptDownloads: true,
        ...this.options.emulate,
      };
      if (this.options.basicAuth) {
        contextOptions.httpCredentials = this.options.basicAuth;
        this.isAuthenticated = true;
      }
      if (this.options.recordVideo) contextOptions.recordVideo = this.options.recordVideo;
      if (this.storageState) contextOptions.storageState = this.storageState;
      if (this.options.userAgent) contextOptions.userAgent = this.options.userAgent;
      if (this.options.locale) contextOptions.locale = this.options.locale;
      if (this.options.colorScheme) contextOptions.colorScheme = this.options.colorScheme;
      if (!this.browserContext || !restartsSession()) {
        this.browserContext = await this.browser.newContext(contextOptions); // Adding the HTTPSError ignore in the context so that we can ignore those errors
      }
    }

    let mainPage;
    if (this.isElectron) {
      mainPage = await this.browser.firstWindow();
    } else {
      const existingPages = await this.browserContext.pages();
      mainPage = existingPages[0] || await this.browserContext.newPage();
    }
    await targetCreatedHandler.call(this, mainPage);

    await this._setPage(mainPage);

    if (this.options.trace) await this.browserContext.tracing.start({ screenshots: true, snapshots: true });

    return this.browser;
  }

  async _after() {
    if (!this.isRunning) return;

    if (this.isElectron) {
      this.browser.close();
      this.electronSessions.forEach(session => session.close());
      return;
    }

    if (restartsSession()) {
      return refreshContextSession.bind(this)();
    }

    if (restartsBrowser()) {
      this.isRunning = false;
      return this._stopBrowser();
    }

    // close other sessions
    try {
      const contexts = await this.browser.contexts();
      const currentContext = contexts[0];
      if (currentContext && (this.options.keepCookies || this.options.keepBrowserState)) {
        this.storageState = await currentContext.storageState();
      }

      await Promise.all(contexts.map(c => c.close()));
    } catch (e) {
      console.log(e);
    }

    // await this.closeOtherTabs();
    return this.browser;
  }

  _afterSuite() {}

  async _finishTest() {
    if ((restartsSession() || restartsContext()) && this.isRunning) return this._stopBrowser();
  }

  _session() {
    const defaultContext = this.browserContext;
    return {
      start: async (sessionName = '', config) => {
        this.debugSection('New Context', config ? JSON.stringify(config) : 'opened');
        this.activeSessionName = sessionName;

        let browserContext;
        let page;
        if (this.isElectron) {
          const browser = await playwright._electron.launch(this.playwrightOptions);
          this.electronSessions.push(browser);
          browserContext = browser.context();
          page = await browser.firstWindow();
        } else {
          browserContext = await this.browser.newContext(Object.assign(this.options, config));
          page = await browserContext.newPage();
        }

        if (this.options.trace) await browserContext.tracing.start({ screenshots: true, snapshots: true });
        await targetCreatedHandler.call(this, page);
        await this._setPage(page);
        // Create a new page inside context.
        return browserContext;
      },
      stop: async () => {
        // is closed by _after
      },
      loadVars: async (context) => {
        this.browserContext = context;
        const existingPages = await context.pages();
        this.sessionPages[this.activeSessionName] = existingPages[0];
        return this._setPage(this.sessionPages[this.activeSessionName]);
      },
      restoreVars: async (session) => {
        this.withinLocator = null;
        this.browserContext = defaultContext;

        if (!session) {
          this.activeSessionName = '';
        } else {
          this.activeSessionName = session;
        }
        const existingPages = await this.browserContext.pages();
        await this._setPage(existingPages[0]);

        return this._waitForAction();
      },
    };
  }

  /**
   * Use Playwright API inside a test.
   *
   * First argument is a description of an action.
   * Second argument is async function that gets this helper as parameter.
   *
   * { [`page`](https://github.com/microsoft/playwright/blob/main/docs/src/api/class-page.md), [`browserContext`](https://github.com/microsoft/playwright/blob/main/docs/src/api/class-browsercontext.md) [`browser`](https://github.com/microsoft/playwright/blob/main/docs/src/api/class-browser.md) } objects from Playwright API are available.
   *
   * ```js
   * I.usePlaywrightTo('emulate offline mode', async ({ browserContext }) => {
   *   await browserContext.setOffline(true);
   * });
   * ```
   *
   * @param {string} description used to show in logs.
   * @param {function} fn async function that executed with Playwright helper as argumen
   */
  usePlaywrightTo(description, fn) {
    return this._useTo(...arguments);
  }

  /**
   * Set the automatic popup response to Accept.
   * This must be set before a popup is triggered.
   *
   * ```js
   * I.amAcceptingPopups();
   * I.click('#triggerPopup');
   * I.acceptPopup();
   * ```
   */
  amAcceptingPopups() {
    popupStore.actionType = 'accept';
  }

  /**
   * Accepts the active JavaScript native popup window, as created by window.alert|window.confirm|window.prompt.
   * Don't confuse popups with modal windows, as created by [various
   * libraries](http://jster.net/category/windows-modals-popups).
   */
  acceptPopup() {
    popupStore.assertPopupActionType('accept');
  }

  /**
   * Set the automatic popup response to Cancel/Dismiss.
   * This must be set before a popup is triggered.
   *
   * ```js
   * I.amCancellingPopups();
   * I.click('#triggerPopup');
   * I.cancelPopup();
   * ```
   */
  amCancellingPopups() {
    popupStore.actionType = 'cancel';
  }

  /**
   * Dismisses the active JavaScript popup, as created by window.alert|window.confirm|window.prompt.
   */
  cancelPopup() {
    popupStore.assertPopupActionType('cancel');
  }

  /**
   * {{> seeInPopup }}
   */
  async seeInPopup(text) {
    popupStore.assertPopupVisible();
    const popupText = await popupStore.popup.message();
    stringIncludes('text in popup').assert(text, popupText);
  }

  /**
   * Set current page
   * @param {object} page page to set
   */
  async _setPage(page) {
    page = await page;
    this._addPopupListener(page);
    this.page = page;
    if (!page) return;
    this.browserContext.setDefaultTimeout(0);
    page.setDefaultNavigationTimeout(this.options.getPageTimeout);
    page.setDefaultTimeout(this.options.timeout);

    page.on('crash', async () => {
      console.log('ERROR: Page has crashed, closing page!');
      await page.close();
    });
    this.context = await this.page;
    this.contextLocator = null;
    if (this.options.browser === 'chrome') {
      await page.bringToFront();
    }
  }

  /**
   * Add the 'dialog' event listener to a page
   * @page {playwright.Page}
   *
   * The popup listener handles the dialog with the predefined action when it appears on the page.
   * It also saves a reference to the object which is used in seeInPopup.
   */
  _addPopupListener(page) {
    if (!page) {
      return;
    }
    page.removeAllListeners('dialog');
    page.on('dialog', async (dialog) => {
      popupStore.popup = dialog;
      const action = popupStore.actionType || this.options.defaultPopupAction;
      await this._waitForAction();

      switch (action) {
        case 'accept':
          return dialog.accept();

        case 'cancel':
          return dialog.dismiss();

        default: {
          throw new Error('Unknown popup action type. Only "accept" or "cancel" are accepted');
        }
      }
    });
  }

  /**
   * Gets page URL including hash.
   */
  async _getPageUrl() {
    return this.executeScript(() => window.location.href);
  }

  /**
   * Grab the text within the popup. If no popup is visible then it will return null
   *
   * ```js
   * await I.grabPopupText();
   * ```
   * @return {Promise<string | null>}
   */
  async grabPopupText() {
    if (popupStore.popup) {
      return popupStore.popup.message();
    }
    return null;
  }

  async _startBrowser() {
    if (this.isElectron) {
      this.browser = await playwright._electron.launch(this.playwrightOptions);
    } else if (this.isRemoteBrowser && this.isCDPConnection) {
      try {
        this.browser = await playwright[this.options.browser].connectOverCDP(this.playwrightOptions);
      } catch (err) {
        if (err.toString().indexOf('ECONNREFUSED')) {
          throw new RemoteBrowserConnectionRefused(err);
        }
        throw err;
      }
    } else if (this.isRemoteBrowser) {
      try {
        this.browser = await playwright[this.options.browser].connect(this.playwrightOptions);
      } catch (err) {
        if (err.toString().indexOf('ECONNREFUSED')) {
          throw new RemoteBrowserConnectionRefused(err);
        }
        throw err;
      }
    } else if (this.userDataDir) {
      this.browser = await playwright[this.options.browser].launchPersistentContext(this.userDataDir, this.playwrightOptions);
    } else {
      this.browser = await playwright[this.options.browser].launch(this.playwrightOptions);
    }

    // works only for Chromium
    this.browser.on('targetchanged', (target) => {
      this.debugSection('Url', target.url());
    });

    this.isRunning = true;
    return this.browser;
  }

  /**
   * Create a new browser context with a page. \
   * Usually it should be run from a custom helper after call of `_startBrowser()`
   * @param {object} [contextOptions] See https://playwright.dev/docs/api/class-browser#browser-new-context
   */
  async _createContextPage(contextOptions) {
    this.browserContext = await this.browser.newContext(contextOptions);
    const page = await this.browserContext.newPage();
    targetCreatedHandler.call(this, page);
    await this._setPage(page);
  }

  _getType() {
    return this.browser._type;
  }

  async _stopBrowser() {
    this.withinLocator = null;
    this._setPage(null);
    this.context = null;
    popupStore.clear();
    await this.browser.close();
  }

  async _evaluateHandeInContext(...args) {
    const context = await this._getContext();
    return context.evaluateHandle(...args);
  }

  async _withinBegin(locator) {
    if (this.withinLocator) {
      throw new Error('Can\'t start within block inside another within block');
    }

    const frame = isFrameLocator(locator);

    if (frame) {
      if (Array.isArray(frame)) {
        await this.switchTo(null);
        return frame.reduce((p, frameLocator) => p.then(() => this.switchTo(frameLocator)), Promise.resolve());
      }
      await this.switchTo(locator);
      this.withinLocator = new Locator(locator);
      return;
    }

    const els = await this._locate(locator);
    assertElementExists(els, locator);
    this.context = els[0];
    this.contextLocator = locator;

    this.withinLocator = new Locator(locator);
  }

  async _withinEnd() {
    this.withinLocator = null;
    this.context = await this.page;
    this.contextLocator = null;
  }

  _extractDataFromPerformanceTiming(timing, ...dataNames) {
    const navigationStart = timing.navigationStart;

    const extractedData = {};
    dataNames.forEach((name) => {
      extractedData[name] = timing[name] - navigationStart;
    });

    return extractedData;
  }

  /**
   * {{> amOnPage }}
   */
  async amOnPage(url) {
    if (this.isElectron) {
      throw new Error('Cannot open pages inside an Electron container');
    }
    if (!(/^\w+\:(\/\/|.+)/.test(url))) {
      url = this.options.url + (url.startsWith('/') ? url : `/${url}`);
    }

    if (this.options.basicAuth && (this.isAuthenticated !== true)) {
      if (url.includes(this.options.url)) {
        await this.browserContext.setHTTPCredentials(this.options.basicAuth);
        this.isAuthenticated = true;
      }
    }

    await this.page.goto(url, { waitUntil: this.options.waitForNavigation });

    const performanceTiming = JSON.parse(await this.page.evaluate(() => JSON.stringify(window.performance.timing)));

    perfTiming = this._extractDataFromPerformanceTiming(
      performanceTiming,
      'responseEnd',
      'domInteractive',
      'domContentLoadedEventEnd',
      'loadEventEnd',
    );

    return this._waitForAction();
  }

  /**
   * {{> resizeWindow }}
   *
   * Unlike other drivers Playwright changes the size of a viewport, not the window!
   * Playwright does not control the window of a browser so it can't adjust its real size.
   * It also can't maximize a window.
   *
   * Update configuration to change real window size on start:
   *
   * ```js
   * // inside codecept.conf.js
   * // @codeceptjs/configure package must be installed
   * { setWindowSize } = require('@codeceptjs/configure');
   * ````
   */
  async resizeWindow(width, height) {
    if (width === 'maximize') {
      throw new Error('Playwright can\'t control windows, so it can\'t maximize it');
    }

    await this.page.setViewportSize({ width, height });
    return this._waitForAction();
  }

  /**
   * Set headers for all next requests
   *
   * ```js
   * I.haveRequestHeaders({
   *    'X-Sent-By': 'CodeceptJS',
   * });
   * ```
   *
   * @param {object} customHeaders headers to set
   */
  async haveRequestHeaders(customHeaders) {
    if (!customHeaders) {
      throw new Error('Cannot send empty headers.');
    }
    return this.browserContext.setExtraHTTPHeaders(customHeaders);
  }

  /**
   * {{> moveCursorTo }}
   *
   */
  async moveCursorTo(locator, offsetX = 0, offsetY = 0) {
    const els = await this._locate(locator);
    assertElementExists(els, locator);

    // Use manual mouse.move instead of .hover() so the offset can be added to the coordinates
    const { x, y } = await clickablePoint(els[0]);
    await this.page.mouse.move(x + offsetX, y + offsetY);
    return this._waitForAction();
  }

  /**
   * {{> focus }}
   *
   */
  async focus(locator, options = {}) {
    const els = await this._locate(locator);
    assertElementExists(els, locator, 'Element to focus');
    const el = els[0];

    await el.focus(options);
    return this._waitForAction();
  }

  /**
<<<<<<< HEAD
   * Remove focus from a text input, button, etc
   * Calls [blur](https://playwright.dev/docs/api/class-locator#locator-blur) on the element.
   *
   * Examples:
   *
   * ```js
   * I.blur('.text-area');
   * //element `#product-tile` is focused
   * I.see('#add-to-cart-btn');
   * I.blur('#product-tile')
   * I.dontSee('#add-to-cart-btn');
   * ```
   * @param {CodeceptJS.LocatorOrString} locator field located by label|name|CSS|XPath|strict locator.
   * @param {any} [options] [Additional options](https://playwright.dev/docs/api/class-locator#locator-blur) for available options object as 2nd argument.
=======
   * {{> blur }}
   *
>>>>>>> 82fb2992
   */
  async blur(locator, options = {}) {
    const els = await this._locate(locator);
    assertElementExists(els, locator, 'Element to blur');
    // TODO: locator change required after #3677 implementation
    const elXpath = await getXPathForElement(els[0]);

    await this.page.locator(elXpath).blur(options);
    return this._waitForAction();
  }

  /**
   * {{> dragAndDrop }}
   * @param {any} [options] [Additional options](https://playwright.dev/docs/api/class-page#page-drag-and-drop) can be passed as 3rd argument.
   *
   * ```js
   * // specify coordinates for source position
   * I.dragAndDrop('img.src', 'img.dst', { sourcePosition: {x: 10, y: 10} })
   * ```
   *
   * > When no option is set, custom drag and drop would be used, to use the dragAndDrop API from Playwright, please set options, for example `force: true`
   */
  async dragAndDrop(srcElement, destElement, options) {
    const src = new Locator(srcElement);
    const dst = new Locator(destElement);

    if (options) {
      return this.page.dragAndDrop(buildLocatorString(src), buildLocatorString(dst), options);
    }

    const _smallWaitInMs = 600;
    await this.page.locator(buildLocatorString(src)).hover();
    await this.page.mouse.down();
    await this.page.waitForTimeout(_smallWaitInMs);

    const destElBox = await this.page.locator(buildLocatorString(dst)).boundingBox();

    await this.page.mouse.move(destElBox.x + destElBox.width / 2, destElBox.y + destElBox.height / 2);
    await this.page.locator(buildLocatorString(dst)).hover({ position: { x: 10, y: 10 } });
    await this.page.waitForTimeout(_smallWaitInMs);
    await this.page.mouse.up();
  }

  /**
   * Restart browser with a new context and a new page
   *
   * ```js
   * // Restart browser and use a new timezone
   * I.restartBrowser({ timezoneId: 'America/Phoenix' });
   * // Open URL in a new page in changed timezone
   * I.amOnPage('/');
   * // Restart browser, allow reading/copying of text from/into clipboard in Chrome
   * I.restartBrowser({ permissions: ['clipboard-read', 'clipboard-write'] });
   * ```
   *
   * @param {object} [contextOptions] [Options for browser context](https://playwright.dev/docs/api/class-browser#browser-new-context) when starting new browser
   */
  async restartBrowser(contextOptions) {
    await this._stopBrowser();
    await this._startBrowser();
    await this._createContextPage(contextOptions);
  }

  /**
   * {{> refreshPage }}
   */
  async refreshPage() {
    return this.page.reload({ timeout: this.options.getPageTimeout, waitUntil: this.options.waitForNavigation });
  }

  /**
   * {{> scrollPageToTop }}
   */
  scrollPageToTop() {
    return this.executeScript(() => {
      window.scrollTo(0, 0);
    });
  }

  /**
   * {{> scrollPageToBottom }}
   */
  async scrollPageToBottom() {
    return this.executeScript(() => {
      const body = document.body;
      const html = document.documentElement;
      window.scrollTo(0, Math.max(
        body.scrollHeight, body.offsetHeight,
        html.clientHeight, html.scrollHeight, html.offsetHeight,
      ));
    });
  }

  /**
   * {{> scrollTo }}
   */
  async scrollTo(locator, offsetX = 0, offsetY = 0) {
    if (typeof locator === 'number' && typeof offsetX === 'number') {
      offsetY = offsetX;
      offsetX = locator;
      locator = null;
    }

    if (locator) {
      const els = await this._locate(locator);
      assertElementExists(els, locator, 'Element');
      await els[0].scrollIntoViewIfNeeded();
      const elementCoordinates = await clickablePoint(els[0]);
      await this.executeScript((offsetX, offsetY) => window.scrollBy(offsetX, offsetY), { offsetX: elementCoordinates.x + offsetX, offsetY: elementCoordinates.y + offsetY });
    } else {
      await this.executeScript(({ offsetX, offsetY }) => window.scrollTo(offsetX, offsetY), { offsetX, offsetY });
    }
    return this._waitForAction();
  }

  /**
   * {{> seeInTitle }}
   */
  async seeInTitle(text) {
    const title = await this.page.title();
    stringIncludes('web page title').assert(text, title);
  }

  /**
   * {{> grabPageScrollPosition }}
   */
  async grabPageScrollPosition() {
    /* eslint-disable comma-dangle */
    function getScrollPosition() {
      return {
        x: window.pageXOffset,
        y: window.pageYOffset
      };
    }
    /* eslint-enable comma-dangle */
    return this.executeScript(getScrollPosition);
  }

  /**
   * {{> seeTitleEquals }}
   */
  async seeTitleEquals(text) {
    const title = await this.page.title();
    return equals('web page title').assert(title, text);
  }

  /**
   * {{> dontSeeInTitle }}
   */
  async dontSeeInTitle(text) {
    const title = await this.page.title();
    stringIncludes('web page title').negate(text, title);
  }

  /**
   * {{> grabTitle }}
   */
  async grabTitle() {
    return this.page.title();
  }

  /**
   * Get elements by different locator types, including strict locator
   * Should be used in custom helpers:
   *
   * ```js
   * const elements = await this.helpers['Playwright']._locate({name: 'password'});
   * ```
   */
  async _locate(locator) {
    const context = await this.context || await this._getContext();
    return findElements(context, locator);
  }

  /**
   * Find a checkbox by providing human readable text:
   * NOTE: Assumes the checkable element exists
   *
   * ```js
   * this.helpers['Playwright']._locateCheckable('I agree with terms and conditions').then // ...
   * ```
   */
  async _locateCheckable(locator, providedContext = null) {
    const context = providedContext || await this._getContext();
    const els = await findCheckable.call(this, locator, context);
    assertElementExists(els[0], locator, 'Checkbox or radio');
    return els[0];
  }

  /**
   * Find a clickable element by providing human readable text:
   *
   * ```js
   * this.helpers['Playwright']._locateClickable('Next page').then // ...
   * ```
   */
  async _locateClickable(locator) {
    const context = await this._getContext();
    return findClickable.call(this, context, locator);
  }

  /**
   * Find field elements by providing human readable text:
   *
   * ```js
   * this.helpers['Playwright']._locateFields('Your email').then // ...
   * ```
   */
  async _locateFields(locator) {
    return findFields.call(this, locator);
  }

  /**
   * Switch focus to a particular tab by its number. It waits tabs loading and then switch tab
   *
   * ```js
   * I.switchToNextTab();
   * I.switchToNextTab(2);
   * ```
   *
   * @param {number} [num=1]
   */
  async switchToNextTab(num = 1) {
    if (this.isElectron) {
      throw new Error('Cannot switch tabs inside an Electron container');
    }
    const pages = await this.browserContext.pages();

    const index = pages.indexOf(this.page);
    this.withinLocator = null;
    const page = pages[index + num];

    if (!page) {
      throw new Error(`There is no ability to switch to next tab with offset ${num}`);
    }
    await targetCreatedHandler.call(this, page);
    await this._setPage(page);
    return this._waitForAction();
  }

  /**
   * Switch focus to a particular tab by its number. It waits tabs loading and then switch tab
   *
   * ```js
   * I.switchToPreviousTab();
   * I.switchToPreviousTab(2);
   * ```
   * @param {number} [num=1]
   */
  async switchToPreviousTab(num = 1) {
    if (this.isElectron) {
      throw new Error('Cannot switch tabs inside an Electron container');
    }
    const pages = await this.browserContext.pages();
    const index = pages.indexOf(this.page);
    this.withinLocator = null;
    const page = pages[index - num];

    if (!page) {
      throw new Error(`There is no ability to switch to previous tab with offset ${num}`);
    }

    await this._setPage(page);
    return this._waitForAction();
  }

  /**
   * Close current tab and switches to previous.
   *
   * ```js
   * I.closeCurrentTab();
   * ```
   */
  async closeCurrentTab() {
    if (this.isElectron) {
      throw new Error('Cannot close current tab inside an Electron container');
    }
    const oldPage = this.page;
    await this.switchToPreviousTab();
    await oldPage.close();
    return this._waitForAction();
  }

  /**
   * Close all tabs except for the current one.
   *
   * ```js
   * I.closeOtherTabs();
   * ```
   */
  async closeOtherTabs() {
    const pages = await this.browserContext.pages();
    const otherPages = pages.filter(page => page !== this.page);
    if (otherPages.length) {
      this.debug(`Closing ${otherPages.length} tabs`);
      return Promise.all(otherPages.map(p => p.close()));
    }
    return Promise.resolve();
  }

  /**
   * Open new tab and automatically switched to new tab
   *
   * ```js
   * I.openNewTab();
   * ```
   *
   * You can pass in [page options](https://github.com/microsoft/playwright/blob/main/docs/api.md#browsernewpageoptions) to emulate device on this page
   *
   * ```js
   * // enable mobile
   * I.openNewTab({ isMobile: true });
   * ```
   */
  async openNewTab(options) {
    if (this.isElectron) {
      throw new Error('Cannot open new tabs inside an Electron container');
    }
    const page = await this.browserContext.newPage(options);
    await targetCreatedHandler.call(this, page);
    await this._setPage(page);
    return this._waitForAction();
  }

  /**
   * {{> grabNumberOfOpenTabs }}
   */
  async grabNumberOfOpenTabs() {
    const pages = await this.browserContext.pages();
    return pages.length;
  }

  /**
   * {{> seeElement }}
   *
   */
  async seeElement(locator) {
    let els = await this._locate(locator);
    els = await Promise.all(els.map(el => el.isVisible()));
    return empty('visible elements').negate(els.filter(v => v).fill('ELEMENT'));
  }

  /**
   * {{> dontSeeElement }}
   *
   */
  async dontSeeElement(locator) {
    let els = await this._locate(locator);
    els = await Promise.all(els.map(el => el.isVisible()));
    return empty('visible elements').assert(els.filter(v => v).fill('ELEMENT'));
  }

  /**
   * {{> seeElementInDOM }}
   */
  async seeElementInDOM(locator) {
    const els = await this._locate(locator);
    return empty('elements on page').negate(els.filter(v => v).fill('ELEMENT'));
  }

  /**
   * {{> dontSeeElementInDOM }}
   */
  async dontSeeElementInDOM(locator) {
    const els = await this._locate(locator);
    return empty('elements on a page').assert(els.filter(v => v).fill('ELEMENT'));
  }

  /**
   * Handles a file download. A file name is required to save the file on disk.
   * Files are saved to "output" directory.
   *
   * Should be used with [FileSystem helper](https://codecept.io/helpers/FileSystem) to check that file were downloaded correctly.
   *
   * ```js
   * I.handleDownloads('downloads/avatar.jpg');
   * I.click('Download Avatar');
   * I.amInPath('output/downloads');
   * I.waitForFile('avatar.jpg', 5);
   *
   * ```
   *
   * @param {string} fileName set filename for downloaded file
   * @return {Promise<void>}
   */
  async handleDownloads(fileName) {
    this.page.waitForEvent('download').then(async (download) => {
      const filePath = await download.path();
      fileName = fileName || `downloads/${path.basename(filePath)}`;

      const downloadPath = path.join(global.output_dir, fileName);
      if (!fs.existsSync(path.dirname(downloadPath))) {
        fs.mkdirSync(path.dirname(downloadPath), '0777');
      }
      fs.copyFileSync(filePath, downloadPath);
      this.debug('Download completed');
      this.debugSection('Downloaded From', await download.url());
      this.debugSection('Downloaded To', downloadPath);
    });
  }

  /**
   * {{> click }}
   *
   * @param {any} [options] [Additional options](https://playwright.dev/docs/api/class-page#page-click) for click available as 3rd argument.
   *
   * Examples:
   *
   * ```js
   * // click on element at position
   * I.click('canvas', '.model', { position: { x: 20, y: 40 } })
   *
   * // make ctrl-click
   * I.click('.edit', null, { modifiers: ['Ctrl'] } )
   * ```
   *
   */
  async click(locator, context = null, options = {}) {
    return proceedClick.call(this, locator, context, options);
  }

  /**
   * Clicks link and waits for navigation (deprecated)
   */
  async clickLink(locator, context = null) {
    console.log('clickLink deprecated: Playwright automatically waits for navigation to happen.');
    console.log('Replace I.clickLink with I.click');
    return this.click(locator, context);
  }

  /**
   * {{> forceClick }}
   */
  async forceClick(locator, context = null) {
    return proceedClick.call(this, locator, context, { force: true });
  }

  /**
   * {{> doubleClick }}
   *
   *
   */
  async doubleClick(locator, context = null) {
    return proceedClick.call(this, locator, context, { clickCount: 2 });
  }

  /**
   * {{> rightClick }}
   *
   *
   */
  async rightClick(locator, context = null) {
    return proceedClick.call(this, locator, context, { button: 'right' });
  }

  /**
   * {{> checkOption }}
   *
   * [Additional options](https://playwright.dev/docs/api/class-elementhandle#element-handle-check) for check available as 3rd argument.
   *
   * Examples:
   *
   * ```js
   * // click on element at position
   * I.checkOption('Agree', '.signup', { position: { x: 5, y: 5 } })
   * ```
   * > ⚠️ To avoid flakiness, option `force: true` is set by default
   */
  async checkOption(field, context = null, options = { force: true }) {
    const elm = await this._locateCheckable(field, context);
    await elm.check(options);
    return this._waitForAction();
  }

  /**
   * {{> uncheckOption }}
   *
   * [Additional options](https://playwright.dev/docs/api/class-elementhandle#element-handle-uncheck) for uncheck available as 3rd argument.
   *
   * Examples:
   *
   * ```js
   * // click on element at position
   * I.uncheckOption('Agree', '.signup', { position: { x: 5, y: 5 } })
   * ```
   * > ⚠️ To avoid flakiness, option `force: true` is set by default
   */
  async uncheckOption(field, context = null, options = { force: true }) {
    const elm = await this._locateCheckable(field, context);
    await elm.uncheck(options);
    return this._waitForAction();
  }

  /**
   * {{> seeCheckboxIsChecked }}
   */
  async seeCheckboxIsChecked(field) {
    return proceedIsChecked.call(this, 'assert', field);
  }

  /**
   * {{> dontSeeCheckboxIsChecked }}
   */
  async dontSeeCheckboxIsChecked(field) {
    return proceedIsChecked.call(this, 'negate', field);
  }

  /**
   * {{> pressKeyDown }}
   */
  async pressKeyDown(key) {
    key = getNormalizedKey.call(this, key);
    await this.page.keyboard.down(key);
    return this._waitForAction();
  }

  /**
   * {{> pressKeyUp }}
   */
  async pressKeyUp(key) {
    key = getNormalizedKey.call(this, key);
    await this.page.keyboard.up(key);
    return this._waitForAction();
  }

  /**
   * {{> pressKeyWithKeyNormalization }}
   *
   * _Note:_ Shortcuts like `'Meta'` + `'A'` do not work on macOS ([GoogleChrome/Puppeteer#1313](https://github.com/GoogleChrome/puppeteer/issues/1313)).
   */
  async pressKey(key) {
    const modifiers = [];
    if (Array.isArray(key)) {
      for (let k of key) {
        k = getNormalizedKey.call(this, k);
        if (isModifierKey(k)) {
          modifiers.push(k);
        } else {
          key = k;
          break;
        }
      }
    } else {
      key = getNormalizedKey.call(this, key);
    }
    for (const modifier of modifiers) {
      await this.page.keyboard.down(modifier);
    }
    await this.page.keyboard.press(key);
    for (const modifier of modifiers) {
      await this.page.keyboard.up(modifier);
    }
    return this._waitForAction();
  }

  /**
   * {{> type }}
   */
  async type(keys, delay = null) {
    if (!Array.isArray(keys)) {
      keys = keys.toString();
      keys = keys.split('');
    }

    for (const key of keys) {
      await this.page.keyboard.press(key);
      if (delay) await this.wait(delay / 1000);
    }
  }

  /**
   * {{> fillField }}
   *
   */
  async fillField(field, value) {
    const els = await findFields.call(this, field);
    assertElementExists(els, field, 'Field');
    const el = els[0];
    const tag = await el.getProperty('tagName').then(el => el.jsonValue());
    const editable = await el.getProperty('contenteditable').then(el => el.jsonValue());
    if (tag === 'INPUT' || tag === 'TEXTAREA') {
      await this._evaluateHandeInContext(el => el.value = '', el);
    } else if (editable) {
      await this._evaluateHandeInContext(el => el.innerHTML = '', el);
    }

    highlightActiveElement.call(this, el, this.page);

    await el.type(value.toString(), { delay: this.options.pressKeyDelay });

    return this._waitForAction();
  }

  /**
   * Clears the text input element: `<input>`, `<textarea>` or `[contenteditable]` .
   *
  *
  * Examples:
  *
  * ```js
  * I.clearField('.text-area')
  *
  * // if this doesn't work use force option
  * I.clearField('#submit', { force: true })
  * ```
  * Use `force` to bypass the [actionability](https://playwright.dev/docs/actionability) checks.
  *
   * @param {CodeceptJS.LocatorOrString} locator field located by label|name|CSS|XPath|strict locator.
   * @param {any} [options] [Additional options](https://playwright.dev/docs/api/class-locator#locator-clear) for available options object as 2nd argument.
   */
  async clearField(locator, options = {}) {
    let result;
    const isNewClearMethodPresent = typeof this.page.locator().clear === 'function';

    if (isNewClearMethodPresent) {
      const els = await findFields.call(this, locator);
      assertElementExists(els, locator, 'Field to clear');
      // TODO: locator change required after #3677 implementation
      const elXpath = await getXPathForElement(els[0]);

      await this.page.locator(elXpath).clear(options);
      result = await this._waitForAction();
    } else {
      result = await this.fillField(locator, '');
    }
    return result;
  }

  /**
   * {{> appendField }}
   *
   *
   */
  async appendField(field, value) {
    const els = await findFields.call(this, field);
    assertElementExists(els, field, 'Field');
    highlightActiveElement.call(this, els[0], this.page);
    await els[0].press('End');
    await els[0].type(value.toString(), { delay: this.options.pressKeyDelay });
    return this._waitForAction();
  }

  /**
   * {{> seeInField }}
   */
  async seeInField(field, value) {
    return proceedSeeInField.call(this, 'assert', field, value);
  }

  /**
   * {{> dontSeeInField }}
   */
  async dontSeeInField(field, value) {
    return proceedSeeInField.call(this, 'negate', field, value);
  }

  /**
   * {{> attachFile }}
   *
   */
  async attachFile(locator, pathToFile) {
    const file = path.join(global.codecept_dir, pathToFile);

    if (!fileExists(file)) {
      throw new Error(`File at ${file} can not be found on local system`);
    }
    const els = await findFields.call(this, locator);
    assertElementExists(els, locator, 'Field');
    await els[0].setInputFiles(file);
    return this._waitForAction();
  }

  /**
   * {{> selectOption }}
   */
  async selectOption(select, option) {
    const els = await findFields.call(this, select);
    assertElementExists(els, select, 'Selectable field');
    const el = els[0];
    if (await el.getProperty('tagName').then(t => t.jsonValue()) !== 'SELECT') {
      throw new Error('Element is not <select>');
    }
    highlightActiveElement.call(this, el, this.page);
    if (!Array.isArray(option)) option = [option];

    for (const key in option) {
      const opt = xpathLocator.literal(option[key]);
      let optEl = await findElements.call(this, el, { xpath: Locator.select.byVisibleText(opt) });
      if (optEl.length) {
        this._evaluateHandeInContext(el => el.selected = true, optEl[0]);
        continue;
      }
      optEl = await findElements.call(this, el, { xpath: Locator.select.byValue(opt) });
      if (optEl.length) {
        this._evaluateHandeInContext(el => el.selected = true, optEl[0]);
      }
    }
    await this._evaluateHandeInContext((element) => {
      element.dispatchEvent(new Event('input', { bubbles: true }));
      element.dispatchEvent(new Event('change', { bubbles: true }));
    }, el);

    return this._waitForAction();
  }

  /**
   * {{> grabNumberOfVisibleElements }}
   *
   */
  async grabNumberOfVisibleElements(locator) {
    let els = await this._locate(locator);
    els = await Promise.all(els.map(el => el.isVisible()));
    return els.filter(v => v).length;
  }

  /**
   * {{> seeInCurrentUrl }}
   */
  async seeInCurrentUrl(url) {
    stringIncludes('url').assert(url, await this._getPageUrl());
  }

  /**
   * {{> dontSeeInCurrentUrl }}
   */
  async dontSeeInCurrentUrl(url) {
    stringIncludes('url').negate(url, await this._getPageUrl());
  }

  /**
   * {{> seeCurrentUrlEquals }}
   */
  async seeCurrentUrlEquals(url) {
    urlEquals(this.options.url).assert(url, await this._getPageUrl());
  }

  /**
   * {{> dontSeeCurrentUrlEquals }}
   */
  async dontSeeCurrentUrlEquals(url) {
    urlEquals(this.options.url).negate(url, await this._getPageUrl());
  }

  /**
   * {{> see }}
   *
   *
   */
  async see(text, context = null) {
    return proceedSee.call(this, 'assert', text, context);
  }

  /**
   * {{> seeTextEquals }}
   */
  async seeTextEquals(text, context = null) {
    return proceedSee.call(this, 'assert', text, context, true);
  }

  /**
   * {{> dontSee }}
   *
   *
   */
  async dontSee(text, context = null) {
    return proceedSee.call(this, 'negate', text, context);
  }

  /**
   * {{> grabSource }}
   */
  async grabSource() {
    return this.page.content();
  }

  /**
   * Get JS log from browser.
   *
   * ```js
   * const logs = await I.grabBrowserLogs();
   * const errors = logs.map(l => ({ type: l.type(), text: l.text() })).filter(l => l.type === 'error');
   * console.log(JSON.stringify(errors));
   * ```
   * [Learn more about console messages](https://playwright.dev/docs/api/class-consolemessage)
   * @return {Promise<any[]>}
   */
  async grabBrowserLogs() {
    const logs = consoleLogStore.entries;
    consoleLogStore.clear();
    return logs;
  }

  /**
   * {{> grabCurrentUrl }}
   */
  async grabCurrentUrl() {
    return this._getPageUrl();
  }

  /**
   * {{> seeInSource }}
   */
  async seeInSource(text) {
    const source = await this.page.content();
    stringIncludes('HTML source of a page').assert(text, source);
  }

  /**
   * {{> dontSeeInSource }}
   */
  async dontSeeInSource(text) {
    const source = await this.page.content();
    stringIncludes('HTML source of a page').negate(text, source);
  }

  /**
   * {{> seeNumberOfElements }}
   *
   *
   */
  async seeNumberOfElements(locator, num) {
    const elements = await this._locate(locator);
    return equals(`expected number of elements (${(new Locator(locator))}) is ${num}, but found ${elements.length}`).assert(elements.length, num);
  }

  /**
   * {{> seeNumberOfVisibleElements }}
   *
   *
   */
  async seeNumberOfVisibleElements(locator, num) {
    const res = await this.grabNumberOfVisibleElements(locator);
    return equals(`expected number of visible elements (${(new Locator(locator))}) is ${num}, but found ${res}`).assert(res, num);
  }

  /**
   * {{> setCookie }}
   */
  async setCookie(cookie) {
    if (Array.isArray(cookie)) {
      return this.browserContext.addCookies(cookie);
    }
    return this.browserContext.addCookies([cookie]);
  }

  /**
   * {{> seeCookie }}
   *
   */
  async seeCookie(name) {
    const cookies = await this.browserContext.cookies();
    empty(`cookie ${name} to be set`).negate(cookies.filter(c => c.name === name));
  }

  /**
   * {{> dontSeeCookie }}
   */
  async dontSeeCookie(name) {
    const cookies = await this.browserContext.cookies();
    empty(`cookie ${name} to be set`).assert(cookies.filter(c => c.name === name));
  }

  /**
   * {{> grabCookie }}
   *
   * Returns cookie in JSON format. If name not passed returns all cookies for this domain.
   */
  async grabCookie(name) {
    const cookies = await this.browserContext.cookies();
    if (!name) return cookies;
    const cookie = cookies.filter(c => c.name === name);
    if (cookie[0]) return cookie[0];
  }

  /**
   * {{> clearCookie }}
   */
  async clearCookie() {
    // Playwright currently doesn't support to delete a certain cookie
    // https://github.com/microsoft/playwright/blob/main/docs/api.md#class-browsercontext
    if (!this.browserContext) return;
    return this.browserContext.clearCookies();
  }

  /**
   * Executes a script on the page:
   *
   * ```js
   * I.executeScript(() => window.alert('Hello world'));
   * ```
   *
   * Additional parameters of the function can be passed as an object argument:
   *
   * ```js
   * I.executeScript(({x, y}) => x + y, {x, y});
   * ```
   * You can pass only one parameter into a function
   * but you can pass in array or object.
   *
   * ```js
   * I.executeScript(([x, y]) => x + y, [x, y]);
   * ```
   * If a function returns a Promise it will wait for its resolution.
   *
   * @param {string|function} fn function to be executed in browser context.
   * @param {any} [arg] optional argument to pass to the function
   * @returns {Promise<any>}
   */
  async executeScript(fn, arg) {
    let context = this.page;
    if (this.context && this.context.constructor.name === 'Frame') {
      context = this.context; // switching to iframe context
    }
    return context.evaluate.apply(context, [fn, arg]);
  }

  /**
   * Grab Locator if called within Context
   *
   * @param {*} locator
   */
  _contextLocator(locator) {
    locator = buildLocatorString(new Locator(locator, 'css'));

    if (this.contextLocator) {
      const contextLocator = buildLocatorString(new Locator(this.contextLocator, 'css'));
      locator = `${contextLocator} >> ${locator}`;
    }

    return locator;
  }

  /**
   * {{> grabTextFrom }}
   *
   */
  async grabTextFrom(locator) {
    locator = this._contextLocator(locator);
    const text = await this.page.textContent(locator);
    assertElementExists(text, locator);
    this.debugSection('Text', text);
    return text;
  }

  /**
   * {{> grabTextFromAll }}
   *
   */
  async grabTextFromAll(locator) {
    const els = await this._locate(locator);
    const texts = [];
    for (const el of els) {
      texts.push(await (await el.getProperty('innerText')).jsonValue());
    }
    this.debug(`Matched ${els.length} elements`);
    return texts;
  }

  /**
   * {{> grabValueFrom }}
   */
  async grabValueFrom(locator) {
    const values = await this.grabValueFromAll(locator);
    assertElementExists(values, locator);
    this.debugSection('Value', values[0]);
    return values[0];
  }

  /**
   * {{> grabValueFromAll }}
   */
  async grabValueFromAll(locator) {
    const els = await findFields.call(this, locator);
    this.debug(`Matched ${els.length} elements`);
    return Promise.all(els.map(el => el.getProperty('value').then(t => t.jsonValue())));
  }

  /**
   * {{> grabHTMLFrom }}
   */
  async grabHTMLFrom(locator) {
    const html = await this.grabHTMLFromAll(locator);
    assertElementExists(html, locator);
    this.debugSection('HTML', html[0]);
    return html[0];
  }

  /**
   * {{> grabHTMLFromAll }}
   */
  async grabHTMLFromAll(locator) {
    const els = await this._locate(locator);
    this.debug(`Matched ${els.length} elements`);
    return Promise.all(els.map(el => el.$eval('xpath=.', element => element.innerHTML, el)));
  }

  /**
   * {{> grabCssPropertyFrom }}
   *
   */
  async grabCssPropertyFrom(locator, cssProperty) {
    const cssValues = await this.grabCssPropertyFromAll(locator, cssProperty);
    assertElementExists(cssValues, locator);
    this.debugSection('CSS', cssValues[0]);
    return cssValues[0];
  }

  /**
   * {{> grabCssPropertyFromAll }}
   *
   */
  async grabCssPropertyFromAll(locator, cssProperty) {
    const els = await this._locate(locator);
    this.debug(`Matched ${els.length} elements`);
    const cssValues = await Promise.all(els.map(el => el.$eval('xpath=.', (el, cssProperty) => getComputedStyle(el).getPropertyValue(cssProperty), cssProperty)));

    return cssValues;
  }

  /**
   * {{> seeCssPropertiesOnElements }}
   *
   */
  async seeCssPropertiesOnElements(locator, cssProperties) {
    const res = await this._locate(locator);
    assertElementExists(res, locator);

    const cssPropertiesCamelCase = convertCssPropertiesToCamelCase(cssProperties);
    const elemAmount = res.length;
    const commands = [];
    res.forEach((el) => {
      Object.keys(cssPropertiesCamelCase).forEach((prop) => {
        commands.push(el.$eval('xpath=.', (el) => {
          const style = window.getComputedStyle ? getComputedStyle(el) : el.currentStyle;
          return JSON.parse(JSON.stringify(style));
        }, el)
          .then((props) => {
            if (isColorProperty(prop)) {
              return convertColorToRGBA(props[prop]);
            }
            return props[prop];
          }));
      });
    });
    let props = await Promise.all(commands);
    const values = Object.keys(cssPropertiesCamelCase).map(key => cssPropertiesCamelCase[key]);
    if (!Array.isArray(props)) props = [props];
    let chunked = chunkArray(props, values.length);
    chunked = chunked.filter((val) => {
      for (let i = 0; i < val.length; ++i) {
        if (val[i] !== values[i]) return false;
      }
      return true;
    });
    return equals(`all elements (${(new Locator(locator))}) to have CSS property ${JSON.stringify(cssProperties)}`).assert(chunked.length, elemAmount);
  }

  /**
   * {{> seeAttributesOnElements }}
   *
   */
  async seeAttributesOnElements(locator, attributes) {
    const res = await this._locate(locator);
    assertElementExists(res, locator);

    const elemAmount = res.length;
    const commands = [];
    res.forEach((el) => {
      Object.keys(attributes).forEach((prop) => {
        commands.push(el
          .$eval('xpath=.', (el, attr) => el[attr] || el.getAttribute(attr), prop));
      });
    });
    let attrs = await Promise.all(commands);
    const values = Object.keys(attributes).map(key => attributes[key]);
    if (!Array.isArray(attrs)) attrs = [attrs];
    let chunked = chunkArray(attrs, values.length);
    chunked = chunked.filter((val) => {
      for (let i = 0; i < val.length; ++i) {
        if (val[i] !== values[i]) return false;
      }
      return true;
    });
    return equals(`all elements (${(new Locator(locator))}) to have attributes ${JSON.stringify(attributes)}`).assert(chunked.length, elemAmount);
  }

  /**
   * {{> dragSlider }}
   *
   */
  async dragSlider(locator, offsetX = 0) {
    const src = await this._locate(locator);
    assertElementExists(src, locator, 'Slider Element');

    // Note: Using clickablePoint private api because the .BoundingBox does not take into account iframe offsets!
    const sliderSource = await clickablePoint(src[0]);

    // Drag start point
    await this.page.mouse.move(sliderSource.x, sliderSource.y, { steps: 5 });
    await this.page.mouse.down();

    // Drag destination
    await this.page.mouse.move(sliderSource.x + offsetX, sliderSource.y, { steps: 5 });
    await this.page.mouse.up();

    return this._waitForAction();
  }

  /**
   * {{> grabAttributeFrom }}
   *
   */
  async grabAttributeFrom(locator, attr) {
    const attrs = await this.grabAttributeFromAll(locator, attr);
    assertElementExists(attrs, locator);
    this.debugSection('Attribute', attrs[0]);
    return attrs[0];
  }

  /**
   * {{> grabAttributeFromAll }}
   *
   */
  async grabAttributeFromAll(locator, attr) {
    const els = await this._locate(locator);
    this.debug(`Matched ${els.length} elements`);
    const array = [];

    for (let index = 0; index < els.length; index++) {
      const a = await this._evaluateHandeInContext(([el, attr]) => el[attr] || el.getAttribute(attr), [els[index], attr]);
      array.push(await a.jsonValue());
    }

    return array;
  }

  /**
   * {{> saveElementScreenshot }}
   *
   */
  async saveElementScreenshot(locator, fileName) {
    const outputFile = screenshotOutputFolder(fileName);

    const res = await this._locate(locator);
    assertElementExists(res, locator);
    if (res.length > 1) this.debug(`[Elements] Using first element out of ${res.length}`);
    const elem = res[0];
    this.debug(`Screenshot of ${(new Locator(locator))} element has been saved to ${outputFile}`);
    return elem.screenshot({ path: outputFile, type: 'png' });
  }

  /**
   * {{> saveScreenshot }}
   */
  async saveScreenshot(fileName, fullPage) {
    const fullPageOption = fullPage || this.options.fullPageScreenshots;
    let outputFile = screenshotOutputFolder(fileName);

    this.debug(`Screenshot is saving to ${outputFile}`);

    await this.page.screenshot({
      path: outputFile,
      fullPage: fullPageOption,
      type: 'png',
    });

    if (this.activeSessionName) {
      for (const sessionName in this.sessionPages) {
        const activeSessionPage = this.sessionPages[sessionName];
        outputFile = screenshotOutputFolder(`${sessionName}_${fileName}`);

        this.debug(`${sessionName} - Screenshot is saving to ${outputFile}`);

        if (activeSessionPage) {
          await activeSessionPage.screenshot({
            path: outputFile,
            fullPage: fullPageOption,
            type: 'png',
          });
        }
      }
    }
  }

  /**
   * Performs [api request](https://playwright.dev/docs/api/class-apirequestcontext#api-request-context-get) using
   * the cookies from the current browser session.
   *
   * ```js
   * const users = await I.makeApiRequest('GET', '/api/users', { params: { page: 1 }});
   * users[0]
   * I.makeApiRequest('PATCH', )
   * ```
   *
   * > This is Playwright's built-in alternative to using REST helper's sendGet, sendPost, etc methods.
   *
   * @param {string} method HTTP method
   * @param {string} url endpoint
   * @param {object} options request options depending on method used
   * @returns {Promise<object>} response
   */
  async makeApiRequest(method, url, options) {
    method = method.toLowerCase();
    const allowedMethods = ['get', 'post', 'patch', 'head', 'fetch', 'delete'];
    if (!allowedMethods.includes(method)) {
      throw new Error(`Method ${method} is not allowed, use the one from a list ${allowedMethods} or switch to using REST helper`);
    }

    if (url.startsWith('/')) { // local url
      url = this.options.url + url;
      this.debugSection('URL', url);
    }

    const response = await this.page.request[method](url, options);
    this.debugSection('Status', response.status());
    this.debugSection('Response', await response.text());

    // hook to allow JSON response handle this
    if (this.config.onResponse) {
      const axiosResponse = {
        data: await response.json(),
        status: response.status(),
        statusText: response.statusText(),
        headers: response.headers(),
      };
      this.config.onResponse(axiosResponse);
    }

    return response;
  }

  async _failed(test) {
    await this._withinEnd();

    if (!test.artifacts) {
      test.artifacts = {};
    }

    if (this.options.recordVideo && this.page && this.page.video()) {
      test.artifacts.video = await saveVideoForPage(this.page, `${test.title}.failed`);
      for (const sessionName in this.sessionPages) {
        test.artifacts[`video_${sessionName}`] = await saveVideoForPage(this.sessionPages[sessionName], `${test.title}_${sessionName}.failed`);
      }
    }

    if (this.options.trace) {
      test.artifacts.trace = await saveTraceForContext(this.browserContext, `${test.title}.failed`);
      for (const sessionName in this.sessionPages) {
        if (!this.sessionPages[sessionName].context) continue;
        test.artifacts[`trace_${sessionName}`] = await saveTraceForContext(this.sessionPages[sessionName].context, `${test.title}_${sessionName}.failed`);
      }
    }
  }

  async _passed(test) {
    if (this.options.recordVideo && this.page && this.page.video()) {
      if (this.options.keepVideoForPassedTests) {
        test.artifacts.video = await saveVideoForPage(this.page, `${test.title}.passed`);
        for (const sessionName of Object.keys(this.sessionPages)) {
          test.artifacts[`video_${sessionName}`] = await saveVideoForPage(this.sessionPages[sessionName], `${test.title}_${sessionName}.passed`);
        }
      } else {
        this.page.video().delete().catch(e => {});
      }
    }

    if (this.options.trace) {
      if (this.options.keepTraceForPassedTests) {
        if (this.options.trace) {
          test.artifacts.trace = await saveTraceForContext(this.browserContext, `${test.title}.passed`);
          for (const sessionName in this.sessionPages) {
            if (!this.sessionPages[sessionName].context) continue;
            test.artifacts[`trace_${sessionName}`] = await saveTraceForContext(this.sessionPages[sessionName].context, `${test.title}_${sessionName}.passed`);
          }
        }
      } else {
        await this.browserContext.tracing.stop();
      }
    }
  }

  /**
   * {{> wait }}
   */
  async wait(sec) {
    return new Promise(((done) => {
      setTimeout(done, sec * 1000);
    }));
  }

  /**
   * {{> waitForEnabled }}
   */
  async waitForEnabled(locator, sec) {
    const waitTimeout = sec ? sec * 1000 : this.options.waitForTimeout;
    locator = new Locator(locator, 'css');
    const matcher = await this.context;
    let waiter;
    const context = await this._getContext();
    if (!locator.isXPath()) {
      const valueFn = function ([locator]) {
        return Array.from(document.querySelectorAll(locator)).filter(el => !el.disabled).length > 0;
      };
      waiter = context.waitForFunction(valueFn, [locator.value], { timeout: waitTimeout });
    } else {
      const enabledFn = function ([locator, $XPath]) {
        eval($XPath); // eslint-disable-line no-eval
        return $XPath(null, locator).filter(el => !el.disabled).length > 0;
      };
      waiter = context.waitForFunction(enabledFn, [locator.value, $XPath.toString()], { timeout: waitTimeout });
    }
    return waiter.catch((err) => {
      throw new Error(`element (${locator.toString()}) still not enabled after ${waitTimeout / 1000} sec\n${err.message}`);
    });
  }

  /**
   * {{> waitForValue }}
   */
  async waitForValue(field, value, sec) {
    const waitTimeout = sec ? sec * 1000 : this.options.waitForTimeout;
    const locator = new Locator(field, 'css');
    const matcher = await this.context;
    let waiter;
    const context = await this._getContext();
    if (!locator.isXPath()) {
      const valueFn = function ([locator, value]) {
        return Array.from(document.querySelectorAll(locator)).filter(el => (el.value || '').indexOf(value) !== -1).length > 0;
      };
      waiter = context.waitForFunction(valueFn, [locator.value, value], { timeout: waitTimeout });
    } else {
      const valueFn = function ([locator, $XPath, value]) {
        eval($XPath); // eslint-disable-line no-eval
        return $XPath(null, locator).filter(el => (el.value || '').indexOf(value) !== -1).length > 0;
      };
      waiter = context.waitForFunction(valueFn, [locator.value, $XPath.toString(), value], { timeout: waitTimeout });
    }
    return waiter.catch((err) => {
      const loc = locator.toString();
      throw new Error(`element (${loc}) is not in DOM or there is no element(${loc}) with value "${value}" after ${waitTimeout / 1000} sec\n${err.message}`);
    });
  }

  /**
   * {{> waitNumberOfVisibleElements }}
   *
   */
  async waitNumberOfVisibleElements(locator, num, sec) {
    const waitTimeout = sec ? sec * 1000 : this.options.waitForTimeout;
    locator = new Locator(locator, 'css');
    await this.context;
    let waiter;
    const context = await this._getContext();
    if (locator.isCSS()) {
      const visibleFn = function ([locator, num]) {
        const els = document.querySelectorAll(locator);
        if (!els || els.length === 0) {
          return false;
        }
        return Array.prototype.filter.call(els, el => el.offsetParent !== null).length === num;
      };
      waiter = context.waitForFunction(visibleFn, [locator.value, num], { timeout: waitTimeout });
    } else {
      const visibleFn = function ([locator, $XPath, num]) {
        eval($XPath); // eslint-disable-line no-eval
        return $XPath(null, locator).filter(el => el.offsetParent !== null).length === num;
      };
      waiter = context.waitForFunction(visibleFn, [locator.value, $XPath.toString(), num], { timeout: waitTimeout });
    }
    return waiter.catch((err) => {
      throw new Error(`The number of elements (${locator.toString()}) is not ${num} after ${waitTimeout / 1000} sec\n${err.message}`);
    });
  }

  /**
   * {{> waitForClickable }}
   */
  async waitForClickable(locator, waitTimeout) {
    console.log('I.waitForClickable is DEPRECATED: This is no longer needed, Playwright automatically waits for element to be clickable');
    console.log('Remove usage of this function');
  }

  /**
   * {{> waitForElement }}
   *
   */
  async waitForElement(locator, sec) {
    const waitTimeout = sec ? sec * 1000 : this.options.waitForTimeout;
    locator = new Locator(locator, 'css');

    const context = await this._getContext();
    const waiter = context.waitForSelector(buildLocatorString(locator), { timeout: waitTimeout, state: 'attached' });
    return waiter.catch((err) => {
      throw new Error(`element (${locator.toString()}) still not present on page after ${waitTimeout / 1000} sec\n${err.message}`);
    });
  }

  /**
   * {{> waitForVisible }}
   *
   * This method accepts [React selectors](https://codecept.io/react).
   */
  async waitForVisible(locator, sec) {
    const waitTimeout = sec ? sec * 1000 : this.options.waitForTimeout;
    locator = new Locator(locator, 'css');
    const context = await this._getContext();
    const waiter = context.waitForSelector(buildLocatorString(locator), { timeout: waitTimeout, state: 'visible' });
    return waiter.catch((err) => {
      throw new Error(`element (${locator.toString()}) still not visible after ${waitTimeout / 1000} sec\n${err.message}`);
    });
  }

  /**
   * {{> waitForInvisible }}
   */
  async waitForInvisible(locator, sec) {
    const waitTimeout = sec ? sec * 1000 : this.options.waitForTimeout;
    locator = new Locator(locator, 'css');
    const context = await this._getContext();
    const waiter = context.waitForSelector(buildLocatorString(locator), { timeout: waitTimeout, state: 'hidden' });
    return waiter.catch((err) => {
      throw new Error(`element (${locator.toString()}) still visible after ${waitTimeout / 1000} sec\n${err.message}`);
    });
  }

  /**
   * {{> waitToHide }}
   */
  async waitToHide(locator, sec) {
    const waitTimeout = sec ? sec * 1000 : this.options.waitForTimeout;
    locator = new Locator(locator, 'css');
    const context = await this._getContext();
    return context.waitForSelector(buildLocatorString(locator), { timeout: waitTimeout, state: 'hidden' }).catch((err) => {
      throw new Error(`element (${locator.toString()}) still not hidden after ${waitTimeout / 1000} sec\n${err.message}`);
    });
  }

  async _getContext() {
    if (this.context && this.context.constructor.name === 'Frame') {
      return this.context;
    }
    return this.page;
  }

  /**
   * {{> waitInUrl }}
   */
  async waitInUrl(urlPart, sec = null) {
    const waitTimeout = sec ? sec * 1000 : this.options.waitForTimeout;

    return this.page.waitForFunction((urlPart) => {
      const currUrl = decodeURIComponent(decodeURIComponent(decodeURIComponent(window.location.href)));
      return currUrl.indexOf(urlPart) > -1;
    }, urlPart, { timeout: waitTimeout }).catch(async (e) => {
      const currUrl = await this._getPageUrl(); // Required because the waitForFunction can't return data.
      if (/Timeout/i.test(e.message)) {
        throw new Error(`expected url to include ${urlPart}, but found ${currUrl}`);
      } else {
        throw e;
      }
    });
  }

  /**
   * {{> waitUrlEquals }}
   */
  async waitUrlEquals(urlPart, sec = null) {
    const waitTimeout = sec ? sec * 1000 : this.options.waitForTimeout;

    const baseUrl = this.options.url;
    if (urlPart.indexOf('http') < 0) {
      urlPart = baseUrl + urlPart;
    }

    return this.page.waitForFunction((urlPart) => {
      const currUrl = decodeURIComponent(decodeURIComponent(decodeURIComponent(window.location.href)));
      return currUrl.indexOf(urlPart) > -1;
    }, urlPart, { timeout: waitTimeout }).catch(async (e) => {
      const currUrl = await this._getPageUrl(); // Required because the waitForFunction can't return data.
      if (/Timeout/i.test(e.message)) {
        throw new Error(`expected url to be ${urlPart}, but found ${currUrl}`);
      } else {
        throw e;
      }
    });
  }

  /**
   * {{> waitForText }}
   */
  async waitForText(text, sec = null, context = null) {
    const waitTimeout = sec ? sec * 1000 : this.options.waitForTimeout;
    let waiter;

    const contextObject = await this._getContext();

    if (context) {
      const locator = new Locator(context, 'css');
      if (!locator.isXPath()) {
        waiter = contextObject.waitForSelector(`${locator.isCustom() ? `${locator.type}=${locator.value}` : locator.simplify()} >> text=${text}`, { timeout: waitTimeout, state: 'visible' });
      }

      if (locator.isXPath()) {
        waiter = contextObject.waitForFunction(([locator, text, $XPath]) => {
          eval($XPath); // eslint-disable-line no-eval
          const el = $XPath(null, locator);
          if (!el.length) return false;
          return el[0].innerText.indexOf(text) > -1;
        }, [locator.value, text, $XPath.toString()], { timeout: waitTimeout });
      }
    } else {
      waiter = contextObject.waitForFunction(text => document.body && document.body.innerText.indexOf(text) > -1, text, { timeout: waitTimeout });
    }
    return waiter.catch((err) => {
      throw new Error(`Text "${text}" was not found on page after ${waitTimeout / 1000} sec\n${err.message}`);
    });
  }

  /**
   * Waits for a network request.
   *
   * ```js
   * I.waitForRequest('http://example.com/resource');
   * I.waitForRequest(request => request.url() === 'http://example.com' && request.method() === 'GET');
   * ```
   *
   * @param {string|function} urlOrPredicate
   * @param {?number} [sec=null] seconds to wait
   */
  async waitForRequest(urlOrPredicate, sec = null) {
    const timeout = sec ? sec * 1000 : this.options.waitForTimeout;
    return this.page.waitForRequest(urlOrPredicate, { timeout });
  }

  /**
   * Waits for a network response.
   *
   * ```js
   * I.waitForResponse('http://example.com/resource');
   * I.waitForResponse(response => response.url() === 'https://example.com' && response.status() === 200);
   * ```
   *
   * @param {string|function} urlOrPredicate
   * @param {?number} [sec=null] number of seconds to wait
   */
  async waitForResponse(urlOrPredicate, sec = null) {
    const timeout = sec ? sec * 1000 : this.options.waitForTimeout;
    return this.page.waitForResponse(urlOrPredicate, { timeout });
  }

  /**
   * {{> switchTo }}
   */
  async switchTo(locator) {
    if (Number.isInteger(locator)) {
      // Select by frame index of current context

      let childFrames = null;
      if (this.context && typeof this.context.childFrames === 'function') {
        childFrames = this.context.childFrames();
      } else {
        childFrames = this.page.mainFrame().childFrames();
      }

      if (locator >= 0 && locator < childFrames.length) {
        this.context = childFrames[locator];
        this.contextLocator = locator;
      } else {
        throw new Error('Element #invalidIframeSelector was not found by text|CSS|XPath');
      }
      return;
    }
    if (!locator) {
      this.context = this.page;
      this.contextLocator = null;
      return;
    }

    // iframe by selector
    const els = await this._locate(locator);
    assertElementExists(els, locator);
    const contentFrame = await els[0].contentFrame();

    if (contentFrame) {
      this.context = contentFrame;
      this.contextLocator = null;
    } else {
      this.context = els[0];
      this.contextLocator = locator;
    }
  }

  /**
   * {{> waitForFunction }}
   */
  async waitForFunction(fn, argsOrSec = null, sec = null) {
    let args = [];
    if (argsOrSec) {
      if (Array.isArray(argsOrSec)) {
        args = argsOrSec;
      } else if (typeof argsOrSec === 'number') {
        sec = argsOrSec;
      }
    }
    const waitTimeout = sec ? sec * 1000 : this.options.waitForTimeout;
    const context = await this._getContext();
    return context.waitForFunction(fn, args, { timeout: waitTimeout });
  }

  /**
   * Waits for navigation to finish. By default takes configured `waitForNavigation` option.
   *
   * See [Playwright's reference](https://playwright.dev/docs/api/class-page?_highlight=waitfornavi#pagewaitfornavigationoptions)
   *
   * @param {*} options
   */
  async waitForNavigation(options = {}) {
    options = {
      timeout: this.options.getPageTimeout,
      waitUntil: this.options.waitForNavigation,
      ...options,
    };
    return this.page.waitForNavigation(options);
  }

  async waitUntilExists(locator, sec) {
    console.log(`waitUntilExists deprecated:
    * use 'waitForElement' to wait for element to be attached
    * use 'waitForDetached to wait for element to be removed'`);
    return this.waitForDetached(locator, sec);
  }

  /**
   * {{> waitForDetached }}
   */
  async waitForDetached(locator, sec) {
    const waitTimeout = sec ? sec * 1000 : this.options.waitForTimeout;
    locator = new Locator(locator, 'css');

    let waiter;
    const context = await this._getContext();
    if (!locator.isXPath()) {
      waiter = context.waitForSelector(`${locator.isCustom() ? `${locator.type}=${locator.value}` : locator.simplify()}`, { timeout: waitTimeout, state: 'detached' });
    } else {
      const visibleFn = function ([locator, $XPath]) {
        eval($XPath); // eslint-disable-line no-eval
        return $XPath(null, locator).length === 0;
      };
      waiter = context.waitForFunction(visibleFn, [locator.value, $XPath.toString()], { timeout: waitTimeout });
    }
    return waiter.catch((err) => {
      throw new Error(`element (${locator.toString()}) still on page after ${waitTimeout / 1000} sec\n${err.message}`);
    });
  }

  async _waitForAction() {
    return this.wait(this.options.waitForAction / 1000);
  }

  /**
   * {{> grabDataFromPerformanceTiming }}
   */
  async grabDataFromPerformanceTiming() {
    return perfTiming;
  }

  /**
   * {{> grabElementBoundingRect }}
   */
  async grabElementBoundingRect(locator, prop) {
    const els = await this._locate(locator);
    assertElementExists(els, locator);
    const rect = await els[0].boundingBox();
    if (prop) return rect[prop];
    return rect;
  }

  /**
   * Mocks network request using [`browserContext.route`](https://playwright.dev/docs/api/class-browsercontext#browser-context-route) of Playwright
   *
   * ```js
   * I.mockRoute(/(\.png$)|(\.jpg$)/, route => route.abort());
   * ```
   * This method allows intercepting and mocking requests & responses. [Learn more about it](https://playwright.dev/docs/network#handle-requests)
   *
   * @param {string|RegExp} [url] URL, regex or pattern for to match URL
   * @param {function} [handler] a function to process reques
   */
  async mockRoute(url, handler) {
    return this.browserContext.route(...arguments);
  }

  /**
   * Stops network mocking created by `mockRoute`.
   *
   * ```js
   * I.stopMockingRoute(/(\.png$)|(\.jpg$)/);
   * I.stopMockingRoute(/(\.png$)|(\.jpg$)/, previouslySetHandler);
   * ```
   * If no handler is passed, all mock requests for the rote are disabled.
   *
   * @param {string|RegExp} [url] URL, regex or pattern for to match URL
   * @param {function} [handler] a function to process reques
   */
  async stopMockingRoute(url, handler) {
    return this.browserContext.unroute(...arguments);
  }
}

module.exports = Playwright;

function buildLocatorString(locator) {
  if (locator.isCustom()) {
    return `${locator.type}=${locator.value}`;
  } if (locator.isXPath()) {
    return `xpath=${locator.value}`;
  }
  return locator.simplify();
}
// TODO: locator change required after #3677 implementation. Temporary solution before migration. Should be deleted after #3677 implementation
async function getXPathForElement(elementHandle) {
  function calculateIndex(node) {
    let index = 1;
    let sibling = node.previousElementSibling;
    while (sibling) {
      if (sibling.tagName === node.tagName) {
        index++;
      }
      sibling = sibling.previousElementSibling;
    }
    return index;
  }

  function generateXPath(node) {
    const segments = [];
    while (node && node.nodeType === Node.ELEMENT_NODE) {
      if (node.hasAttribute('id')) {
        segments.unshift(`*[@id="${node.getAttribute('id')}"]`);
        break;
      } else {
        const index = calculateIndex(node);
        segments.unshift(`${node.localName}[${index}]`);
        node = node.parentNode;
      }
    }
    return `//${segments.join('/')}`;
  }

  return elementHandle.evaluate(generateXPath);
}

async function findElements(matcher, locator) {
  if (locator.react) return findReact(matcher, locator);
  locator = new Locator(locator, 'css');
  return matcher.$$(buildLocatorString(locator));
}

async function getVisibleElements(elements) {
  const visibleElements = [];
  for (const element of elements) {
    if (await element.isVisible()) {
      visibleElements.push(element);
    }
  }
  if (visibleElements.length === 0) {
    return elements;
  }
  return visibleElements;
}

async function proceedClick(locator, context = null, options = {}) {
  let matcher = await this._getContext();
  if (context) {
    const els = await this._locate(context);
    assertElementExists(els, context);
    matcher = els[0];
  }
  const els = await findClickable.call(this, matcher, locator);
  if (context) {
    assertElementExists(els, locator, 'Clickable element', `was not found inside element ${new Locator(context).toString()}`);
  } else {
    assertElementExists(els, locator, 'Clickable element');
  }

  const element = els[0];
  highlightActiveElement.call(this, els[0], this.page);

  /*
    using the force true options itself but instead dispatching a click
  */
  if (options.force) {
    await els[0].dispatchEvent('click');
  } else {
    const element = els.length > 1 ? (await getVisibleElements(els))[0] : els[0];
    await element.click(options);
  }
  const promises = [];
  if (options.waitForNavigation) {
    promises.push(this.waitForNavigation());
  }
  promises.push(this._waitForAction());

  return Promise.all(promises);
}

async function findClickable(matcher, locator) {
  if (locator.react) return findReact(matcher, locator);

  locator = new Locator(locator);
  if (!locator.isFuzzy()) return findElements.call(this, matcher, locator);

  let els;
  const literal = xpathLocator.literal(locator.value);

  els = await findElements.call(this, matcher, Locator.clickable.narrow(literal));
  if (els.length) return els;

  els = await findElements.call(this, matcher, Locator.clickable.wide(literal));
  if (els.length) return els;

  try {
    els = await findElements.call(this, matcher, Locator.clickable.self(literal));
    if (els.length) return els;
  } catch (err) {
    // Do nothing
  }

  return findElements.call(this, matcher, locator.value); // by css or xpath
}

async function proceedSee(assertType, text, context, strict = false) {
  let description;
  let allText;
  if (!context) {
    let el = await this.context;

    if (el && !el.getProperty) {
      // Fallback to body
      el = await this.context.$('body');
    }

    allText = [await el.getProperty('innerText').then(p => p.jsonValue())];
    description = 'web application';
  } else {
    const locator = new Locator(context, 'css');
    description = `element ${locator.toString()}`;
    const els = await this._locate(locator);
    assertElementExists(els, locator.toString());
    allText = await Promise.all(els.map(el => el.getProperty('innerText').then(p => p.jsonValue())));
  }

  if (strict) {
    return allText.map(elText => equals(description)[assertType](text, elText));
  }
  return stringIncludes(description)[assertType](text, allText.join(' | '));
}

async function findCheckable(locator, context) {
  let contextEl = await this.context;
  if (typeof context === 'string') {
    contextEl = await findElements.call(this, contextEl, (new Locator(context, 'css')).simplify());
    contextEl = contextEl[0];
  }

  const matchedLocator = new Locator(locator);
  if (!matchedLocator.isFuzzy()) {
    return findElements.call(this, contextEl, matchedLocator.simplify());
  }

  const literal = xpathLocator.literal(locator);
  let els = await findElements.call(this, contextEl, Locator.checkable.byText(literal));
  if (els.length) {
    return els;
  }
  els = await findElements.call(this, contextEl, Locator.checkable.byName(literal));
  if (els.length) {
    return els;
  }
  return findElements.call(this, contextEl, locator);
}

async function proceedIsChecked(assertType, option) {
  let els = await findCheckable.call(this, option);
  assertElementExists(els, option, 'Checkable');
  els = await Promise.all(els.map(el => el.isChecked()));
  const selected = els.reduce((prev, cur) => prev || cur);
  return truth(`checkable ${option}`, 'to be checked')[assertType](selected);
}

async function findFields(locator) {
  const matchedLocator = new Locator(locator);
  if (!matchedLocator.isFuzzy()) {
    return this._locate(matchedLocator);
  }
  const literal = xpathLocator.literal(locator);

  let els = await this._locate({ xpath: Locator.field.labelEquals(literal) });
  if (els.length) {
    return els;
  }

  els = await this._locate({ xpath: Locator.field.labelContains(literal) });
  if (els.length) {
    return els;
  }
  els = await this._locate({ xpath: Locator.field.byName(literal) });
  if (els.length) {
    return els;
  }
  return this._locate({ css: locator });
}

async function proceedSeeInField(assertType, field, value) {
  const els = await findFields.call(this, field);
  assertElementExists(els, field, 'Field');
  const el = els[0];
  const tag = await el.getProperty('tagName').then(el => el.jsonValue());
  const fieldType = await el.getProperty('type').then(el => el.jsonValue());

  const proceedMultiple = async (elements) => {
    const fields = Array.isArray(elements) ? elements : [elements];

    const elementValues = [];
    for (const element of fields) {
      elementValues.push(await element.getProperty('value').then(el => el.jsonValue()));
    }

    if (typeof value === 'boolean') {
      equals(`no. of items matching > 0: ${field}`)[assertType](value, !!elementValues.length);
    } else {
      if (assertType === 'assert') {
        equals(`select option by ${field}`)[assertType](true, elementValues.length > 0);
      }
      elementValues.forEach(val => stringIncludes(`fields by ${field}`)[assertType](value, val));
    }
  };

  if (tag === 'SELECT') {
    if (await el.getProperty('multiple')) {
      const selectedOptions = await el.$$('option:checked');
      if (!selectedOptions.length) return null;

      const options = await filterFieldsByValue(selectedOptions, value, true);
      return proceedMultiple(options);
    }

    return el.inputValue();
  }

  if (tag === 'INPUT') {
    if (fieldType === 'checkbox' || fieldType === 'radio') {
      if (typeof value === 'boolean') {
        // Filter by values
        const options = await filterFieldsBySelectionState(els, true);
        return proceedMultiple(options);
      }

      const options = await filterFieldsByValue(els, value, true);
      return proceedMultiple(options);
    }
    return proceedMultiple(els[0]);
  }

  const fieldVal = await el.inputValue();
  return stringIncludes(`fields by ${field}`)[assertType](value, fieldVal);
}

async function filterFieldsByValue(elements, value, onlySelected) {
  const matches = [];
  for (const element of elements) {
    const val = await element.getProperty('value').then(el => el.jsonValue());
    let isSelected = true;
    if (onlySelected) {
      isSelected = await elementSelected(element);
    }
    if ((value == null || val.indexOf(value) > -1) && isSelected) {
      matches.push(element);
    }
  }
  return matches;
}

async function filterFieldsBySelectionState(elements, state) {
  const matches = [];
  for (const element of elements) {
    const isSelected = await elementSelected(element);
    if (isSelected === state) {
      matches.push(element);
    }
  }
  return matches;
}

async function elementSelected(element) {
  const type = await element.getProperty('type').then(el => !!el && el.jsonValue());

  if (type === 'checkbox' || type === 'radio') {
    return element.isChecked();
  }
  return element.getProperty('selected').then(el => el.jsonValue());
}

function isFrameLocator(locator) {
  locator = new Locator(locator);
  if (locator.isFrame()) return locator.value;
  return false;
}

function assertElementExists(res, locator, prefix, suffix) {
  if (!res || res.length === 0) {
    throw new ElementNotFound(locator, prefix, suffix);
  }
}

function $XPath(element, selector) {
  const found = document.evaluate(selector, element || document.body, null, 5, null);
  const res = [];
  let current = null;
  while (current = found.iterateNext()) {
    res.push(current);
  }
  return res;
}

async function targetCreatedHandler(page) {
  if (!page) return;
  this.withinLocator = null;
  page.on('load', () => {
    page.$('body')
      .catch(() => null)
      .then(async () => {
        if (this.context && this.context._type === 'Frame') {
          // we are inside iframe?
          const frameEl = await this.context.frameElement();
          this.context = await frameEl.contentFrame();
          this.contextLocator = null;
          return;
        }
        // if context element was in iframe - keep it
        // if (await this.context.ownerFrame()) return;
        this.context = page;
        this.contextLocator = null;
      });
  });
  page.on('console', (msg) => {
    if (!consoleLogStore.includes(msg) && this.options.ignoreLog && !this.options.ignoreLog.includes(msg.type())) {
      this.debugSection(`Browser:${ucfirst(msg.type())}`, (msg.text && msg.text() || msg._text || '') + msg.args().join(' '));
    }
    consoleLogStore.add(msg);
  });

  if (this.options.windowSize && this.options.windowSize.indexOf('x') > 0 && this._getType() === 'Browser') {
    try {
      await page.setViewportSize(parseWindowSize(this.options.windowSize));
    } catch (err) {
      this.debug('Target can be already closed, ignoring...');
    }
  }
}

function parseWindowSize(windowSize) {
  if (!windowSize) return { width: 800, height: 600 };
  const dimensions = windowSize.split('x');
  if (dimensions.length < 2 || windowSize === 'maximize') {
    console.log('Invalid window size, setting window to default values');
    return { width: 800, height: 600 }; // invalid size
  }
  const width = parseInt(dimensions[0], 10);
  const height = parseInt(dimensions[1], 10);
  return { width, height };
}

// List of key values to key definitions
// https://github.com/puppeteer/puppeteer/blob/v1.20.0/lib/USKeyboardLayout.js
const keyDefinitionMap = {
  /* eslint-disable quote-props */
  '0': 'Digit0',
  '1': 'Digit1',
  '2': 'Digit2',
  '3': 'Digit3',
  '4': 'Digit4',
  '5': 'Digit5',
  '6': 'Digit6',
  '7': 'Digit7',
  '8': 'Digit8',
  '9': 'Digit9',
  'a': 'KeyA',
  'b': 'KeyB',
  'c': 'KeyC',
  'd': 'KeyD',
  'e': 'KeyE',
  'f': 'KeyF',
  'g': 'KeyG',
  'h': 'KeyH',
  'i': 'KeyI',
  'j': 'KeyJ',
  'k': 'KeyK',
  'l': 'KeyL',
  'm': 'KeyM',
  'n': 'KeyN',
  'o': 'KeyO',
  'p': 'KeyP',
  'q': 'KeyQ',
  'r': 'KeyR',
  's': 'KeyS',
  't': 'KeyT',
  'u': 'KeyU',
  'v': 'KeyV',
  'w': 'KeyW',
  'x': 'KeyX',
  'y': 'KeyY',
  'z': 'KeyZ',
  ';': 'Semicolon',
  '=': 'Equal',
  ',': 'Comma',
  '-': 'Minus',
  '.': 'Period',
  '/': 'Slash',
  '`': 'Backquote',
  '[': 'BracketLeft',
  '\\': 'Backslash',
  ']': 'BracketRight',
  '\'': 'Quote',
  /* eslint-enable quote-props */
};

function getNormalizedKey(key) {
  const normalizedKey = getNormalizedKeyAttributeValue(key);
  if (key !== normalizedKey) {
    this.debugSection('Input', `Mapping key '${key}' to '${normalizedKey}'`);
  }
  // Use key definition to ensure correct key is displayed when Shift modifier is active
  if (Object.prototype.hasOwnProperty.call(keyDefinitionMap, normalizedKey)) {
    return keyDefinitionMap[normalizedKey];
  }
  return normalizedKey;
}

async function clickablePoint(el) {
  const rect = await el.boundingBox();
  if (!rect) throw new ElementNotFound(el);
  const {
    x, y, width, height,
  } = rect;
  return { x: x + width / 2, y: y + height / 2 };
}

async function refreshContextSession() {
  // close other sessions
  try {
    const contexts = await this.browser.contexts();
    contexts.shift();

    await Promise.all(contexts.map(c => c.close()));
  } catch (e) {
    console.log(e);
  }

  if (this.page) {
    const existingPages = await this.browserContext.pages();
    await this._setPage(existingPages[0]);
  }

  if (this.options.keepBrowserState) return;

  if (!this.options.keepCookies) {
    this.debugSection('Session', 'cleaning cookies and localStorage');
    await this.clearCookie();
  }
  const currentUrl = await this.grabCurrentUrl();

  if (currentUrl.startsWith('http')) {
    await this.executeScript('localStorage.clear();').catch((err) => {
      if (!(err.message.indexOf("Storage is disabled inside 'data:' URLs.") > -1)) throw err;
    });
    await this.executeScript('sessionStorage.clear();').catch((err) => {
      if (!(err.message.indexOf("Storage is disabled inside 'data:' URLs.") > -1)) throw err;
    });
  }
}

async function saveVideoForPage(page, name) {
  if (!page.video()) return null;
  const fileName = `${`${global.output_dir}${pathSeparator}videos${pathSeparator}${uuidv4()}_${clearString(name)}`.slice(0, 245)}.webm`;
  page.video().saveAs(fileName).then(() => {
    if (!page) return;
    page.video().delete().catch(e => {});
  });
  return fileName;
}

async function saveTraceForContext(context, name) {
  if (!context) return;
  if (!context.tracing) return;
  const fileName = `${`${global.output_dir}${pathSeparator}trace${pathSeparator}${uuidv4()}_${clearString(name)}`.slice(0, 245)}.zip`;
  await context.tracing.stop({ path: fileName });
  return fileName;
}

function highlightActiveElement(element, context) {
  if (!this.options.enableHighlight && !store.debugMode) return;

  highlightElement(element, context);
}<|MERGE_RESOLUTION|>--- conflicted
+++ resolved
@@ -946,25 +946,8 @@
   }
 
   /**
-<<<<<<< HEAD
-   * Remove focus from a text input, button, etc
-   * Calls [blur](https://playwright.dev/docs/api/class-locator#locator-blur) on the element.
-   *
-   * Examples:
-   *
-   * ```js
-   * I.blur('.text-area');
-   * //element `#product-tile` is focused
-   * I.see('#add-to-cart-btn');
-   * I.blur('#product-tile')
-   * I.dontSee('#add-to-cart-btn');
-   * ```
-   * @param {CodeceptJS.LocatorOrString} locator field located by label|name|CSS|XPath|strict locator.
-   * @param {any} [options] [Additional options](https://playwright.dev/docs/api/class-locator#locator-blur) for available options object as 2nd argument.
-=======
    * {{> blur }}
    *
->>>>>>> 82fb2992
    */
   async blur(locator, options = {}) {
     const els = await this._locate(locator);
