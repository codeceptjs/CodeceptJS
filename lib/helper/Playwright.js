const path = require('path');
const fs = require('fs');

const Helper = require('../helper');
const Locator = require('../locator');
const recorder = require('../recorder');
const stringIncludes = require('../assert/include').includes;
const { urlEquals } = require('../assert/equal');
const { equals } = require('../assert/equal');
const { empty } = require('../assert/empty');
const { truth } = require('../assert/truth');
<<<<<<< HEAD
=======

>>>>>>> bee213da
const {
  xpathLocator,
  ucfirst,
  fileExists,
  chunkArray,
  toCamelCase,
  convertCssPropertiesToCamelCase,
  screenshotOutputFolder,
  getNormalizedKeyAttributeValue,
  isModifierKey,
} = require('../utils');
const {
  isColorProperty,
  convertColorToRGBA,
} = require('../colorUtils');
const ElementNotFound = require('./errors/ElementNotFound');
const RemoteBrowserConnectionRefused = require('./errors/RemoteBrowserConnectionRefused');
const Popup = require('./extras/Popup');
const Console = require('./extras/Console');

let playwright;
let perfTiming;
let defaultSelectorEnginesInitialized = false;

const popupStore = new Popup();
const consoleLogStore = new Console();
const availableBrowsers = ['chromium', 'webkit', 'firefox'];

const { createValueEngine, createDisabledEngine } = require('./extras/PlaywrightPropEngine');
/**
 * Uses [Playwright](https://github.com/microsoft/playwright) library to run tests inside:
 *
 * * Chromium
 * * Firefox
 * * Webkit (Safari)
 *
 * This helper works with a browser out of the box with no additional tools required to install.
 *
 * Requires `playwright` package version ^1 to be installed:
 *
 * ```
 * npm i playwright@^1 --save
 * ```
 *
 * ## Configuration
 *
 * This helper should be configured in codecept.json or codecept.conf.js
 *
 * * `url`: base url of website to be tested
 * * `browser`: a browser to test on, either: `chromium`, `firefox`, `webkit`. Default: chromium.
 * * `show`: (optional, default: false) - show browser window.
 * * `restart`: (optional, default: true) - restart browser between tests.
 * * `disableScreenshots`: (optional, default: false)  - don't save screenshot on failure.
 * * `emulate`: (optional, default: {}) launch browser in device emulation mode.
 * * `fullPageScreenshots` (optional, default: false) - make full page screenshots on failure.
 * * `uniqueScreenshotNames`: (optional, default: false)  - option to prevent screenshot override if you have scenarios with the same name in different suites.
 * * `keepBrowserState`: (optional, default: false) - keep browser state between tests when `restart` is set to false.
 * * `keepCookies`: (optional, default: false) - keep cookies between tests when `restart` is set to false.
 * * `waitForAction`: (optional) how long to wait after click, doubleClick or PressKey actions in ms. Default: 100.
 * * `waitForNavigation`: (optional, default: 'load'). When to consider navigation succeeded. Possible options: `load`, `domcontentloaded`, `networkidle`. Choose one of those options is possible. See [Playwright API](https://github.com/microsoft/playwright/blob/master/docs/api.md#pagewaitfornavigationoptions).
 * * `pressKeyDelay`: (optional, default: '10'). Delay between key presses in ms. Used when calling Playwrights page.type(...) in fillField/appendField
 * * `getPageTimeout` (optional, default: '0') config option to set maximum navigation time in milliseconds.
 * * `waitForTimeout`: (optional) default wait* timeout in ms. Default: 1000.
 * * `basicAuth`: (optional) the basic authentication to pass to base url. Example: {username: 'username', password: 'password'}
 * * `windowSize`: (optional) default window size. Set a dimension like `640x480`.
 * * `userAgent`: (optional) user-agent string.
 * * `manualStart`: (optional, default: false) - do not start browser before a test, start it manually inside a helper with `this.helpers["Playwright"]._startBrowser()`.
 * * `chromium`: (optional) pass additional chromium options
 *
 * #### Example #1: Wait for 0 network connections.
 *
 * ```js
 * {
 *    helpers: {
 *      Playwright : {
 *        url: "http://localhost",
 *        restart: false,
 *        waitForNavigation: "networkidle0",
 *        waitForAction: 500
 *      }
 *    }
 * }
 * ```
 *
 * #### Example #2: Wait for DOMContentLoaded event
 *
 * ```js
 * {
 *    helpers: {
 *      Playwright : {
 *        url: "http://localhost",
 *        restart: false,
 *        waitForNavigation: "domcontentloaded",
 *        waitForAction: 500
 *      }
 *    }
 * }
 * ```
 *
 * #### Example #3: Debug in window mode
 *
 * ```js
 * {
 *    helpers: {
 *      Playwright : {
 *        url: "http://localhost",
 *        show: true
 *      }
 *    }
 * }
 * ```
 *
 * #### Example #4: Connect to remote browser by specifying [websocket endpoint](https://chromedevtools.github.io/devtools-protocol/#how-do-i-access-the-browser-target)
 *
 * ```js
 * {
 *    helpers: {
 *      Playwright: {
 *        url: "http://localhost",
 *        chromium: {
 *          browserWSEndpoint: "ws://localhost:9222/devtools/browser/c5aa6160-b5bc-4d53-bb49-6ecb36cd2e0a"
 *        }
 *      }
 *    }
 * }
 * ```
 *
 * #### Example #5: Testing with Chromium extensions
 *
 * [official docs](https://github.com/microsoft/playwright/blob/v0.11.0/docs/api.md#working-with-chrome-extensions)
 *
 * ```js
 * {
 *  helpers: {
 *    Playwright: {
 *      url: "http://localhost",
 *      show: true // headless mode not supported for extensions
 *      chromium: {
 *        args: [
 *           `--disable-extensions-except=${pathToExtension}`,
 *           `--load-extension=${pathToExtension}`
 *        ]
 *      }
 *    }
 *  }
 * }
 * ```
 *
 * #### Example #6: Launch tests emulating iPhone 6
 *
 *
 *
 * ```js
 * const { devices } = require('playwright');
 *
 * {
 *  helpers: {
 *    Playwright: {
 *      url: "http://localhost",
 *      emulate: devices['iPhone 6'],
 *    }
 *  }
 * }
 * ```
 *
 * Note: When connecting to remote browser `show` and specific `chrome` options (e.g. `headless` or `devtools`) are ignored.
 *
 * ## Access From Helpers
 *
 * Receive Playwright client from a custom helper by accessing `browser` for the Browser object or `page` for the current Page object:
 *
 * ```js
 * const { browser } = this.helpers.Playwright;
 * await browser.pages(); // List of pages in the browser
 *
 * // get current page
 * const { page } = this.helpers.Playwright;
 * await page.url(); // Get the url of the current page
 *
 * const { browserContext } = this.helpers.Playwright;
 * await browserContext.cookies(); // get current browser context
 * ```
 *
 * ## Methods
 */
class Playwright extends Helper {
  constructor(config) {
    super(config);

    playwright = require('playwright');

    // set defaults
    this.isRemoteBrowser = false;
    this.isRunning = false;
    this.isAuthenticated = false;
    this.sessionPages = {};
    this.activeSessionName = '';

    // override defaults with config
    this._setConfig(config);
  }

  _validateConfig(config) {
    const defaults = {
      // options to emulate context
      emulate: {},

      browser: 'chromium',
      waitForAction: 100,
      waitForTimeout: 1000,
      pressKeyDelay: 10,
      fullPageScreenshots: false,
      disableScreenshots: false,
      uniqueScreenshotNames: false,
      manualStart: false,
      getPageTimeout: 0,
      waitForNavigation: 'load',
      restart: false,
      keepCookies: false,
      keepBrowserState: false,
      show: false,
      defaultPopupAction: 'accept',
      ignoreHTTPSErrors: false, // Adding it here o that context can be set up to ignore the SSL errors
    };

    config = Object.assign(defaults, config);

    if (availableBrowsers.indexOf(config.browser) < 0) {
      throw new Error(`Invalid config. Can't use browser "${config.browser}". Accepted values: ${availableBrowsers.join(', ')}`);
    }

    return config;
  }

  _getOptionsForBrowser(config) {
    return config[config.browser] || {};
  }

  _setConfig(config) {
    this.options = this._validateConfig(config);
    this.playwrightOptions = {
      headless: !this.options.show,
      ...this._getOptionsForBrowser(config),
    };
    this.isRemoteBrowser = !!this.playwrightOptions.browserWSEndpoint;
    popupStore.defaultAction = this.options.defaultPopupAction;
  }

  static _config() {
    return [
      { name: 'url', message: 'Base url of site to be tested', default: 'http://localhost' },
      {
        name: 'show', message: 'Show browser window', default: true, type: 'confirm',
      },
      {
        name: 'browser',
        message: 'Browser in which testing will be performed. Possible options: chromium, firefox or webkit',
        default: 'chromium',
      },
    ];
  }

  static _checkRequirements() {
    try {
      require('playwright');
    } catch (e) {
      return ['playwright@^1'];
    }
  }

  async _init() {
    // register an internal selector engine for reading value property of elements in a selector
    if (defaultSelectorEnginesInitialized) return;
    defaultSelectorEnginesInitialized = true;
    try {
      await playwright.selectors.register('__value', createValueEngine);
      await playwright.selectors.register('__disabled', createDisabledEngine);
    } catch (e) {
      console.warn(e);
    }
  }

  _beforeSuite() {
    if (!this.options.restart && !this.options.manualStart && !this.isRunning) {
      this.debugSection('Session', 'Starting singleton browser session');
      return this._startBrowser();
    }
  }

  async _before() {
    recorder.retry({
      retries: 5,
      when: err => {
        if (!err || typeof (err.message) !== 'string') {
          return false;
        }
        // ignore context errors
        return err.message.includes('context');
      },
    });
    if (this.options.restart && !this.options.manualStart) return this._startBrowser();
    if (!this.isRunning && !this.options.manualStart) return this._startBrowser();
    return this.browser;
  }

  async _after() {
    if (!this.isRunning) return;

    // close other sessions
    const contexts = await this.browser.contexts();
    contexts.shift();

    await Promise.all(contexts.map(c => c.close()));

    if (this.options.restart) {
      this.isRunning = false;
      return this._stopBrowser();
    }

    // ensure current page is in default context
    if (this.page) {
      const existingPages = await this.browserContext.pages();
      await this._setPage(existingPages[0]);
    }

    if (this.options.keepBrowserState) return;

    if (!this.options.keepCookies) {
      this.debugSection('Session', 'cleaning cookies and localStorage');
      await this.clearCookie();
    }
    const currentUrl = await this.grabCurrentUrl();

    if (currentUrl.startsWith('http')) {
      await this.executeScript('localStorage.clear();').catch((err) => {
        if (!(err.message.indexOf("Storage is disabled inside 'data:' URLs.") > -1)) throw err;
      });
      await this.executeScript('sessionStorage.clear();').catch((err) => {
        if (!(err.message.indexOf("Storage is disabled inside 'data:' URLs.") > -1)) throw err;
      });
    }
    // await this.closeOtherTabs();
    return this.browser;
  }

  _afterSuite() {
  }

  _finishTest() {
    if (!this.options.restart && this.isRunning) return this._stopBrowser();
  }

  _session() {
    const defaultContext = this.browserContext;
    return {
      start: async (sessionName = '', config) => {
        this.debugSection('New Context', config ? JSON.stringify(config) : 'opened');
        this.activeSessionName = sessionName;

        const bc = await this.browser.newContext(config);
        const page = await bc.newPage();
        targetCreatedHandler.call(this, page);
        this._setPage(page);
        // Create a new page inside context.
        return bc;
      },
      stop: async () => {
        // is closed by _after
      },
      loadVars: async (context) => {
        this.browserContext = context;
        const existingPages = await context.pages();
        this.sessionPages[this.activeSessionName] = existingPages[0];
        return this._setPage(this.sessionPages[this.activeSessionName]);
      },
      restoreVars: async (session) => {
        this.withinLocator = null;
        this.browserContext = defaultContext;

        if (!session) {
          this.activeSessionName = '';
        } else {
          this.activeSessionName = session;
        }
        const existingPages = await this.browserContext.pages();
        await this._setPage(existingPages[0]);

        return this._waitForAction();
      },
    };
  }

<<<<<<< HEAD
  /**
  * Use Playwright API inside a test.
  *
  * First argument is a description of an action.
  * Second argument is async function that gets this helper as parameter.
  *
  * { [`page`](https://github.com/microsoft/playwright/blob/master/docs/api.md#class-page), [`context`](https://github.com/microsoft/playwright/blob/master/docs/api.md#class-context) [`browser`](https://github.com/microsoft/playwright/blob/master/docs/api.md#class-browser) } objects from Playwright API are available.
  *
  * ```js
  * I.usePlaywrightTo('emulate offline mode', async ({ context }) {
  *   await context.setOffline(true);
  * });
  * ```
  *
  * @param {string} description used to show in logs.
  * @param {function} fn async functuion that executed with Playwright helper as argument
  */
  usePlaywrightTo(description, fn) {
    return this._useTo(...arguments);
  }

=======
>>>>>>> bee213da
  /**
   * Set the automatic popup response to Accept.
   * This must be set before a popup is triggered.
   *
   * ```js
   * I.amAcceptingPopups();
   * I.click('#triggerPopup');
   * I.acceptPopup();
   * ```
   */
  amAcceptingPopups() {
    popupStore.actionType = 'accept';
  }

  /**
   * Accepts the active JavaScript native popup window, as created by window.alert|window.confirm|window.prompt.
   * Don't confuse popups with modal windows, as created by [various
   * libraries](http://jster.net/category/windows-modals-popups).
   */
  acceptPopup() {
    popupStore.assertPopupActionType('accept');
  }

  /**
   * Set the automatic popup response to Cancel/Dismiss.
   * This must be set before a popup is triggered.
   *
   * ```js
   * I.amCancellingPopups();
   * I.click('#triggerPopup');
   * I.cancelPopup();
   * ```
   */
  amCancellingPopups() {
    popupStore.actionType = 'cancel';
  }

  /**
   * Dismisses the active JavaScript popup, as created by window.alert|window.confirm|window.prompt.
   */
  cancelPopup() {
    popupStore.assertPopupActionType('cancel');
  }

  /**
   * {{> seeInPopup }}
   */
  async seeInPopup(text) {
    popupStore.assertPopupVisible();
    const popupText = await popupStore.popup.message();
    stringIncludes('text in popup').assert(text, popupText);
  }

  /**
   * Set current page
   * @param {object} page page to set
   */
  async _setPage(page) {
    page = await page;
    this._addPopupListener(page);
    this.page = page;
    if (!page) return;
    page.setDefaultNavigationTimeout(this.options.getPageTimeout);
    this.context = await this.page.$('body');
    if (this.config.browser === 'chrome') {
      await page.bringToFront();
    }
  }

  /**
   * Add the 'dialog' event listener to a page
   * @page {playwright.Page}
   *
   * The popup listener handles the dialog with the predefined action when it appears on the page.
   * It also saves a reference to the object which is used in seeInPopup.
   */
  _addPopupListener(page) {
    if (!page) {
      return;
    }
    page.on('dialog', async (dialog) => {
      popupStore.popup = dialog;
      const action = popupStore.actionType || this.options.defaultPopupAction;
      await this._waitForAction();

      switch (action) {
        case 'accept':
          return dialog.accept();

        case 'cancel':
          return dialog.dismiss();

        default: {
          throw new Error('Unknown popup action type. Only "accept" or "cancel" are accepted');
        }
      }
    });
  }

  /**
   * Gets page URL including hash.
   */
  async _getPageUrl() {
    return this.executeScript(() => window.location.href);
  }

  /**
   * Grab the text within the popup. If no popup is visible then it will return null
   *
   * ```js
   * await I.grabPopupText();
   * ```
   * @return {Promise<string | null>}
   */
  async grabPopupText() {
    if (popupStore.popup) {
      return popupStore.popup.message();
    }
    return null;
  }

  async _startBrowser() {
    if (this.isRemoteBrowser) {
      try {
        this.browser = await playwright[this.options.browser].connect(this.playwrightOptions);
      } catch (err) {
        if (err.toString().indexOf('ECONNREFUSED')) {
          throw new RemoteBrowserConnectionRefused(err);
        }
        throw err;
      }
    } else {
      this.browser = await playwright[this.options.browser].launch(this.playwrightOptions);
    }

    // works only for Chromium
    this.browser.on('targetchanged', (target) => {
      this.debugSection('Url', target.url());
    });
    this.browserContext = await this.browser.newContext({ ignoreHTTPSErrors: this.options.ignoreHTTPSErrors, acceptDownloads: true, ...this.options.emulate });// Adding the HTTPSError ignore in the context so that we can ignore those errors

    const existingPages = await this.browserContext.pages();

    const mainPage = existingPages[0] || await this.browserContext.newPage();
    targetCreatedHandler.call(this, mainPage);

    await this._setPage(mainPage);
    await this.closeOtherTabs();

    this.isRunning = true;
  }

  async _stopBrowser() {
    this.withinLocator = null;
    this._setPage(null);
    this.context = null;
    popupStore.clear();

    if (this.isRemoteBrowser) {
      await this.browser.disconnect();
    } else {
      await this.browser.close();
    }
  }

  async _evaluateHandeInContext(...args) {
    const context = await this._getContext();
    return context.evaluateHandle(...args);
  }

  async _withinBegin(locator) {
    if (this.withinLocator) {
      throw new Error('Can\'t start within block inside another within block');
    }

    const frame = isFrameLocator(locator);

    if (frame) {
      if (Array.isArray(frame)) {
        await this.switchTo(null);
        return frame.reduce((p, frameLocator) => p.then(() => this.switchTo(frameLocator)), Promise.resolve());
      }
      await this.switchTo(locator);
      this.withinLocator = new Locator(locator);
      return;
    }

    const els = await this._locate(locator);
    assertElementExists(els, locator);
    this.context = els[0];

    this.withinLocator = new Locator(locator);
  }

  async _withinEnd() {
    this.withinLocator = null;
    this.context = await this.page.mainFrame().$('body');
  }

  _extractDataFromPerformanceTiming(timing, ...dataNames) {
    const navigationStart = timing.navigationStart;

    const extractedData = {};
    dataNames.forEach((name) => {
      extractedData[name] = timing[name] - navigationStart;
    });

    return extractedData;
  }

  /**
   * {{> amOnPage }}
   */
  async amOnPage(url) {
    if (!(/^\w+\:\/\//.test(url))) {
      url = this.options.url + url;
    }

    if (this.config.basicAuth && (this.isAuthenticated !== true)) {
      if (url.includes(this.options.url)) {
        await this.browserContext.setHTTPCredentials(this.config.basicAuth);
        this.isAuthenticated = true;
      }
    }

    await this.page.goto(url, { waitUntil: this.options.waitForNavigation });

    const performanceTiming = JSON.parse(await this.page.evaluate(() => JSON.stringify(window.performance.timing)));

    perfTiming = this._extractDataFromPerformanceTiming(
      performanceTiming,
      'responseEnd',
      'domInteractive',
      'domContentLoadedEventEnd',
      'loadEventEnd',
    );

    return this._waitForAction();
  }

  /**
   * {{> resizeWindow }}
   *
   * Unlike other drivers Playwright changes the size of a viewport, not the window!
   * Playwright does not control the window of a browser so it can't adjust its real size.
   * It also can't maximize a window.
   *
   * Update configuration to change real window size on start:
   *
   * ```js
   * // inside codecept.conf.js
   * // @codeceptjs/configure package must be installed
   * { setWindowSize } = require('@codeceptjs/configure');
   * ````
   */
  async resizeWindow(width, height) {
    if (width === 'maximize') {
      throw new Error('Playwright can\'t control windows, so it can\'t maximize it');
    }

    await this.page.setViewportSize({ width, height });
    return this._waitForAction();
  }

  /**
   * Set headers for all next requests
   *
   * ```js
   * I.haveRequestHeaders({
   *    'X-Sent-By': 'CodeceptJS',
   * });
   * ```
   *
   * @param {object} customHeaders headers to set
   */
  async haveRequestHeaders(customHeaders) {
    if (!customHeaders) {
      throw new Error('Cannot send empty headers.');
    }
    return this.page.setExtraHTTPHeaders(customHeaders);
  }

  /**
   * {{> moveCursorTo }}
   *
   */
  async moveCursorTo(locator, offsetX = 0, offsetY = 0) {
    const els = await this._locate(locator);
    assertElementExists(els);

    // Use manual mouse.move instead of .hover() so the offset can be added to the coordinates
    const { x, y } = await clickablePoint(els[0]);
    await this.page.mouse.move(x + offsetX, y + offsetY);
    return this._waitForAction();
  }

  /**
   * {{> dragAndDrop }}
   */
  async dragAndDrop(srcElement, destElement) {
    return proceedDragAndDrop.call(this, srcElement, destElement);
  }

  /**
   * {{> refreshPage }}
   */
  async refreshPage() {
    return this.page.reload({ timeout: this.options.getPageTimeout, waitUntil: this.options.waitForNavigation });
  }

  /**
   * {{> scrollPageToTop }}
   */
  scrollPageToTop() {
    return this.executeScript(() => {
      window.scrollTo(0, 0);
    });
  }

  /**
   * {{> scrollPageToBottom }}
   */
  scrollPageToBottom() {
    return this.executeScript(() => {
      const body = document.body;
      const html = document.documentElement;
      window.scrollTo(0, Math.max(
        body.scrollHeight, body.offsetHeight,
        html.clientHeight, html.scrollHeight, html.offsetHeight,
      ));
    });
  }

  /**
   * {{> scrollTo }}
   */
  async scrollTo(locator, offsetX = 0, offsetY = 0) {
    if (typeof locator === 'number' && typeof offsetX === 'number') {
      offsetY = offsetX;
      offsetX = locator;
      locator = null;
    }

    if (locator) {
      const els = await this._locate(locator);
      assertElementExists(els, locator, 'Element');
      await els[0].scrollIntoViewIfNeeded();
      const elementCoordinates = await clickablePoint(els[0]);
      await this.executeScript((offsetX, offsetY) => window.scrollBy(offsetX, offsetY), { offsetX: elementCoordinates.x + offsetX, offsetY: elementCoordinates.y + offsetY });
    } else {
      await this.executeScript(({ offsetX, offsetY }) => window.scrollTo(offsetX, offsetY), { offsetX, offsetY });
    }
    return this._waitForAction();
  }

  /**
   * {{> seeInTitle }}
   */
  async seeInTitle(text) {
    const title = await this.page.title();
    stringIncludes('web page title').assert(text, title);
  }

  /**
   * {{> grabPageScrollPosition }}
   */
  async grabPageScrollPosition() {
    /* eslint-disable comma-dangle */
    function getScrollPosition() {
      return {
        x: window.pageXOffset,
        y: window.pageYOffset
      };
    }
    /* eslint-enable comma-dangle */
    return this.executeScript(getScrollPosition);
  }

  /**
   * Checks that title is equal to provided one.
   *
   * ```js
   * I.seeTitleEquals('Test title.');
   * ```
   */
  async seeTitleEquals(text) {
    const title = await this.page.title();
    return equals('web page title').assert(title, text);
  }

  /**
   * {{> dontSeeInTitle }}
   */
  async dontSeeInTitle(text) {
    const title = await this.page.title();
    stringIncludes('web page title').negate(text, title);
  }

  /**
   * {{> grabTitle }}
   */
  async grabTitle() {
    return this.page.title();
  }

  /**
   * Get elements by different locator types, including strict locator
   * Should be used in custom helpers:
   *
   * ```js
   * const elements = await this.helpers['Playwright']._locate({name: 'password'});
   * ```
   *
   *
   */
  async _locate(locator) {
    return findElements(await this.context, locator);
  }

  /**
   * Find a checkbox by providing human readable text:
   * NOTE: Assumes the checkable element exists
   *
   * ```js
   * this.helpers['Playwright']._locateCheckable('I agree with terms and conditions').then // ...
   * ```
   */
  async _locateCheckable(locator, providedContext = null) {
    const context = providedContext || await this._getContext();
    const els = await findCheckable.call(this, locator, context);
    assertElementExists(els[0], locator, 'Checkbox or radio');
    return els[0];
  }

  /**
   * Find a clickable element by providing human readable text:
   *
   * ```js
   * this.helpers['Playwright']._locateClickable('Next page').then // ...
   * ```
   */
  async _locateClickable(locator) {
    const context = await this._getContext();
    return findClickable.call(this, context, locator);
  }

  /**
   * Find field elements by providing human readable text:
   *
   * ```js
   * this.helpers['Playwright']._locateFields('Your email').then // ...
   * ```
   */
  async _locateFields(locator) {
    return findFields.call(this, locator);
  }

  /**
   * Switch focus to a particular tab by its number. It waits tabs loading and then switch tab
   *
   * ```js
   * I.switchToNextTab();
   * I.switchToNextTab(2);
   * ```
   *
   * @param {number} [num=1]
   */
  async switchToNextTab(num = 1) {
    const pages = await this.browserContext.pages();

    const index = pages.indexOf(this.page);
    this.withinLocator = null;
    const page = pages[index + num];

    if (!page) {
      throw new Error(`There is no ability to switch to next tab with offset ${num}`);
    }
    await this._setPage(page);
    return this._waitForAction();
  }

  /**
   * Switch focus to a particular tab by its number. It waits tabs loading and then switch tab
   *
   * ```js
   * I.switchToPreviousTab();
   * I.switchToPreviousTab(2);
   * ```
   * @param {number} [num=1]
   */
  async switchToPreviousTab(num = 1) {
    const pages = await this.browserContext.pages();
    const index = pages.indexOf(this.page);
    this.withinLocator = null;
    const page = pages[index - num];

    if (!page) {
      throw new Error(`There is no ability to switch to previous tab with offset ${num}`);
    }

    await this._setPage(page);
    return this._waitForAction();
  }

  /**
   * Close current tab and switches to previous.
   *
   * ```js
   * I.closeCurrentTab();
   * ```
   */
  async closeCurrentTab() {
    const oldPage = this.page;
    await this.switchToPreviousTab();
    await oldPage.close();
    return this._waitForAction();
  }

  /**
   * Close all tabs except for the current one.
   *
   * ```js
   * I.closeOtherTabs();
   * ```
   */
  async closeOtherTabs() {
    const pages = await this.browserContext.pages();
    const otherPages = pages.filter(page => page !== this.page);
    if (otherPages.length) {
      this.debug(`Closing ${otherPages.length} tabs`);
      return Promise.all(otherPages.map(p => p.close()));
    }
    return Promise.resolve();
  }

  /**
   * Open new tab and switch to it
   *
   * ```js
   * I.openNewTab();
   * ```
   *
   * You can pass in [page options](https://github.com/microsoft/playwright/blob/master/docs/api.md#browsernewpageoptions) to emulate device on this page
   *
   * ```js
   * // enable mobile
   * I.openNewTab({ isMobile: true });
   * ```
   */
  async openNewTab(options) {
    await this._setPage(await this.browserContext.newPage(options));
    return this._waitForAction();
  }

  /**
   * {{> grabNumberOfOpenTabs }}
   */
  async grabNumberOfOpenTabs() {
    const pages = await this.browserContext.pages();
    return pages.length;
  }

  /**
   * {{> seeElement }}
   *
   */
  async seeElement(locator) {
    let els = await this._locate(locator);
    els = await Promise.all(els.map(el => el.boundingBox()));
    return empty('visible elements').negate(els.filter(v => v).fill('ELEMENT'));
  }

  /**
   * {{> dontSeeElement }}
   *
   */
  async dontSeeElement(locator) {
    let els = await this._locate(locator);
    els = await Promise.all(els.map(el => el.boundingBox()));
    return empty('visible elements').assert(els.filter(v => v).fill('ELEMENT'));
  }

  /**
   * {{> seeElementInDOM }}
   */
  async seeElementInDOM(locator) {
    const els = await this._locate(locator);
    return empty('elements on page').negate(els.filter(v => v).fill('ELEMENT'));
  }

  /**
   * {{> dontSeeElementInDOM }}
   */
  async dontSeeElementInDOM(locator) {
    const els = await this._locate(locator);
    return empty('elements on a page').assert(els.filter(v => v).fill('ELEMENT'));
  }

  /**
   * Handles a file download.Aa file name is required to save the file on disk.
   * Files are saved to "output" directory.
   *
   * Should be used with [FileSystem helper](https://codecept.io/helpers/FileSystem) to check that file were downloaded correctly.
   *
   * ```js
   * I.handleDownloads('downloads/avatar.jpg');
   * I.click('Download Avatar');
   * I.amInPath('output/downloads');
   * I.waitForFile('downloads/avatar.jpg', 5);
   *
   * ```
   *
   * @param {string} [fileName] set filename for downloaded file
   */
  async handleDownloads(fileName = 'downloads') {
    this.page.waitForEvent('download').then(async (download) => {
      const filePath = await download.path();
      const downloadPath = path.join(global.output_dir, fileName || path.basename(filePath));
      if (!fs.existsSync(path.dirname(downloadPath))) {
        fs.mkdirSync(path.dirname(downloadPath), '0777');
      }
      fs.copyFileSync(filePath, downloadPath);
      this.debug('Download completed');
      this.debugSection('Downloaded From', await download.url());
      this.debugSection('Downloaded To', downloadPath);
    });
  }

  /**
   * {{> click }}
   *
   *
   */
  async click(locator, context = null) {
    return proceedClick.call(this, locator, context);
  }

  /**
   * Clicks link and waits for navigation (deprecated)
   */
  async clickLink(locator, context = null) {
    console.log('clickLink deprecated: Playwright automatically waits for navigation to happen.');
    console.log('Replace I.clickLink with I.click');
    return this.click(locator, context);
  }

  /**
   *
   * Force clicks an element without waiting for it to become visible and not animating.
   *
   * ```js
   * I.forceClick('#hiddenButton');
   * I.forceClick('Click me', '#hidden');
   * ```
   *
   */
  async forceClick(locator, context = null) {
    return proceedClick.call(this, locator, context, { force: true });
  }

  /**
   * {{> doubleClick }}
   *
   *
   */
  async doubleClick(locator, context = null) {
    return proceedClick.call(this, locator, context, { clickCount: 2 });
  }

  /**
   * {{> rightClick }}
   *
   *
   */
  async rightClick(locator, context = null) {
    return proceedClick.call(this, locator, context, { button: 'right' });
  }

  /**
   * {{> checkOption }}
   */
  async checkOption(field, context = null) {
    const elm = await this._locateCheckable(field, context);
    const curentlyChecked = await elm.getProperty('checked')
      .then(checkedProperty => checkedProperty.jsonValue());
    // Only check if NOT currently checked
    if (!curentlyChecked) {
      await elm.click();
      return this._waitForAction();
    }
  }

  /**
   * {{> uncheckOption }}
   */
  async uncheckOption(field, context = null) {
    const elm = await this._locateCheckable(field, context);
    const curentlyChecked = await elm.getProperty('checked')
      .then(checkedProperty => checkedProperty.jsonValue());
    // Only uncheck if currently checked
    if (curentlyChecked) {
      await elm.click();
      return this._waitForAction();
    }
  }

  /**
   * {{> seeCheckboxIsChecked }}
   */
  async seeCheckboxIsChecked(field) {
    return proceedIsChecked.call(this, 'assert', field);
  }

  /**
   * {{> dontSeeCheckboxIsChecked }}
   */
  async dontSeeCheckboxIsChecked(field) {
    return proceedIsChecked.call(this, 'negate', field);
  }

  /**
   * {{> pressKeyDown }}
   */
  async pressKeyDown(key) {
    key = getNormalizedKey.call(this, key);
    await this.page.keyboard.down(key);
    return this._waitForAction();
  }

  /**
   * {{> pressKeyUp }}
   */
  async pressKeyUp(key) {
    key = getNormalizedKey.call(this, key);
    await this.page.keyboard.up(key);
    return this._waitForAction();
  }

  /**
   * {{> pressKeyWithKeyNormalization }}
   *
   * _Note:_ Shortcuts like `'Meta'` + `'A'` do not work on macOS ([GoogleChrome/Puppeteer#1313](https://github.com/GoogleChrome/puppeteer/issues/1313)).
   */
  async pressKey(key) {
    const modifiers = [];
    if (Array.isArray(key)) {
      for (let k of key) {
        k = getNormalizedKey.call(this, k);
        if (isModifierKey(k)) {
          modifiers.push(k);
        } else {
          key = k;
          break;
        }
      }
    } else {
      key = getNormalizedKey.call(this, key);
    }
    for (const modifier of modifiers) {
      await this.page.keyboard.down(modifier);
    }
    await this.page.keyboard.press(key);
    for (const modifier of modifiers) {
      await this.page.keyboard.up(modifier);
    }
    return this._waitForAction();
  }

  /**
   * {{> type }}
   */
  async type(keys, delay = null) {
    if (!Array.isArray(keys)) {
      keys = keys.split('');
    }

    for (const key of keys) {
      await this.page.keyboard.press(key);
      if (delay) await this.wait(delay / 1000);
    }
  }

  /**
   * {{> fillField }}
   *
   */
  async fillField(field, value) {
    const els = await findFields.call(this, field);
    assertElementExists(els, field, 'Field');
    const el = els[0];
    const tag = await el.getProperty('tagName').then(el => el.jsonValue());
    const editable = await el.getProperty('contenteditable').then(el => el.jsonValue());
    if (tag === 'INPUT' || tag === 'TEXTAREA') {
      await this._evaluateHandeInContext(el => el.value = '', el);
    } else if (editable) {
      await this._evaluateHandeInContext(el => el.innerHTML = '', el);
    }
    await el.type(value.toString(), { delay: this.options.pressKeyDelay });
    return this._waitForAction();
  }

  /**
   * {{> clearField }}
   */
  async clearField(field) {
    return this.fillField(field, '');
  }

  /**
   * {{> appendField }}
   *
   *
   */
  async appendField(field, value) {
    const els = await findFields.call(this, field);
    assertElementExists(els, field, 'Field');
    await els[0].press('End');
    await els[0].type(value, { delay: this.options.pressKeyDelay });
    return this._waitForAction();
  }

  /**
   * {{> seeInField }}
   */
  async seeInField(field, value) {
    return proceedSeeInField.call(this, 'assert', field, value);
  }

  /**
   * {{> dontSeeInField }}
   */
  async dontSeeInField(field, value) {
    return proceedSeeInField.call(this, 'negate', field, value);
  }

  /**
   * {{> attachFile }}
   *
   */
  async attachFile(locator, pathToFile) {
    const file = path.join(global.codecept_dir, pathToFile);

    if (!fileExists(file)) {
      throw new Error(`File at ${file} can not be found on local system`);
    }
    const els = await findFields.call(this, locator);
    assertElementExists(els, 'Field');
    await els[0].setInputFiles(file);
    return this._waitForAction();
  }

  /**
   * {{> selectOption }}
   */
  async selectOption(select, option) {
    const els = await findFields.call(this, select);
    assertElementExists(els, select, 'Selectable field');
    const el = els[0];
    if (await el.getProperty('tagName').then(t => t.jsonValue()) !== 'SELECT') {
      throw new Error('Element is not <select>');
    }
    if (!Array.isArray(option)) option = [option];

    for (const key in option) {
      const opt = xpathLocator.literal(option[key]);
      let optEl = await findElements.call(this, el, { xpath: Locator.select.byVisibleText(opt) });
      if (optEl.length) {
        this._evaluateHandeInContext(el => el.selected = true, optEl[0]);
        continue;
      }
      optEl = await findElements.call(this, el, { xpath: Locator.select.byValue(opt) });
      if (optEl.length) {
        this._evaluateHandeInContext(el => el.selected = true, optEl[0]);
      }
    }
    await this._evaluateHandeInContext((element) => {
      element.dispatchEvent(new Event('input', { bubbles: true }));
      element.dispatchEvent(new Event('change', { bubbles: true }));
    }, el);

    return this._waitForAction();
  }

  /**
   * {{> grabNumberOfVisibleElements }}
   *
   */
  async grabNumberOfVisibleElements(locator) {
    let els = await this._locate(locator);
    els = await Promise.all(els.map(el => el.boundingBox()));
    return els.filter(v => v).length;
  }

  /**
   * {{> seeInCurrentUrl }}
   */
  async seeInCurrentUrl(url) {
    stringIncludes('url').assert(url, await this._getPageUrl());
  }

  /**
   * {{> dontSeeInCurrentUrl }}
   */
  async dontSeeInCurrentUrl(url) {
    stringIncludes('url').negate(url, await this._getPageUrl());
  }

  /**
   * {{> seeCurrentUrlEquals }}
   */
  async seeCurrentUrlEquals(url) {
    urlEquals(this.options.url).assert(url, await this._getPageUrl());
  }

  /**
   * {{> dontSeeCurrentUrlEquals }}
   */
  async dontSeeCurrentUrlEquals(url) {
    urlEquals(this.options.url).negate(url, await this._getPageUrl());
  }

  /**
   * {{> see }}
   *
   *
   */
  async see(text, context = null) {
    return proceedSee.call(this, 'assert', text, context);
  }

  /**
   * {{> seeTextEquals }}
   */
  async seeTextEquals(text, context = null) {
    return proceedSee.call(this, 'assert', text, context, true);
  }

  /**
   * {{> dontSee }}
   *
   *
   */
  async dontSee(text, context = null) {
    return proceedSee.call(this, 'negate', text, context);
  }

  /**
   * {{> grabSource }}
   */
  async grabSource() {
    return this.page.content();
  }

  /**
   * Get JS log from browser.
   *
   * ```js
   * let logs = await I.grabBrowserLogs();
   * console.log(JSON.stringify(logs))
   * ```
   * @return {Promise<any[]>}
   */
  async grabBrowserLogs() {
    const logs = consoleLogStore.entries;
    consoleLogStore.clear();
    return logs;
  }

  /**
   * {{> grabCurrentUrl }}
   */
  async grabCurrentUrl() {
    return this._getPageUrl();
  }

  /**
   * {{> seeInSource }}
   */
  async seeInSource(text) {
    const source = await this.page.content();
    stringIncludes('HTML source of a page').assert(text, source);
  }

  /**
   * {{> dontSeeInSource }}
   */
  async dontSeeInSource(text) {
    const source = await this.page.content();
    stringIncludes('HTML source of a page').negate(text, source);
  }

  /**
   * {{> seeNumberOfElements }}
   *
   *
   */
  async seeNumberOfElements(locator, num) {
    const elements = await this._locate(locator);
    return equals(`expected number of elements (${locator}) is ${num}, but found ${elements.length}`).assert(elements.length, num);
  }

  /**
   * {{> seeNumberOfVisibleElements }}
   *
   *
   */
  async seeNumberOfVisibleElements(locator, num) {
    const res = await this.grabNumberOfVisibleElements(locator);
    return equals(`expected number of visible elements (${locator}) is ${num}, but found ${res}`).assert(res, num);
  }

  /**
   * {{> setCookie }}
   */
  async setCookie(cookie) {
    if (Array.isArray(cookie)) {
      return this.browserContext.addCookies(cookie);
    }
    return this.browserContext.addCookies([cookie]);
  }

  /**
   * {{> seeCookie }}
   *
   */
  async seeCookie(name) {
    const cookies = await this.browserContext.cookies();
    empty(`cookie ${name} to be set`).negate(cookies.filter(c => c.name === name));
  }

  /**
   * {{> dontSeeCookie }}
   */
  async dontSeeCookie(name) {
    const cookies = await this.browserContext.cookies();
    empty(`cookie ${name} to be set`).assert(cookies.filter(c => c.name === name));
  }

  /**
   * {{> grabCookie }}
   *
   * Returns cookie in JSON format. If name not passed returns all cookies for this domain.
   */
  async grabCookie(name) {
    const cookies = await this.browserContext.cookies();
    if (!name) return cookies;
    const cookie = cookies.filter(c => c.name === name);
    if (cookie[0]) return cookie[0];
  }

  /**
   * {{> clearCookie }}
   */
  async clearCookie() {
    // Playwright currently doesn't support to delete a certain cookie
    // https://github.com/microsoft/playwright/blob/master/docs/api.md#class-browsercontext
    return this.browserContext.clearCookies();
  }

  /**
   * Executes a script on the page:
   *
   * ```js
   * I.executeScript(() => window.alert('Hello world'));
   * ```
   *
   * Additional parameters of the function can be passed as an object argument:
   *
   * ```js
   * I.executeScript(({x, y}) => x + y, {x, y});
   * ```
   * You can pass only one parameter into a function
   * but you can pass in array or object.
   *
   * ```js
   * I.executeScript(([x, y]) => x + y, [x, y]);
   * ```
   * If a function returns a Promise it will wait for its resolution.
   */
  async executeScript(fn, arg) {
    let context = this.page;
    if (this.context && this.context.constructor.name === 'Frame') {
      context = this.context; // switching to iframe context
    }
    return context.evaluate.apply(context, [fn, arg]);
  }

  /**
   * {{> grabTextFrom }}
   *
   */
  async grabTextFrom(locator) {
    const texts = await this.grabTextFromAll(locator);
    assertElementExists(texts, locator);
    this.debugSection('Text', texts[0]);
    return texts[0];
  }

  /**
   * {{> grabTextFromAll }}
   *
   */
  async grabTextFromAll(locator) {
    const els = await this._locate(locator);
    const texts = [];
    for (const el of els) {
      texts.push(await (await el.getProperty('innerText')).jsonValue());
    }
    this.debug(`Matched ${els.length} elements`);
    return texts;
  }

  /**
   * {{> grabValueFrom }}
   */
  async grabValueFrom(locator) {
    const values = await this.grabValueFromAll(locator);
    assertElementExists(values, locator);
    this.debugSection('Value', values[0]);
    return values[0];
  }

  /**
   * {{> grabValueFromAll }}
   */
  async grabValueFromAll(locator) {
    const els = await findFields.call(this, locator);
    this.debug(`Matched ${els.length} elements`);
    return Promise.all(els.map(el => el.getProperty('value').then(t => t.jsonValue())));
  }

  /**
   * {{> grabHTMLFrom }}
   */
  async grabHTMLFrom(locator) {
    const html = await this.grabHTMLFromAll(locator);
    assertElementExists(html, locator);
    this.debugSection('HTML', html[0]);
    return html[0];
  }

  /**
   * {{> grabHTMLFromAll }}
   */
  async grabHTMLFromAll(locator) {
    const els = await this._locate(locator);
    this.debug(`Matched ${els.length} elements`);
    return Promise.all(els.map(el => el.$eval('xpath=.', element => element.innerHTML, el)));
  }

  /**
   * {{> grabCssPropertyFrom }}
   *
   */
  async grabCssPropertyFrom(locator, cssProperty) {
    const cssValues = await this.grabCssPropertyFromAll(locator, cssProperty);
    assertElementExists(cssValues, locator);
    this.debugSection('CSS', cssValues[0]);
    return cssValues[0];
  }

  /**
   * {{> grabCssPropertyFromAll }}
   *
   */
  async grabCssPropertyFromAll(locator, cssProperty) {
    const els = await this._locate(locator);
    this.debug(`Matched ${els.length} elements`);
    const res = await Promise.all(els.map(el => el.$eval('xpath=.', el => JSON.parse(JSON.stringify(getComputedStyle(el))), el)));
    const cssValues = res.map(props => props[toCamelCase(cssProperty)]);

    return cssValues;
  }

  /**
   * {{> seeCssPropertiesOnElements }}
   *
   */
  async seeCssPropertiesOnElements(locator, cssProperties) {
    const res = await this._locate(locator);
    assertElementExists(res, locator);

    const cssPropertiesCamelCase = convertCssPropertiesToCamelCase(cssProperties);
    const elemAmount = res.length;
    const commands = [];
    res.forEach((el) => {
      Object.keys(cssPropertiesCamelCase).forEach((prop) => {
        commands.push(el.$eval('xpath=.', (el) => {
          const style = window.getComputedStyle ? getComputedStyle(el) : el.currentStyle;
          return JSON.parse(JSON.stringify(style));
        }, el)
          .then((props) => {
            if (isColorProperty(prop)) {
              return convertColorToRGBA(props[prop]);
            }
            return props[prop];
          }));
      });
    });
    let props = await Promise.all(commands);
    const values = Object.keys(cssPropertiesCamelCase).map(key => cssPropertiesCamelCase[key]);
    if (!Array.isArray(props)) props = [props];
    let chunked = chunkArray(props, values.length);
    chunked = chunked.filter((val) => {
      for (let i = 0; i < val.length; ++i) {
        if (val[i] !== values[i]) return false;
      }
      return true;
    });
    return equals(`all elements (${locator}) to have CSS property ${JSON.stringify(cssProperties)}`).assert(chunked.length, elemAmount);
  }

  /**
   * {{> seeAttributesOnElements }}
   *
   */
  async seeAttributesOnElements(locator, attributes) {
    const res = await this._locate(locator);
    assertElementExists(res, locator);

    const elemAmount = res.length;
    const commands = [];
    res.forEach((el) => {
      Object.keys(attributes).forEach((prop) => {
        commands.push(el
          .$eval('xpath=.', (el, attr) => el[attr] || el.getAttribute(attr), prop));
      });
    });
    let attrs = await Promise.all(commands);
    const values = Object.keys(attributes).map(key => attributes[key]);
    if (!Array.isArray(attrs)) attrs = [attrs];
    let chunked = chunkArray(attrs, values.length);
    chunked = chunked.filter((val) => {
      for (let i = 0; i < val.length; ++i) {
        if (val[i] !== values[i]) return false;
      }
      return true;
    });
    return equals(`all elements (${locator}) to have attributes ${JSON.stringify(attributes)}`).assert(chunked.length, elemAmount);
  }

  /**
   * {{> dragSlider }}
   *
   */
  async dragSlider(locator, offsetX = 0) {
    const src = await this._locate(locator);
    assertElementExists(src, locator, 'Slider Element');

    // Note: Using clickablePoint private api because the .BoundingBox does not take into account iframe offsets!
    const sliderSource = await clickablePoint(src[0]);

    // Drag start point
    await this.page.mouse.move(sliderSource.x, sliderSource.y, { steps: 5 });
    await this.page.mouse.down();

    // Drag destination
    await this.page.mouse.move(sliderSource.x + offsetX, sliderSource.y, { steps: 5 });
    await this.page.mouse.up();

    return this._waitForAction();
  }

  /**
   * {{> grabAttributeFrom }}
   *
   */
  async grabAttributeFrom(locator, attr) {
    const attrs = await this.grabAttributeFromAll(locator, attr);
    assertElementExists(attrs, locator);
    this.debugSection('Attribute', attrs[0]);
    return attrs[0];
  }

  /**
   * {{> grabAttributeFromAll }}
   *
   */
  async grabAttributeFromAll(locator, attr) {
    const els = await this._locate(locator);
    this.debug(`Matched ${els.length} elements`);
    const array = [];

    for (let index = 0; index < els.length; index++) {
      const a = await this._evaluateHandeInContext(([el, attr]) => el[attr] || el.getAttribute(attr), [els[index], attr]);
      array.push(await a.jsonValue());
    }

    return array;
  }

  /**
   * {{> saveElementScreenshot }}
   *
   */
  async saveElementScreenshot(locator, fileName) {
    const outputFile = screenshotOutputFolder(fileName);

    const res = await this._locate(locator);
    assertElementExists(res, locator);
    if (res.length > 1) this.debug(`[Elements] Using first element out of ${res.length}`);
    const elem = res[0];
    this.debug(`Screenshot of ${locator} element has been saved to ${outputFile}`);
    return elem.screenshot({ path: outputFile, type: 'png' });
  }

  /**
   * {{> saveElementScreenshot }}
   *
   */
  async saveElementScreenshot(locator, fileName) {
    const outputFile = screenshotOutputFolder(fileName);

    const res = await this._locate(locator);
    assertElementExists(res, locator);
    if (res.length > 1) this.debug(`[Elements] Using first element out of ${res.length}`);
    const elem = res[0];
    this.debug(`Screenshot of ${locator} element has been saved to ${outputFile}`);
    return elem.screenshot({ path: outputFile, type: 'png' });
  }

  /**
   * {{> saveScreenshot }}
   */
  async saveScreenshot(fileName, fullPage) {
    const fullPageOption = fullPage || this.options.fullPageScreenshots;
    const outputFile = screenshotOutputFolder(fileName);

    this.debug(`Screenshot is saving to ${outputFile}`);

    if (this.activeSessionName) {
      const activeSessionPage = this.sessionPages[this.activeSessionName];

      if (activeSessionPage) {
        return activeSessionPage.screenshot({
          path: outputFile,
          fullPage: fullPageOption,
          type: 'png',
        });
      }
    }

    return this.page.screenshot({ path: outputFile, fullPage: fullPageOption, type: 'png' });
  }

  async _failed() {
    await this._withinEnd();
  }

  /**
   * {{> wait }}
   */
  async wait(sec) {
    return new Promise(((done) => {
      setTimeout(done, sec * 1000);
    }));
  }

  /**
   * {{> waitForEnabled }}
   */
  async waitForEnabled(locator, sec) {
    const waitTimeout = sec ? sec * 1000 : this.options.waitForTimeout;
    locator = new Locator(locator, 'css');
    const context = await this._getContext();
    // playwright combined selectors
    const waiter = context.waitForSelector(`${buildLocatorString(locator)} >> __disabled=false`, { timeout: waitTimeout });
    return waiter.catch((err) => {
      throw new Error(`element (${locator.toString()}) still not enabled after ${waitTimeout / 1000} sec\n${err.message}`);
    });
  }

  /**
   * {{> waitForValue }}
   */
  async waitForValue(field, value, sec) {
    const waitTimeout = sec ? sec * 1000 : this.options.waitForTimeout;
    const locator = new Locator(field, 'css');
    const context = await this._getContext();
    // uses a custom selector engine for finding value properties on elements
    const waiter = context.waitForSelector(`${buildLocatorString(locator)} >> __value=${value}`, { timeout: waitTimeout, state: 'visible' });
    return waiter.catch((err) => {
      const loc = locator.toString();
      throw new Error(`element (${loc}) is not in DOM or there is no element(${loc}) with value "${value}" after ${waitTimeout / 1000} sec\n${err.message}`);
    });
  }

  /**
   * {{> waitNumberOfVisibleElements }}
   *
   */
  async waitNumberOfVisibleElements(locator, num, sec) {
    const waitTimeout = sec ? sec * 1000 : this.options.waitForTimeout;
    locator = new Locator(locator, 'css');
    await this.context;
    let waiter;
    const context = await this._getContext();
    if (locator.isCSS()) {
      const visibleFn = function ([locator, num]) {
        const els = document.querySelectorAll(locator);
        if (!els || els.length === 0) {
          return false;
        }
        return Array.prototype.filter.call(els, el => el.offsetParent !== null).length === num;
      };
      waiter = context.waitForFunction(visibleFn, [locator.value, num], { timeout: waitTimeout });
    } else {
      const visibleFn = function ([locator, $XPath, num]) {
        eval($XPath); // eslint-disable-line no-eval
        return $XPath(null, locator).filter(el => el.offsetParent !== null).length === num;
      };
      waiter = context.waitForFunction(visibleFn, [locator.value, $XPath.toString(), num], { timeout: waitTimeout });
    }
    return waiter.catch((err) => {
      throw new Error(`The number of elements (${locator.toString()}) is not ${num} after ${waitTimeout / 1000} sec\n${err.message}`);
    });
  }

  /**
   * {{> waitForClickable }}
   */
  async waitForClickable(locator, waitTimeout) {
    console.log('I.waitForClickable is DEPRECATED: This is no longer needed, Playwright automatically waits for element to be clickable');
    console.log('Remove usage of this function');
  }

  /**
   * {{> waitForElement }}
   *
   */
  async waitForElement(locator, sec) {
    const waitTimeout = sec ? sec * 1000 : this.options.waitForTimeout;
    locator = new Locator(locator, 'css');

    const context = await this._getContext();
    const waiter = context.waitForSelector(buildLocatorString(locator), { timeout: waitTimeout, state: 'attached' });
    return waiter.catch((err) => {
      throw new Error(`element (${locator.toString()}) still not present on page after ${waitTimeout / 1000} sec\n${err.message}`);
    });
  }

  /**
   * {{> waitForVisible }}
   *
   * This method accepts [React selectors](https://codecept.io/react).
   */
  async waitForVisible(locator, sec) {
    const waitTimeout = sec ? sec * 1000 : this.options.waitForTimeout;
    locator = new Locator(locator, 'css');
    const context = await this._getContext();
    const waiter = context.waitForSelector(buildLocatorString(locator), { timeout: waitTimeout, state: 'visible' });
    return waiter.catch((err) => {
      throw new Error(`element (${locator.toString()}) still not visible after ${waitTimeout / 1000} sec\n${err.message}`);
    });
  }

  /**
   * {{> waitForInvisible }}
   */
  async waitForInvisible(locator, sec) {
    const waitTimeout = sec ? sec * 1000 : this.options.waitForTimeout;
    locator = new Locator(locator, 'css');
    const context = await this._getContext();
    const waiter = context.waitForSelector(buildLocatorString(locator), { timeout: waitTimeout, state: 'hidden' });
    return waiter.catch((err) => {
      throw new Error(`element (${locator.toString()}) still visible after ${waitTimeout / 1000} sec\n${err.message}`);
    });
  }

  /**
   * {{> waitToHide }}
   */
  async waitToHide(locator, sec) {
    const waitTimeout = sec ? sec * 1000 : this.options.waitForTimeout;
    locator = new Locator(locator, 'css');
    const context = await this._getContext();
    return context.waitForSelector(buildLocatorString(locator), { timeout: waitTimeout, state: 'hidden' }).catch((err) => {
      throw new Error(`element (${locator.toString()}) still not hidden after ${waitTimeout / 1000} sec\n${err.message}`);
    });
  }

  async _getContext() {
    if (this.context && this.context.constructor.name === 'Frame') {
      return this.context;
    }
    return this.page;
  }

  /**
   * {{> waitInUrl }}
   */
  async waitInUrl(urlPart, sec = null) {
    const waitTimeout = sec ? sec * 1000 : this.options.waitForTimeout;

    return this.page.waitForFunction((urlPart) => {
      const currUrl = decodeURIComponent(decodeURIComponent(decodeURIComponent(window.location.href)));
      return currUrl.indexOf(urlPart) > -1;
    }, urlPart, { timeout: waitTimeout }).catch(async (e) => {
      const currUrl = await this._getPageUrl(); // Required because the waitForFunction can't return data.
      if (/Timeout/i.test(e.message)) {
        throw new Error(`expected url to include ${urlPart}, but found ${currUrl}`);
      } else {
        throw e;
      }
    });
  }

  /**
   * {{> waitUrlEquals }}
   */
  async waitUrlEquals(urlPart, sec = null) {
    const waitTimeout = sec ? sec * 1000 : this.options.waitForTimeout;

    const baseUrl = this.options.url;
    if (urlPart.indexOf('http') < 0) {
      urlPart = baseUrl + urlPart;
    }

    return this.page.waitForFunction((urlPart) => {
      const currUrl = decodeURIComponent(decodeURIComponent(decodeURIComponent(window.location.href)));
      return currUrl.indexOf(urlPart) > -1;
    }, urlPart, { timeout: waitTimeout }).catch(async (e) => {
      const currUrl = await this._getPageUrl(); // Required because the waitForFunction can't return data.
      if (/Timeout/i.test(e.message)) {
        throw new Error(`expected url to be ${urlPart}, but found ${currUrl}`);
      } else {
        throw e;
      }
    });
  }

  /**
   * {{> waitForText }}
   */
  async waitForText(text, sec = null, context = null) {
    const waitTimeout = sec ? sec * 1000 : this.options.waitForTimeout;
    let waiter;

    const contextObject = await this._getContext();

    if (context) {
      const locator = new Locator(context, 'css');
      if (!locator.isXPath()) {
        waiter = contextObject.waitForSelector(`${locator.isCustom() ? `${locator.type}=${locator.value}` : locator.simplify()} >> text=${text}`, { timeout: waitTimeout, state: 'visible' });
      }

      if (locator.isXPath()) {
        waiter = contextObject.waitForFunction(([locator, text, $XPath]) => {
          eval($XPath); // eslint-disable-line no-eval
          const el = $XPath(null, locator);
          if (!el.length) return false;
          return el[0].innerText.indexOf(text) > -1;
        }, [locator.value, text, $XPath.toString()], { timeout: waitTimeout });
      }
    } else {
      waiter = contextObject.waitForFunction(text => document.body && document.body.innerText.indexOf(text) > -1, text, { timeout: waitTimeout });
    }
    return waiter.catch((err) => {
      throw new Error(`Text "${text}" was not found on page after ${waitTimeout / 1000} sec\n${err.message}`);
    });
  }

  /**
   * Waits for a network request.
   *
   * ```js
   * I.waitForRequest('http://example.com/resource');
   * I.waitForRequest(request => request.url() === 'http://example.com' && request.method() === 'GET');
   * ```
   *
   * @param {string|function} urlOrPredicate
   * @param {?number} [sec=null] seconds to wait
   */
  async waitForRequest(urlOrPredicate, sec = null) {
    const timeout = sec ? sec * 1000 : this.options.waitForTimeout;
    return this.page.waitForRequest(urlOrPredicate, { timeout });
  }

  /**
   * Waits for a network request.
   *
   * ```js
   * I.waitForResponse('http://example.com/resource');
   * I.waitForResponse(request => request.url() === 'http://example.com' && request.method() === 'GET');
   * ```
   *
   * @param {string|function} urlOrPredicate
   * @param {?number} [sec=null] number of seconds to wait
   */
  async waitForResponse(urlOrPredicate, sec = null) {
    const timeout = sec ? sec * 1000 : this.options.waitForTimeout;
    return this.page.waitForResponse(urlOrPredicate, { timeout });
  }

  /**
   * {{> switchTo }}
   */
  async switchTo(locator) {
    if (Number.isInteger(locator)) {
      // Select by frame index of current context

      let childFrames = null;
      if (this.context && typeof this.context.childFrames === 'function') {
        childFrames = this.context.childFrames();
      } else {
        childFrames = this.page.mainFrame().childFrames();
      }

      if (locator >= 0 && locator < childFrames.length) {
        this.context = childFrames[locator];
      } else {
        throw new Error('Element #invalidIframeSelector was not found by text|CSS|XPath');
      }
      return;
    }
    if (!locator) {
      this.context = await this.page.mainFrame().$('body');
      return;
    }

    // iframe by selector
    const els = await this._locate(locator);
    assertElementExists(els, locator);
    const contentFrame = await els[0].contentFrame();

    if (contentFrame) {
      this.context = contentFrame;
    } else {
      this.context = els[0];
    }
  }

  /**
   * {{> waitForFunction }}
   */
  async waitForFunction(fn, argsOrSec = null, sec = null) {
    let args = [];
    if (argsOrSec) {
      if (Array.isArray(argsOrSec)) {
        args = argsOrSec;
      } else if (typeof argsOrSec === 'number') {
        sec = argsOrSec;
      }
    }
    const waitTimeout = sec ? sec * 1000 : this.options.waitForTimeout;
    const context = await this._getContext();
    return context.waitForFunction(fn, args, { timeout: waitTimeout });
  }

  /**
   * Waits for navigation to finish. By default takes configured `waitForNavigation` option.
   *
   * See [Pupeteer's reference](https://github.com/microsoft/Playwright/blob/master/docs/api.md#pagewaitfornavigationoptions)
   *
   * @param {*} opts
   */
  async waitForNavigation(opts = {}) {
    opts = {
      timeout: this.options.getPageTimeout,
      waitUntil: this.options.waitForNavigation,
      ...opts,
    };
    return this.page.waitForNavigation(opts);
  }

  /**
   * {{> waitUntil }}
   */
  async waitUntil(fn, sec = null) {
    console.log('This method will remove in CodeceptJS 1.4; use `waitForFunction` instead!');
    const waitTimeout = sec ? sec * 1000 : this.options.waitForTimeout;
    const context = await this._getContext();
    return context.waitForFunction(fn, { timeout: waitTimeout });
  }

  async waitUntilExists(locator, sec) {
    console.log(`waitUntilExists deprecated:
    * use 'waitForElement' to wait for element to be attached
    * use 'waitForDetached to wait for element to be removed'`);
    return this.waitForDetached(locator, sec);
  }

  /**
   * {{> waitForDetached }}
   */
  async waitForDetached(locator, sec) {
    const waitTimeout = sec ? sec * 1000 : this.options.waitForTimeout;
    locator = new Locator(locator, 'css');

    let waiter;
    const context = await this._getContext();
    if (!locator.isXPath()) {
      waiter = context.waitForSelector(`${locator.isCustom() ? `${locator.type}=${locator.value}` : locator.simplify()}`, { timeout: waitTimeout, state: 'detached' });
    } else {
      const visibleFn = function ([locator, $XPath]) {
        eval($XPath); // eslint-disable-line no-eval
        return $XPath(null, locator).length === 0;
      };
      waiter = context.waitForFunction(visibleFn, [locator.value, $XPath.toString()], { timeout: waitTimeout });
    }
    return waiter.catch((err) => {
      throw new Error(`element (${locator.toString()}) still on page after ${waitTimeout / 1000} sec\n${err.message}`);
    });
  }

  async _waitForAction() {
    return this.wait(this.options.waitForAction / 1000);
  }

  /**
   * {{> grabDataFromPerformanceTiming }}
   */
  async grabDataFromPerformanceTiming() {
    return perfTiming;
  }

  /**
   * {{> grabElementBoundingRect }}
   */
  async grabElementBoundingRect(locator, prop) {
    const els = await this._locate(locator);
    assertElementExists(els, locator);
    const rect = await els[0].boundingBox();
    if (prop) return rect[prop];
    return rect;
  }
}

module.exports = Playwright;

function buildLocatorString(locator) {
  if (locator.isCustom()) {
    return `${locator.type}=${locator.value}`;
  } if (locator.isXPath()) {
    // dont rely on heuristics of playwright for figuring out xpath
    return `xpath=${locator.value}`;
  }
  return locator.simplify();
}

async function findElements(matcher, locator) {
  locator = new Locator(locator, 'css');
  return matcher.$$(buildLocatorString(locator));
}

async function proceedClick(locator, context = null, options = {}) {
  let matcher = await this.context;
  if (context) {
    const els = await this._locate(context);
    assertElementExists(els, context);
    matcher = els[0];
  }
  const els = await findClickable.call(this, matcher, locator);
  if (context) {
    assertElementExists(els, locator, 'Clickable element', `was not found inside element ${new Locator(context).toString()}`);
  } else {
    assertElementExists(els, locator, 'Clickable element');
  }
  /*
    using the force true options itself but instead dispatching a click
  */
  if (options.force) {
    await els[0].dispatchEvent('click');
  } else {
    await els[0].click(options);
  }
  const promises = [];
  if (options.waitForNavigation) {
    promises.push(this.waitForNavigation());
  }
  promises.push(this._waitForAction());
  return Promise.all(promises);
}

async function findClickable(matcher, locator) {
  locator = new Locator(locator);
  if (!locator.isFuzzy()) return findElements.call(this, matcher, locator);

  let els;
  const literal = xpathLocator.literal(locator.value);

  els = await findElements.call(this, matcher, Locator.clickable.narrow(literal));
  if (els.length) return els;

  els = await findElements.call(this, matcher, Locator.clickable.wide(literal));
  if (els.length) return els;

  try {
    els = await findElements.call(this, matcher, Locator.clickable.self(literal));
    if (els.length) return els;
  } catch (err) {
    // Do nothing
  }

  return findElements.call(this, matcher, locator.value); // by css or xpath
}

async function proceedSee(assertType, text, context, strict = false) {
  let description;
  let allText;
  if (!context) {
    let el = await this.context;

    if (el && !el.getProperty) {
      // Fallback to body
      el = await this.context.$('body');
    }

    allText = [await el.getProperty('innerText').then(p => p.jsonValue())];
    description = 'web application';
  } else {
    const locator = new Locator(context, 'css');
    description = `element ${locator.toString()}`;
    const els = await this._locate(locator);
    assertElementExists(els, locator.toString());
    allText = await Promise.all(els.map(el => el.getProperty('innerText').then(p => p.jsonValue())));
  }

  if (strict) {
    return allText.map(elText => equals(description)[assertType](text, elText));
  }
  return stringIncludes(description)[assertType](text, allText.join(' | '));
}

async function findCheckable(locator, context) {
  let contextEl = await this.context;
  if (typeof context === 'string') {
    contextEl = await findElements.call(this, contextEl, (new Locator(context, 'css')).simplify());
    contextEl = contextEl[0];
  }

  const matchedLocator = new Locator(locator);
  if (!matchedLocator.isFuzzy()) {
    return findElements.call(this, contextEl, matchedLocator.simplify());
  }

  const literal = xpathLocator.literal(locator);
  let els = await findElements.call(this, contextEl, Locator.checkable.byText(literal));
  if (els.length) {
    return els;
  }
  els = await findElements.call(this, contextEl, Locator.checkable.byName(literal));
  if (els.length) {
    return els;
  }
  return findElements.call(this, contextEl, locator);
}

async function proceedIsChecked(assertType, option) {
  let els = await findCheckable.call(this, option);
  assertElementExists(els, option, 'Checkable');
  els = await Promise.all(els.map(el => el.getProperty('checked')));
  els = await Promise.all(els.map(el => el.jsonValue()));
  const selected = els.reduce((prev, cur) => prev || cur);
  return truth(`checkable ${option}`, 'to be checked')[assertType](selected);
}

async function findFields(locator) {
  const matchedLocator = new Locator(locator);
  if (!matchedLocator.isFuzzy()) {
    return this._locate(matchedLocator);
  }
  const literal = xpathLocator.literal(locator);

  let els = await this._locate({ xpath: Locator.field.labelEquals(literal) });
  if (els.length) {
    return els;
  }

  els = await this._locate({ xpath: Locator.field.labelContains(literal) });
  if (els.length) {
    return els;
  }
  els = await this._locate({ xpath: Locator.field.byName(literal) });
  if (els.length) {
    return els;
  }
  return this._locate({ css: locator });
}

async function proceedDragAndDrop(sourceLocator, destinationLocator) {
  const src = await this._locate(sourceLocator);
  assertElementExists(src, sourceLocator, 'Source Element');

  const dst = await this._locate(destinationLocator);
  assertElementExists(dst, destinationLocator, 'Destination Element');

  // Note: Using clickablePoint private api becaues the .BoundingBox does not take into account iframe offsets!
  const dragSource = await clickablePoint(src[0]);
  const dragDestination = await clickablePoint(dst[0]);

  // Drag start point
  await this.page.mouse.move(dragSource.x, dragSource.y, { steps: 5 });
  await this.page.mouse.down();

  // Drag destination
  await this.page.mouse.move(dragDestination.x, dragDestination.y, { steps: 5 });
  await this.page.mouse.up();
  await this._waitForAction();
}

async function proceedSeeInField(assertType, field, value) {
  const els = await findFields.call(this, field);
  assertElementExists(els, field, 'Field');
  const el = els[0];
  const tag = await el.getProperty('tagName').then(el => el.jsonValue());
  const fieldType = await el.getProperty('type').then(el => el.jsonValue());

  const proceedMultiple = async (elements) => {
    const fields = Array.isArray(elements) ? elements : [elements];

    const elementValues = [];
    for (const element of fields) {
      elementValues.push(await element.getProperty('value').then(el => el.jsonValue()));
    }

    if (typeof value === 'boolean') {
      equals(`no. of items matching > 0: ${field}`)[assertType](value, !!elementValues.length);
    } else {
      if (assertType === 'assert') {
        equals(`select option by ${field}`)[assertType](true, elementValues.length > 0);
      }
      elementValues.forEach(val => stringIncludes(`fields by ${field}`)[assertType](value, val));
    }
  };

  if (tag === 'SELECT') {
    const selectedOptions = await el.$$('option:checked');
    // locate option by values and check them
    if (value === '') {
      return proceedMultiple(selectedOptions);
    }

    const options = await filterFieldsByValue(selectedOptions, value, true);
    return proceedMultiple(options);
  }

  if (tag === 'INPUT') {
    if (fieldType === 'checkbox' || fieldType === 'radio') {
      if (typeof value === 'boolean') {
        // Filter by values
        const options = await filterFieldsBySelectionState(els, true);
        return proceedMultiple(options);
      }

      const options = await filterFieldsByValue(els, value, true);
      return proceedMultiple(options);
    }
    return proceedMultiple(els[0]);
  }
  const fieldVal = await el.getProperty('value').then(el => el.jsonValue());
  return stringIncludes(`fields by ${field}`)[assertType](value, fieldVal);
}

async function filterFieldsByValue(elements, value, onlySelected) {
  const matches = [];
  for (const element of elements) {
    const val = await element.getProperty('value').then(el => el.jsonValue());
    let isSelected = true;
    if (onlySelected) {
      isSelected = await elementSelected(element);
    }
    if ((value == null || val.indexOf(value) > -1) && isSelected) {
      matches.push(element);
    }
  }
  return matches;
}

async function filterFieldsBySelectionState(elements, state) {
  const matches = [];
  for (const element of elements) {
    const isSelected = await elementSelected(element);
    if (isSelected === state) {
      matches.push(element);
    }
  }
  return matches;
}

async function elementSelected(element) {
  const type = await element.getProperty('type').then(el => el.jsonValue());

  if (type === 'checkbox' || type === 'radio') {
    return element.getProperty('checked').then(el => el.jsonValue());
  }
  return element.getProperty('selected').then(el => el.jsonValue());
}

function isFrameLocator(locator) {
  locator = new Locator(locator);
  if (locator.isFrame()) return locator.value;
  return false;
}

function assertElementExists(res, locator, prefix, suffix) {
  if (!res || res.length === 0) {
    throw new ElementNotFound(locator, prefix, suffix);
  }
}

function $XPath(element, selector) {
  const found = document.evaluate(selector, element || document.body, null, 5, null);
  const res = [];
  let current = null;
  while (current = found.iterateNext()) {
    res.push(current);
  }
  return res;
}

async function targetCreatedHandler(page) {
  if (!page) return;
  this.withinLocator = null;
  page.on('load', () => {
    page.$('body')
      .catch(() => null)
      .then(async context => {
        if (this.context._type === 'Frame') {
          // we are inside iframe?
          const frameEl = await this.context.frameElement();
          this.context = await frameEl.contentFrame();
          return;
        }
        // if context element was in iframe - keep it
        // if (await this.context.ownerFrame()) return;
        this.context = context;
      });
  });
  page.on('console', (msg) => {
    this.debugSection(`Browser:${ucfirst(msg.type())}`, (msg._text || '') + msg.args().join(' '));
    consoleLogStore.add(msg);
  });

  if (this.options.userAgent) {
    await page.setUserAgent(this.options.userAgent);
  }
  if (this.options.windowSize && this.options.windowSize.indexOf('x') > 0) {
    const dimensions = this.options.windowSize.split('x');
    const width = parseInt(dimensions[0], 10);
    const height = parseInt(dimensions[1], 10);
    await page.setViewportSize({ width, height });
  }
}

// List of key values to key definitions
// https://github.com/puppeteer/puppeteer/blob/v1.20.0/lib/USKeyboardLayout.js
const keyDefinitionMap = {
  /* eslint-disable quote-props */
  '0': 'Digit0',
  '1': 'Digit1',
  '2': 'Digit2',
  '3': 'Digit3',
  '4': 'Digit4',
  '5': 'Digit5',
  '6': 'Digit6',
  '7': 'Digit7',
  '8': 'Digit8',
  '9': 'Digit9',
  'a': 'KeyA',
  'b': 'KeyB',
  'c': 'KeyC',
  'd': 'KeyD',
  'e': 'KeyE',
  'f': 'KeyF',
  'g': 'KeyG',
  'h': 'KeyH',
  'i': 'KeyI',
  'j': 'KeyJ',
  'k': 'KeyK',
  'l': 'KeyL',
  'm': 'KeyM',
  'n': 'KeyN',
  'o': 'KeyO',
  'p': 'KeyP',
  'q': 'KeyQ',
  'r': 'KeyR',
  's': 'KeyS',
  't': 'KeyT',
  'u': 'KeyU',
  'v': 'KeyV',
  'w': 'KeyW',
  'x': 'KeyX',
  'y': 'KeyY',
  'z': 'KeyZ',
  ';': 'Semicolon',
  '=': 'Equal',
  ',': 'Comma',
  '-': 'Minus',
  '.': 'Period',
  '/': 'Slash',
  '`': 'Backquote',
  '[': 'BracketLeft',
  '\\': 'Backslash',
  ']': 'BracketRight',
  '\'': 'Quote',
  /* eslint-enable quote-props */
};

function getNormalizedKey(key) {
  const normalizedKey = getNormalizedKeyAttributeValue(key);
  if (key !== normalizedKey) {
    this.debugSection('Input', `Mapping key '${key}' to '${normalizedKey}'`);
  }
  // Use key definition to ensure correct key is displayed when Shift modifier is active
  if (Object.prototype.hasOwnProperty.call(keyDefinitionMap, normalizedKey)) {
    return keyDefinitionMap[normalizedKey];
  }
  return normalizedKey;
}

async function clickablePoint(el) {
  const rect = await el.boundingBox();
  if (!rect) throw new ElementNotFound(el);
  const {
    x, y, width, height,
  } = rect;
  return { x: x + width / 2, y: y + height / 2 };
}<|MERGE_RESOLUTION|>--- conflicted
+++ resolved
@@ -9,10 +9,6 @@
 const { equals } = require('../assert/equal');
 const { empty } = require('../assert/empty');
 const { truth } = require('../assert/truth');
-<<<<<<< HEAD
-=======
-
->>>>>>> bee213da
 const {
   xpathLocator,
   ucfirst,
@@ -405,7 +401,6 @@
     };
   }
 
-<<<<<<< HEAD
   /**
   * Use Playwright API inside a test.
   *
@@ -427,8 +422,6 @@
     return this._useTo(...arguments);
   }
 
-=======
->>>>>>> bee213da
   /**
    * Set the automatic popup response to Accept.
    * This must be set before a popup is triggered.
@@ -1718,21 +1711,6 @@
     }
 
     return array;
-  }
-
-  /**
-   * {{> saveElementScreenshot }}
-   *
-   */
-  async saveElementScreenshot(locator, fileName) {
-    const outputFile = screenshotOutputFolder(fileName);
-
-    const res = await this._locate(locator);
-    assertElementExists(res, locator);
-    if (res.length > 1) this.debug(`[Elements] Using first element out of ${res.length}`);
-    const elem = res[0];
-    this.debug(`Screenshot of ${locator} element has been saved to ${outputFile}`);
-    return elem.screenshot({ path: outputFile, type: 'png' });
   }
 
   /**
