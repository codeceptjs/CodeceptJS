const path = require('path');
const fs = require('fs');

const Helper = require('../helper');
const Locator = require('../locator');
const recorder = require('../recorder');
const stringIncludes = require('../assert/include').includes;
const { urlEquals } = require('../assert/equal');
const { equals } = require('../assert/equal');
const { empty } = require('../assert/empty');
const { truth } = require('../assert/truth');
const {
  xpathLocator,
  ucfirst,
  fileExists,
  chunkArray,
  convertCssPropertiesToCamelCase,
  screenshotOutputFolder,
  getNormalizedKeyAttributeValue,
  isModifierKey,
  clearString,
  requireWithFallback,
} = require('../utils');
const {
  isColorProperty,
  convertColorToRGBA,
} = require('../colorUtils');
const ElementNotFound = require('./errors/ElementNotFound');
const RemoteBrowserConnectionRefused = require('./errors/RemoteBrowserConnectionRefused');
const Popup = require('./extras/Popup');
const Console = require('./extras/Console');
const findReact = require('./extras/React');

let playwright;
let perfTiming;
let defaultSelectorEnginesInitialized = false;

const popupStore = new Popup();
const consoleLogStore = new Console();
const availableBrowsers = ['chromium', 'webkit', 'firefox', 'electron'];

const {
  setRestartStrategy, restartsSession, restartsContext, restartsBrowser,
} = require('./extras/PlaywrightRestartOpts');
const { createValueEngine, createDisabledEngine } = require('./extras/PlaywrightPropEngine');

const pathSeparator = path.sep;

/**
 * ## Configuration
 *
 * This helper should be configured in codecept.conf.js
 *
 * @typedef PlaywrightConfig
 * @type {object}
 * @prop {string} url - base url of website to be tested
 * @prop {string} [browser] - a browser to test on, either: `chromium`, `firefox`, `webkit`, `electron`. Default: chromium.
 * @prop {boolean} [show=false] - show browser window.
 * @prop {string|boolean} [restart=false] - restart strategy between tests. Possible values:
 *   * 'context' or **false** - restarts [browser context](https://playwright.dev/docs/api/class-browsercontext) but keeps running browser. Recommended by Playwright team to keep tests isolated.
 *   * 'browser' or **true** - closes browser and opens it again between tests.
 *   * 'session' or 'keep' - keeps browser context and session, but cleans up cookies and localStorage between tests. The fastest option when running tests in windowed mode. Works with `keepCookies` and `keepBrowserState` options. This behavior was default before CodeceptJS 3.1
 * @prop {number} [timeout=1000] - -  [timeout](https://playwright.dev/docs/api/class-page#page-set-default-timeout) in ms of all Playwright actions .
 * @prop {boolean} [disableScreenshots=false] - don't save screenshot on failure.
 * @prop {any} [emulate] - browser in device emulation mode.
 * @prop {boolean} [video=false] - enables video recording for failed tests; videos are saved into `output/videos` folder
 * @prop {boolean} [keepVideoForPassedTests=false] - save videos for passed tests; videos are saved into `output/videos` folder
 * @prop {boolean} [trace=false] - record [tracing information](https://playwright.dev/docs/trace-viewer) with screenshots and snapshots.
 * @prop {boolean} [fullPageScreenshots=false] - make full page screenshots on failure.
 * @prop {boolean} [uniqueScreenshotNames=false] - option to prevent screenshot override if you have scenarios with the same name in different suites.
 * @prop {boolean} [keepBrowserState=false] - keep browser state between tests when `restart` is set to 'session'.
 * @prop {boolean} [keepCookies=false] - keep cookies between tests when `restart` is set to 'session'.
 * @prop {number} [waitForAction] - how long to wait after click, doubleClick or PressKey actions in ms. Default: 100.
 * @prop {string} [waitForNavigation] - When to consider navigation succeeded. Possible options: `load`, `domcontentloaded`, `networkidle`. Choose one of those options is possible. See [Playwright API](https://playwright.dev/docs/api/class-page#page-wait-for-navigation).
 * @prop {number} [pressKeyDelay=10] - Delay between key presses in ms. Used when calling Playwrights page.type(...) in fillField/appendField
 * @prop {number} [getPageTimeout] - config option to set maximum navigation time in milliseconds.
 * @prop {number} [waitForTimeout] - default wait* timeout in ms. Default: 1000.
 * @prop {object} [basicAuth] - the basic authentication to pass to base url. Example: {username: 'username', password: 'password'}
 * @prop {string} [windowSize] - default window size. Set a dimension like `640x480`.
 * @prop {string} [colorScheme] - default color scheme. Possible values: `dark` | `light` | `no-preference`.
 * @prop {string} [userAgent] - user-agent string.
 * @prop {string} [locale] - locale string. Example: 'en-GB', 'de-DE', 'fr-FR', ...
 * @prop {boolean} [manualStart] - do not start browser before a test, start it manually inside a helper with `this.helpers["Playwright"]._startBrowser()`.
 * @prop {object} [chromium] - pass additional chromium options
 * @prop {object} [firefox] - pass additional firefox options
 * @prop {object} [electron] - (pass additional electron options
 * @prop {any} [channel] - (While Playwright can operate against the stock Google Chrome and Microsoft Edge browsers available on the machine. In particular, current Playwright version will support Stable and Beta channels of these browsers. See [Google Chrome & Microsoft Edge](https://playwright.dev/docs/browsers/#google-chrome--microsoft-edge).
<<<<<<< HEAD
 * @prop {string[]} [ignoreLog] - An array with console message types that are not logged to debug log. Default value is `['warning', 'log']`. E.g. you can set `[]` to log all messages. See all possible [values](https://playwright.dev/docs/api/class-consolemessage#console-message-type).
=======
 * @prop {boolean} [ignoreHTTPSErrors] - Allows access to untrustworthy pages, e.g. to a page with an expired certificate. Default value is `false`
>>>>>>> a95c4c57
 */
const config = {};

/**
 * Uses [Playwright](https://github.com/microsoft/playwright) library to run tests inside:
 *
 * * Chromium
 * * Firefox
 * * Webkit (Safari)
 *
 * This helper works with a browser out of the box with no additional tools required to install.
 *
 * Requires `playwright` or `playwright-core` package version ^1 to be installed:
 *
 * ```
 * npm i playwright@^1.18 --save
 * ```
 * or
 * ```
 * npm i playwright-core@^1.18 --save
 * ```
 *
 * Using playwright-core package, will prevent the download of browser binaries and allow connecting to an existing browser installation or for connecting to a remote one.
 *
 *
 * <!-- configuration -->
 *
 * #### Video Recording Customization
 *
 * By default, video is saved to `output/video` dir. You can customize this path by passing `dir` option to `recordVideo` option.
 *
 * `video`: enables video recording for failed tests; videos are saved into `output/videos` folder
 * * `keepVideoForPassedTests`: - save videos for passed tests
 * * `recordVideo`: [additional options for videos customization](https://playwright.dev/docs/next/api/class-browser#browser-new-context)
 *
 * #### Trace Recording Customization
 *
 * Trace recording provides a complete information on test execution and includes DOM snapshots, screenshots, and network requests logged during run.
 * Traces will be saved to `output/trace`
 *
 * * `trace`: enables trace recording for failed tests; trace are saved into `output/trace` folder
 * * `keepTraceForPassedTests`: - save trace for passed tests
 *
 * #### Example #1: Wait for 0 network connections.
 *
 * ```js
 * {
 *    helpers: {
 *      Playwright : {
 *        url: "http://localhost",
 *        restart: false,
 *        waitForNavigation: "networkidle0",
 *        waitForAction: 500
 *      }
 *    }
 * }
 * ```
 *
 * #### Example #2: Wait for DOMContentLoaded event
 *
 * ```js
 * {
 *    helpers: {
 *      Playwright : {
 *        url: "http://localhost",
 *        restart: false,
 *        waitForNavigation: "domcontentloaded",
 *        waitForAction: 500
 *      }
 *    }
 * }
 * ```
 *
 * #### Example #3: Debug in window mode
 *
 * ```js
 * {
 *    helpers: {
 *      Playwright : {
 *        url: "http://localhost",
 *        show: true
 *      }
 *    }
 * }
 * ```
 *
 * #### Example #4: Connect to remote browser by specifying [websocket endpoint](https://playwright.dev/docs/api/class-browsertype#browsertypeconnectparams)
 *
 * ```js
 * {
 *    helpers: {
 *      Playwright: {
 *        url: "http://localhost",
 *        chromium: {
 *          browserWSEndpoint: 'ws://localhost:9222/devtools/browser/c5aa6160-b5bc-4d53-bb49-6ecb36cd2e0a',
 *          cdpConnection: false // default is false
 *        }
 *      }
 *    }
 * }
 * ```
 *
 * #### Example #5: Testing with Chromium extensions
 *
 * [official docs](https://github.com/microsoft/playwright/blob/v0.11.0/docs/api.md#working-with-chrome-extensions)
 *
 * ```js
 * {
 *  helpers: {
 *    Playwright: {
 *      url: "http://localhost",
 *      show: true // headless mode not supported for extensions
 *      chromium: {
 *        userDataDir: '/tmp/playwright-tmp', // necessary to launch the browser in normal mode instead of incognito,
 *        args: [
 *           `--disable-extensions-except=${pathToExtension}`,
 *           `--load-extension=${pathToExtension}`
 *        ]
 *      }
 *    }
 *  }
 * }
 * ```
 *
 * #### Example #6: Launch tests emulating iPhone 6
 *
 *
 *
 * ```js
 * const { devices } = require('playwright');
 *
 * {
 *  helpers: {
 *    Playwright: {
 *      url: "http://localhost",
 *      emulate: devices['iPhone 6'],
 *    }
 *  }
 * }
 * ```
 *
 * #### Example #7: Launch test with a specific user locale
 *
 * ```js
 * {
 *  helpers: {
 *   Playwright : {
 *     url: "http://localhost",
 *     locale: "fr-FR",
 *   }
 *  }
 * }
 * ```
 *
 * * #### Example #8: Launch test with a specific color scheme
 *
 * ```js
 * {
 *  helpers: {
 *   Playwright : {
 *     url: "http://localhost",
 *     colorScheme: "dark",
 *   }
 *  }
 * }
 * ```
 *
 * Note: When connecting to remote browser `show` and specific `chrome` options (e.g. `headless` or `devtools`) are ignored.
 *
 * ## Access From Helpers
 *
 * Receive Playwright client from a custom helper by accessing `browser` for the Browser object or `page` for the current Page object:
 *
 * ```js
 * const { browser } = this.helpers.Playwright;
 * await browser.pages(); // List of pages in the browser
 *
 * // get current page
 * const { page } = this.helpers.Playwright;
 * await page.url(); // Get the url of the current page
 *
 * const { browserContext } = this.helpers.Playwright;
 * await browserContext.cookies(); // get current browser context
 * ```
 */
class Playwright extends Helper {
  constructor(config) {
    super(config);

    playwright = requireWithFallback('playwright', 'playwright-core');

    // set defaults
    this.isRemoteBrowser = false;
    this.isRunning = false;
    this.isAuthenticated = false;
    this.sessionPages = {};
    this.activeSessionName = '';
    this.isElectron = false;
    this.isCDPConnection = false;
    this.electronSessions = [];
    this.storageState = null;

    // override defaults with config
    this._setConfig(config);
  }

  _validateConfig(config) {
    const defaults = {
      // options to emulate context
      emulate: {},
      browser: 'chromium',
      waitForAction: 100,
      waitForTimeout: 1000,
      pressKeyDelay: 10,
      timeout: 5000,
      fullPageScreenshots: false,
      disableScreenshots: false,
      ignoreLog: ['warning', 'log'],
      uniqueScreenshotNames: false,
      manualStart: false,
      getPageTimeout: 0,
      waitForNavigation: 'load',
      restart: false,
      keepCookies: false,
      keepBrowserState: false,
      show: false,
      defaultPopupAction: 'accept',
      use: { actionTimeout: 0 },
      ignoreHTTPSErrors: false, // Adding it here o that context can be set up to ignore the SSL errors
    };

    config = Object.assign(defaults, config);

    if (availableBrowsers.indexOf(config.browser) < 0) {
      throw new Error(`Invalid config. Can't use browser "${config.browser}". Accepted values: ${availableBrowsers.join(', ')}`);
    }

    return config;
  }

  _getOptionsForBrowser(config) {
    if (config[config.browser]) {
      if (config[config.browser].browserWSEndpoint && config[config.browser].browserWSEndpoint.wsEndpoint) {
        config[config.browser].browserWSEndpoint = config[config.browser].browserWSEndpoint.wsEndpoint;
      }
      return {
        ...config[config.browser],
        wsEndpoint: config[config.browser].browserWSEndpoint,
      };
    }
    return {};
  }

  _setConfig(config) {
    this.options = this._validateConfig(config);
    setRestartStrategy(this.options);
    this.playwrightOptions = {
      headless: !this.options.show,
      ...this._getOptionsForBrowser(config),
    };

    if (this.options.channel && this.options.browser === 'chromium') {
      this.playwrightOptions.channel = this.options.channel;
    }

    if (this.options.video) {
      this.options.recordVideo = { size: parseWindowSize(this.options.windowSize) };
    }
    if (this.options.recordVideo && !this.options.recordVideo.dir) {
      this.options.recordVideo.dir = `${global.output_dir}/videos/`;
    }
    this.isRemoteBrowser = !!this.playwrightOptions.browserWSEndpoint;
    this.isElectron = this.options.browser === 'electron';
    this.userDataDir = this.playwrightOptions.userDataDir;
    this.isCDPConnection = this.playwrightOptions.cdpConnection;
    popupStore.defaultAction = this.options.defaultPopupAction;
  }

  static _config() {
    return [
      { name: 'url', message: 'Base url of site to be tested', default: 'http://localhost' },
      {
        name: 'show', message: 'Show browser window', default: true, type: 'confirm',
      },
      {
        name: 'browser',
        message: 'Browser in which testing will be performed. Possible options: chromium, firefox, webkit or electron',
        default: 'chromium',
      },
    ];
  }

  static _checkRequirements() {
    try {
      requireWithFallback('playwright', 'playwright-core');
    } catch (e) {
      return ['playwright@^1.18'];
    }
  }

  async _init() {
    // register an internal selector engine for reading value property of elements in a selector
    if (defaultSelectorEnginesInitialized) return;
    defaultSelectorEnginesInitialized = true;
    try {
      await playwright.selectors.register('__value', createValueEngine);
      await playwright.selectors.register('__disabled', createDisabledEngine);
    } catch (e) {
      console.warn(e);
    }
  }

  _beforeSuite() {
    if ((restartsSession() || restartsContext()) && !this.options.manualStart && !this.isRunning) {
      this.debugSection('Session', 'Starting singleton browser session');
      return this._startBrowser();
    }
  }

  async _before() {
    recorder.retry({
      retries: 5,
      when: err => {
        if (!err || typeof (err.message) !== 'string') {
          return false;
        }
        // ignore context errors
        return err.message.includes('context');
      },
    });

    if (restartsBrowser() && !this.options.manualStart) await this._startBrowser();
    if (!this.isRunning && !this.options.manualStart) await this._startBrowser();

    this.isAuthenticated = false;
    if (this.isElectron) {
      this.browserContext = this.browser.context();
    } else if (this.userDataDir) {
      this.browserContext = this.browser;
    } else {
      const contextOptions = {
        ignoreHTTPSErrors: this.options.ignoreHTTPSErrors,
        acceptDownloads: true,
        ...this.options.emulate,
      };
      if (this.options.basicAuth) {
        contextOptions.httpCredentials = this.options.basicAuth;
        this.isAuthenticated = true;
      }
      if (this.options.recordVideo) contextOptions.recordVideo = this.options.recordVideo;
      if (this.storageState) contextOptions.storageState = this.storageState;
      if (this.options.userAgent) contextOptions.userAgent = this.options.userAgent;
      if (this.options.locale) contextOptions.locale = this.options.locale;
      if (this.options.colorScheme) contextOptions.colorScheme = this.options.colorScheme;
      if (!this.browserContext || !restartsSession()) {
        this.browserContext = await this.browser.newContext(contextOptions); // Adding the HTTPSError ignore in the context so that we can ignore those errors
      }
    }

    let mainPage;
    if (this.isElectron) {
      mainPage = await this.browser.firstWindow();
    } else {
      const existingPages = await this.browserContext.pages();
      mainPage = existingPages[0] || await this.browserContext.newPage();
    }
    await targetCreatedHandler.call(this, mainPage);

    await this._setPage(mainPage);

    if (this.options.trace) await this.browserContext.tracing.start({ screenshots: true, snapshots: true });

    return this.browser;
  }

  async _after() {
    if (!this.isRunning) return;

    if (this.isElectron) {
      this.browser.close();
      this.electronSessions.forEach(session => session.close());
      return;
    }

    if (restartsSession()) {
      return refreshContextSession.bind(this)();
    }

    if (restartsBrowser()) {
      this.isRunning = false;
      return this._stopBrowser();
    }

    // close other sessions
    try {
      const contexts = await this.browser.contexts();
      const currentContext = contexts[0];
      if (currentContext && (this.options.keepCookies || this.options.keepBrowserState)) {
        this.storageState = await currentContext.storageState();
      }

      await Promise.all(contexts.map(c => c.close()));
    } catch (e) {
      console.log(e);
    }

    // await this.closeOtherTabs();
    return this.browser;
  }

  _afterSuite() {}

  async _finishTest() {
    if ((restartsSession() || restartsContext()) && this.isRunning) return this._stopBrowser();
  }

  _session() {
    const defaultContext = this.browserContext;
    return {
      start: async (sessionName = '', config) => {
        this.debugSection('New Context', config ? JSON.stringify(config) : 'opened');
        this.activeSessionName = sessionName;

        let browserContext;
        let page;
        if (this.isElectron) {
          const browser = await playwright._electron.launch(this.playwrightOptions);
          this.electronSessions.push(browser);
          browserContext = browser.context();
          page = await browser.firstWindow();
        } else {
          browserContext = await this.browser.newContext(config);
          page = await browserContext.newPage();
        }

        await targetCreatedHandler.call(this, page);
        await this._setPage(page);
        // Create a new page inside context.
        return browserContext;
      },
      stop: async () => {
        // is closed by _after
      },
      loadVars: async (context) => {
        this.browserContext = context;
        const existingPages = await context.pages();
        this.sessionPages[this.activeSessionName] = existingPages[0];
        return this._setPage(this.sessionPages[this.activeSessionName]);
      },
      restoreVars: async (session) => {
        this.withinLocator = null;
        this.browserContext = defaultContext;

        if (!session) {
          this.activeSessionName = '';
        } else {
          this.activeSessionName = session;
        }
        const existingPages = await this.browserContext.pages();
        await this._setPage(existingPages[0]);

        return this._waitForAction();
      },
    };
  }

  /**
   * Use Playwright API inside a test.
   *
   * First argument is a description of an action.
   * Second argument is async function that gets this helper as parameter.
   *
   * { [`page`](https://github.com/microsoft/playwright/blob/main/docs/src/api/class-page.md), [`browserContext`](https://github.com/microsoft/playwright/blob/main/docs/src/api/class-browsercontext.md) [`browser`](https://github.com/microsoft/playwright/blob/main/docs/src/api/class-browser.md) } objects from Playwright API are available.
   *
   * ```js
   * I.usePlaywrightTo('emulate offline mode', async ({ browserContext }) => {
   *   await browserContext.setOffline(true);
   * });
   * ```
   *
   * @param {string} description used to show in logs.
   * @param {function} fn async function that executed with Playwright helper as argumen
   */
  usePlaywrightTo(description, fn) {
    return this._useTo(...arguments);
  }

  /**
   * Set the automatic popup response to Accept.
   * This must be set before a popup is triggered.
   *
   * ```js
   * I.amAcceptingPopups();
   * I.click('#triggerPopup');
   * I.acceptPopup();
   * ```
   */
  amAcceptingPopups() {
    popupStore.actionType = 'accept';
  }

  /**
   * Accepts the active JavaScript native popup window, as created by window.alert|window.confirm|window.prompt.
   * Don't confuse popups with modal windows, as created by [various
   * libraries](http://jster.net/category/windows-modals-popups).
   */
  acceptPopup() {
    popupStore.assertPopupActionType('accept');
  }

  /**
   * Set the automatic popup response to Cancel/Dismiss.
   * This must be set before a popup is triggered.
   *
   * ```js
   * I.amCancellingPopups();
   * I.click('#triggerPopup');
   * I.cancelPopup();
   * ```
   */
  amCancellingPopups() {
    popupStore.actionType = 'cancel';
  }

  /**
   * Dismisses the active JavaScript popup, as created by window.alert|window.confirm|window.prompt.
   */
  cancelPopup() {
    popupStore.assertPopupActionType('cancel');
  }

  /**
   * {{> seeInPopup }}
   */
  async seeInPopup(text) {
    popupStore.assertPopupVisible();
    const popupText = await popupStore.popup.message();
    stringIncludes('text in popup').assert(text, popupText);
  }

  /**
   * Set current page
   * @param {object} page page to set
   */
  async _setPage(page) {
    page = await page;
    this._addPopupListener(page);
    this.page = page;
    if (!page) return;
    this.browserContext.setDefaultTimeout(0);
    page.setDefaultNavigationTimeout(this.options.getPageTimeout);
    page.setDefaultTimeout(this.options.timeout);

    page.on('crash', async () => {
      console.log('ERROR: Page has crashed, closing page!');
      await page.close();
    });
    this.context = await this.page;
    this.contextLocator = null;
    if (this.options.browser === 'chrome') {
      await page.bringToFront();
    }
  }

  /**
   * Add the 'dialog' event listener to a page
   * @page {playwright.Page}
   *
   * The popup listener handles the dialog with the predefined action when it appears on the page.
   * It also saves a reference to the object which is used in seeInPopup.
   */
  _addPopupListener(page) {
    if (!page) {
      return;
    }
    page.removeAllListeners('dialog');
    page.on('dialog', async (dialog) => {
      popupStore.popup = dialog;
      const action = popupStore.actionType || this.options.defaultPopupAction;
      await this._waitForAction();

      switch (action) {
        case 'accept':
          return dialog.accept();

        case 'cancel':
          return dialog.dismiss();

        default: {
          throw new Error('Unknown popup action type. Only "accept" or "cancel" are accepted');
        }
      }
    });
  }

  /**
   * Gets page URL including hash.
   */
  async _getPageUrl() {
    return this.executeScript(() => window.location.href);
  }

  /**
   * Grab the text within the popup. If no popup is visible then it will return null
   *
   * ```js
   * await I.grabPopupText();
   * ```
   * @return {Promise<string | null>}
   */
  async grabPopupText() {
    if (popupStore.popup) {
      return popupStore.popup.message();
    }
    return null;
  }

  async _startBrowser() {
    if (this.isElectron) {
      this.browser = await playwright._electron.launch(this.playwrightOptions);
    } else if (this.isRemoteBrowser && this.isCDPConnection) {
      try {
        this.browser = await playwright[this.options.browser].connectOverCDP(this.playwrightOptions);
      } catch (err) {
        if (err.toString().indexOf('ECONNREFUSED')) {
          throw new RemoteBrowserConnectionRefused(err);
        }
        throw err;
      }
    } else if (this.isRemoteBrowser) {
      try {
        this.browser = await playwright[this.options.browser].connect(this.playwrightOptions);
      } catch (err) {
        if (err.toString().indexOf('ECONNREFUSED')) {
          throw new RemoteBrowserConnectionRefused(err);
        }
        throw err;
      }
    } else if (this.userDataDir) {
      this.browser = await playwright[this.options.browser].launchPersistentContext(this.userDataDir, this.playwrightOptions);
    } else {
      this.browser = await playwright[this.options.browser].launch(this.playwrightOptions);
    }

    // works only for Chromium
    this.browser.on('targetchanged', (target) => {
      this.debugSection('Url', target.url());
    });

    this.isRunning = true;
    return this.browser;
  }

  _getType() {
    return this.browser._type;
  }

  async _stopBrowser() {
    this.withinLocator = null;
    this._setPage(null);
    this.context = null;
    popupStore.clear();
    await this.browser.close();
  }

  async _evaluateHandeInContext(...args) {
    const context = await this._getContext();
    return context.evaluateHandle(...args);
  }

  async _withinBegin(locator) {
    if (this.withinLocator) {
      throw new Error('Can\'t start within block inside another within block');
    }

    const frame = isFrameLocator(locator);

    if (frame) {
      if (Array.isArray(frame)) {
        await this.switchTo(null);
        return frame.reduce((p, frameLocator) => p.then(() => this.switchTo(frameLocator)), Promise.resolve());
      }
      await this.switchTo(locator);
      this.withinLocator = new Locator(locator);
      return;
    }

    const els = await this._locate(locator);
    assertElementExists(els, locator);
    this.context = els[0];
    this.contextLocator = locator;

    this.withinLocator = new Locator(locator);
  }

  async _withinEnd() {
    this.withinLocator = null;
    this.context = await this.page;
    this.contextLocator = null;
  }

  _extractDataFromPerformanceTiming(timing, ...dataNames) {
    const navigationStart = timing.navigationStart;

    const extractedData = {};
    dataNames.forEach((name) => {
      extractedData[name] = timing[name] - navigationStart;
    });

    return extractedData;
  }

  /**
   * {{> amOnPage }}
   */
  async amOnPage(url) {
    if (this.isElectron) {
      throw new Error('Cannot open pages inside an Electron container');
    }
    if (!(/^\w+\:(\/\/|.+)/.test(url))) {
      url = this.options.url + (url.startsWith('/') ? url : `/${url}`);
    }

    if (this.options.basicAuth && (this.isAuthenticated !== true)) {
      if (url.includes(this.options.url)) {
        await this.browserContext.setHTTPCredentials(this.options.basicAuth);
        this.isAuthenticated = true;
      }
    }

    await this.page.goto(url, { waitUntil: this.options.waitForNavigation });

    const performanceTiming = JSON.parse(await this.page.evaluate(() => JSON.stringify(window.performance.timing)));

    perfTiming = this._extractDataFromPerformanceTiming(
      performanceTiming,
      'responseEnd',
      'domInteractive',
      'domContentLoadedEventEnd',
      'loadEventEnd',
    );

    return this._waitForAction();
  }

  /**
   * {{> resizeWindow }}
   *
   * Unlike other drivers Playwright changes the size of a viewport, not the window!
   * Playwright does not control the window of a browser so it can't adjust its real size.
   * It also can't maximize a window.
   *
   * Update configuration to change real window size on start:
   *
   * ```js
   * // inside codecept.conf.js
   * // @codeceptjs/configure package must be installed
   * { setWindowSize } = require('@codeceptjs/configure');
   * ````
   */
  async resizeWindow(width, height) {
    if (width === 'maximize') {
      throw new Error('Playwright can\'t control windows, so it can\'t maximize it');
    }

    await this.page.setViewportSize({ width, height });
    return this._waitForAction();
  }

  /**
   * Set headers for all next requests
   *
   * ```js
   * I.haveRequestHeaders({
   *    'X-Sent-By': 'CodeceptJS',
   * });
   * ```
   *
   * @param {object} customHeaders headers to set
   */
  async haveRequestHeaders(customHeaders) {
    if (!customHeaders) {
      throw new Error('Cannot send empty headers.');
    }
    return this.browserContext.setExtraHTTPHeaders(customHeaders);
  }

  /**
   * {{> moveCursorTo }}
   *
   */
  async moveCursorTo(locator, offsetX = 0, offsetY = 0) {
    const els = await this._locate(locator);
    assertElementExists(els);

    // Use manual mouse.move instead of .hover() so the offset can be added to the coordinates
    const { x, y } = await clickablePoint(els[0]);
    await this.page.mouse.move(x + offsetX, y + offsetY);
    return this._waitForAction();
  }

  /**
   * {{> dragAndDrop }}
   *
   * @param {any} [options] [Additional options](https://playwright.dev/docs/api/class-page#page-drag-and-drop) can be passed as 3rd argument.
   *
   * ```js
   * // specify coordinates for source position
   * I.dragAndDrop('img.src', 'img.dst', { sourcePosition: {x: 10, y: 10} })
   * ```
   *
   * > By default option `force: true` is set
   */
  async dragAndDrop(srcElement, destElement, options = { force: true }) {
    const src = new Locator(srcElement, 'css');
    const dst = new Locator(destElement, 'css');

    return this.page.dragAndDrop(buildLocatorString(src), buildLocatorString(dst), options);
  }

  /**
   * {{> refreshPage }}
   */
  async refreshPage() {
    return this.page.reload({ timeout: this.options.getPageTimeout, waitUntil: this.options.waitForNavigation });
  }

  /**
   * {{> scrollPageToTop }}
   */
  scrollPageToTop() {
    return this.executeScript(() => {
      window.scrollTo(0, 0);
    });
  }

  /**
   * {{> scrollPageToBottom }}
   */
  async scrollPageToBottom() {
    return this.executeScript(() => {
      const body = document.body;
      const html = document.documentElement;
      window.scrollTo(0, Math.max(
        body.scrollHeight, body.offsetHeight,
        html.clientHeight, html.scrollHeight, html.offsetHeight,
      ));
    });
  }

  /**
   * {{> scrollTo }}
   */
  async scrollTo(locator, offsetX = 0, offsetY = 0) {
    if (typeof locator === 'number' && typeof offsetX === 'number') {
      offsetY = offsetX;
      offsetX = locator;
      locator = null;
    }

    if (locator) {
      const els = await this._locate(locator);
      assertElementExists(els, locator, 'Element');
      await els[0].scrollIntoViewIfNeeded();
      const elementCoordinates = await clickablePoint(els[0]);
      await this.executeScript((offsetX, offsetY) => window.scrollBy(offsetX, offsetY), { offsetX: elementCoordinates.x + offsetX, offsetY: elementCoordinates.y + offsetY });
    } else {
      await this.executeScript(({ offsetX, offsetY }) => window.scrollTo(offsetX, offsetY), { offsetX, offsetY });
    }
    return this._waitForAction();
  }

  /**
   * {{> seeInTitle }}
   */
  async seeInTitle(text) {
    const title = await this.page.title();
    stringIncludes('web page title').assert(text, title);
  }

  /**
   * {{> grabPageScrollPosition }}
   */
  async grabPageScrollPosition() {
    /* eslint-disable comma-dangle */
    function getScrollPosition() {
      return {
        x: window.pageXOffset,
        y: window.pageYOffset
      };
    }
    /* eslint-enable comma-dangle */
    return this.executeScript(getScrollPosition);
  }

  /**
   * {{> seeTitleEquals }}
   */
  async seeTitleEquals(text) {
    const title = await this.page.title();
    return equals('web page title').assert(title, text);
  }

  /**
   * {{> dontSeeInTitle }}
   */
  async dontSeeInTitle(text) {
    const title = await this.page.title();
    stringIncludes('web page title').negate(text, title);
  }

  /**
   * {{> grabTitle }}
   */
  async grabTitle() {
    return this.page.title();
  }

  /**
   * Get elements by different locator types, including strict locator
   * Should be used in custom helpers:
   *
   * ```js
   * const elements = await this.helpers['Playwright']._locate({name: 'password'});
   * ```
   */
  async _locate(locator) {
    const context = await this.context || await this._getContext();
    return findElements(context, locator);
  }

  /**
   * Find a checkbox by providing human readable text:
   * NOTE: Assumes the checkable element exists
   *
   * ```js
   * this.helpers['Playwright']._locateCheckable('I agree with terms and conditions').then // ...
   * ```
   */
  async _locateCheckable(locator, providedContext = null) {
    const context = providedContext || await this._getContext();
    const els = await findCheckable.call(this, locator, context);
    assertElementExists(els[0], locator, 'Checkbox or radio');
    return els[0];
  }

  /**
   * Find a clickable element by providing human readable text:
   *
   * ```js
   * this.helpers['Playwright']._locateClickable('Next page').then // ...
   * ```
   */
  async _locateClickable(locator) {
    const context = await this._getContext();
    return findClickable.call(this, context, locator);
  }

  /**
   * Find field elements by providing human readable text:
   *
   * ```js
   * this.helpers['Playwright']._locateFields('Your email').then // ...
   * ```
   */
  async _locateFields(locator) {
    return findFields.call(this, locator);
  }

  /**
   * Switch focus to a particular tab by its number. It waits tabs loading and then switch tab
   *
   * ```js
   * I.switchToNextTab();
   * I.switchToNextTab(2);
   * ```
   *
   * @param {number} [num=1]
   */
  async switchToNextTab(num = 1) {
    if (this.isElectron) {
      throw new Error('Cannot switch tabs inside an Electron container');
    }
    const pages = await this.browserContext.pages();

    const index = pages.indexOf(this.page);
    this.withinLocator = null;
    const page = pages[index + num];

    if (!page) {
      throw new Error(`There is no ability to switch to next tab with offset ${num}`);
    }
    await targetCreatedHandler.call(this, page);
    await this._setPage(page);
    return this._waitForAction();
  }

  /**
   * Switch focus to a particular tab by its number. It waits tabs loading and then switch tab
   *
   * ```js
   * I.switchToPreviousTab();
   * I.switchToPreviousTab(2);
   * ```
   * @param {number} [num=1]
   */
  async switchToPreviousTab(num = 1) {
    if (this.isElectron) {
      throw new Error('Cannot switch tabs inside an Electron container');
    }
    const pages = await this.browserContext.pages();
    const index = pages.indexOf(this.page);
    this.withinLocator = null;
    const page = pages[index - num];

    if (!page) {
      throw new Error(`There is no ability to switch to previous tab with offset ${num}`);
    }

    await this._setPage(page);
    return this._waitForAction();
  }

  /**
   * Close current tab and switches to previous.
   *
   * ```js
   * I.closeCurrentTab();
   * ```
   */
  async closeCurrentTab() {
    if (this.isElectron) {
      throw new Error('Cannot close current tab inside an Electron container');
    }
    const oldPage = this.page;
    await this.switchToPreviousTab();
    await oldPage.close();
    return this._waitForAction();
  }

  /**
   * Close all tabs except for the current one.
   *
   * ```js
   * I.closeOtherTabs();
   * ```
   */
  async closeOtherTabs() {
    const pages = await this.browserContext.pages();
    const otherPages = pages.filter(page => page !== this.page);
    if (otherPages.length) {
      this.debug(`Closing ${otherPages.length} tabs`);
      return Promise.all(otherPages.map(p => p.close()));
    }
    return Promise.resolve();
  }

  /**
   * Open new tab and automatically switched to new tab
   *
   * ```js
   * I.openNewTab();
   * ```
   *
   * You can pass in [page options](https://github.com/microsoft/playwright/blob/main/docs/api.md#browsernewpageoptions) to emulate device on this page
   *
   * ```js
   * // enable mobile
   * I.openNewTab({ isMobile: true });
   * ```
   */
  async openNewTab(options) {
    if (this.isElectron) {
      throw new Error('Cannot open new tabs inside an Electron container');
    }
    const page = await this.browserContext.newPage(options);
    await targetCreatedHandler.call(this, page);
    await this._setPage(page);
    return this._waitForAction();
  }

  /**
   * {{> grabNumberOfOpenTabs }}
   */
  async grabNumberOfOpenTabs() {
    const pages = await this.browserContext.pages();
    return pages.length;
  }

  /**
   * {{> seeElement }}
   *
   */
  async seeElement(locator) {
    let els = await this._locate(locator);
    els = await Promise.all(els.map(el => el.isVisible()));
    return empty('visible elements').negate(els.filter(v => v).fill('ELEMENT'));
  }

  /**
   * {{> dontSeeElement }}
   *
   */
  async dontSeeElement(locator) {
    let els = await this._locate(locator);
    els = await Promise.all(els.map(el => el.isVisible()));
    return empty('visible elements').assert(els.filter(v => v).fill('ELEMENT'));
  }

  /**
   * {{> seeElementInDOM }}
   */
  async seeElementInDOM(locator) {
    const els = await this._locate(locator);
    return empty('elements on page').negate(els.filter(v => v).fill('ELEMENT'));
  }

  /**
   * {{> dontSeeElementInDOM }}
   */
  async dontSeeElementInDOM(locator) {
    const els = await this._locate(locator);
    return empty('elements on a page').assert(els.filter(v => v).fill('ELEMENT'));
  }

  /**
   * Handles a file download. A file name is required to save the file on disk.
   * Files are saved to "output" directory.
   *
   * Should be used with [FileSystem helper](https://codecept.io/helpers/FileSystem) to check that file were downloaded correctly.
   *
   * ```js
   * I.handleDownloads('downloads/avatar.jpg');
   * I.click('Download Avatar');
   * I.amInPath('output/downloads');
   * I.waitForFile('downloads/avatar.jpg', 5);
   *
   * ```
   *
   * @param {string} [fileName] set filename for downloaded file
   * @return {Promise<void>}
   */
  async handleDownloads(fileName = 'downloads') {
    this.page.waitForEvent('download').then(async (download) => {
      const filePath = await download.path();
      const downloadPath = path.join(global.output_dir, fileName || path.basename(filePath));
      if (!fs.existsSync(path.dirname(downloadPath))) {
        fs.mkdirSync(path.dirname(downloadPath), '0777');
      }
      fs.copyFileSync(filePath, downloadPath);
      this.debug('Download completed');
      this.debugSection('Downloaded From', await download.url());
      this.debugSection('Downloaded To', downloadPath);
    });
  }

  /**
   * {{> click }}
   *
   * @param {any} [opts] [Additional options](https://playwright.dev/docs/api/class-page#page-click) for click available as 3rd argument.
   *
   * Examples:
   *
   * ```js
   * // click on element at position
   * I.click('canvas', '.model', { position: { x: 20, y: 40 } })
   *
   * // make ctrl-click
   * I.click('.edit', null, { modifiers: ['Ctrl'] } )
   * ```
   *
   */
  async click(locator, context = null, opts = {}) {
    return proceedClick.call(this, locator, context, opts);
  }

  /**
   * Clicks link and waits for navigation (deprecated)
   */
  async clickLink(locator, context = null) {
    console.log('clickLink deprecated: Playwright automatically waits for navigation to happen.');
    console.log('Replace I.clickLink with I.click');
    return this.click(locator, context);
  }

  /**
   * {{> forceClick }}
   */
  async forceClick(locator, context = null) {
    return proceedClick.call(this, locator, context, { force: true });
  }

  /**
   * {{> doubleClick }}
   *
   *
   */
  async doubleClick(locator, context = null) {
    return proceedClick.call(this, locator, context, { clickCount: 2 });
  }

  /**
   * {{> rightClick }}
   *
   *
   */
  async rightClick(locator, context = null) {
    return proceedClick.call(this, locator, context, { button: 'right' });
  }

  /**
   * {{> checkOption }}
   *
   * [Additional options](https://playwright.dev/docs/api/class-elementhandle#element-handle-check) for check available as 3rd argument.
   *
   * Examples:
   *
   * ```js
   * // click on element at position
   * I.checkOption('Agree', '.signup', { position: { x: 5, y: 5 } })
   * ```
   * > ⚠️ To avoid flakiness, option `force: true` is set by default
   */
  async checkOption(field, context = null, options = { force: true }) {
    const elm = await this._locateCheckable(field, context);
    await elm.check(options);
    return this._waitForAction();
  }

  /**
   * {{> uncheckOption }}
   *
   * [Additional options](https://playwright.dev/docs/api/class-elementhandle#element-handle-uncheck) for uncheck available as 3rd argument.
   *
   * Examples:
   *
   * ```js
   * // click on element at position
   * I.uncheckOption('Agree', '.signup', { position: { x: 5, y: 5 } })
   * ```
   * > ⚠️ To avoid flakiness, option `force: true` is set by default
   */
  async uncheckOption(field, context = null, options = { force: true }) {
    const elm = await this._locateCheckable(field, context);
    await elm.uncheck(options);
    return this._waitForAction();
  }

  /**
   * {{> seeCheckboxIsChecked }}
   */
  async seeCheckboxIsChecked(field) {
    return proceedIsChecked.call(this, 'assert', field);
  }

  /**
   * {{> dontSeeCheckboxIsChecked }}
   */
  async dontSeeCheckboxIsChecked(field) {
    return proceedIsChecked.call(this, 'negate', field);
  }

  /**
   * {{> pressKeyDown }}
   */
  async pressKeyDown(key) {
    key = getNormalizedKey.call(this, key);
    await this.page.keyboard.down(key);
    return this._waitForAction();
  }

  /**
   * {{> pressKeyUp }}
   */
  async pressKeyUp(key) {
    key = getNormalizedKey.call(this, key);
    await this.page.keyboard.up(key);
    return this._waitForAction();
  }

  /**
   * {{> pressKeyWithKeyNormalization }}
   *
   * _Note:_ Shortcuts like `'Meta'` + `'A'` do not work on macOS ([GoogleChrome/Puppeteer#1313](https://github.com/GoogleChrome/puppeteer/issues/1313)).
   */
  async pressKey(key) {
    const modifiers = [];
    if (Array.isArray(key)) {
      for (let k of key) {
        k = getNormalizedKey.call(this, k);
        if (isModifierKey(k)) {
          modifiers.push(k);
        } else {
          key = k;
          break;
        }
      }
    } else {
      key = getNormalizedKey.call(this, key);
    }
    for (const modifier of modifiers) {
      await this.page.keyboard.down(modifier);
    }
    await this.page.keyboard.press(key);
    for (const modifier of modifiers) {
      await this.page.keyboard.up(modifier);
    }
    return this._waitForAction();
  }

  /**
   * {{> type }}
   */
  async type(keys, delay = null) {
    if (!Array.isArray(keys)) {
      keys = keys.split('');
    }

    for (const key of keys) {
      await this.page.keyboard.press(key);
      if (delay) await this.wait(delay / 1000);
    }
  }

  /**
   * {{> fillField }}
   *
   */
  async fillField(field, value) {
    const els = await findFields.call(this, field);
    assertElementExists(els, field, 'Field');
    const el = els[0];
    const tag = await el.getProperty('tagName').then(el => el.jsonValue());
    const editable = await el.getProperty('contenteditable').then(el => el.jsonValue());
    if (tag === 'INPUT' || tag === 'TEXTAREA') {
      await this._evaluateHandeInContext(el => el.value = '', el);
    } else if (editable) {
      await this._evaluateHandeInContext(el => el.innerHTML = '', el);
    }
    await el.type(value.toString(), { delay: this.options.pressKeyDelay });
    return this._waitForAction();
  }

  /**
   * {{> clearField }}
   */
  async clearField(field) {
    return this.fillField(field, '');
  }

  /**
   * {{> appendField }}
   *
   *
   */
  async appendField(field, value) {
    const els = await findFields.call(this, field);
    assertElementExists(els, field, 'Field');
    await els[0].press('End');
    await els[0].type(value, { delay: this.options.pressKeyDelay });
    return this._waitForAction();
  }

  /**
   * {{> seeInField }}
   */
  async seeInField(field, value) {
    return proceedSeeInField.call(this, 'assert', field, value);
  }

  /**
   * {{> dontSeeInField }}
   */
  async dontSeeInField(field, value) {
    return proceedSeeInField.call(this, 'negate', field, value);
  }

  /**
   * {{> attachFile }}
   *
   */
  async attachFile(locator, pathToFile) {
    const file = path.join(global.codecept_dir, pathToFile);

    if (!fileExists(file)) {
      throw new Error(`File at ${file} can not be found on local system`);
    }
    const els = await findFields.call(this, locator);
    assertElementExists(els, 'Field');
    await els[0].setInputFiles(file);
    return this._waitForAction();
  }

  /**
   * {{> selectOption }}
   */
  async selectOption(select, option) {
    const els = await findFields.call(this, select);
    assertElementExists(els, select, 'Selectable field');
    const el = els[0];
    if (await el.getProperty('tagName').then(t => t.jsonValue()) !== 'SELECT') {
      throw new Error('Element is not <select>');
    }
    if (!Array.isArray(option)) option = [option];

    for (const key in option) {
      const opt = xpathLocator.literal(option[key]);
      let optEl = await findElements.call(this, el, { xpath: Locator.select.byVisibleText(opt) });
      if (optEl.length) {
        this._evaluateHandeInContext(el => el.selected = true, optEl[0]);
        continue;
      }
      optEl = await findElements.call(this, el, { xpath: Locator.select.byValue(opt) });
      if (optEl.length) {
        this._evaluateHandeInContext(el => el.selected = true, optEl[0]);
      }
    }
    await this._evaluateHandeInContext((element) => {
      element.dispatchEvent(new Event('input', { bubbles: true }));
      element.dispatchEvent(new Event('change', { bubbles: true }));
    }, el);

    return this._waitForAction();
  }

  /**
   * {{> grabNumberOfVisibleElements }}
   *
   */
  async grabNumberOfVisibleElements(locator) {
    let els = await this._locate(locator);
    els = await Promise.all(els.map(el => el.isVisible()));
    return els.filter(v => v).length;
  }

  /**
   * {{> seeInCurrentUrl }}
   */
  async seeInCurrentUrl(url) {
    stringIncludes('url').assert(url, await this._getPageUrl());
  }

  /**
   * {{> dontSeeInCurrentUrl }}
   */
  async dontSeeInCurrentUrl(url) {
    stringIncludes('url').negate(url, await this._getPageUrl());
  }

  /**
   * {{> seeCurrentUrlEquals }}
   */
  async seeCurrentUrlEquals(url) {
    urlEquals(this.options.url).assert(url, await this._getPageUrl());
  }

  /**
   * {{> dontSeeCurrentUrlEquals }}
   */
  async dontSeeCurrentUrlEquals(url) {
    urlEquals(this.options.url).negate(url, await this._getPageUrl());
  }

  /**
   * {{> see }}
   *
   *
   */
  async see(text, context = null) {
    return proceedSee.call(this, 'assert', text, context);
  }

  /**
   * {{> seeTextEquals }}
   */
  async seeTextEquals(text, context = null) {
    return proceedSee.call(this, 'assert', text, context, true);
  }

  /**
   * {{> dontSee }}
   *
   *
   */
  async dontSee(text, context = null) {
    return proceedSee.call(this, 'negate', text, context);
  }

  /**
   * {{> grabSource }}
   */
  async grabSource() {
    return this.page.content();
  }

  /**
   * Get JS log from browser.
   *
   * ```js
   * const logs = await I.grabBrowserLogs();
   * const errors = logs.map(l => ({ type: l.type(), text: l.text() })).filter(l => l.type === 'error');
   * console.log(JSON.stringify(errors));
   * ```
   * [Learn more about console messages](https://playwright.dev/docs/api/class-consolemessage)
   * @return {Promise<any[]>}
   */
  async grabBrowserLogs() {
    const logs = consoleLogStore.entries;
    consoleLogStore.clear();
    return logs;
  }

  /**
   * {{> grabCurrentUrl }}
   */
  async grabCurrentUrl() {
    return this._getPageUrl();
  }

  /**
   * {{> seeInSource }}
   */
  async seeInSource(text) {
    const source = await this.page.content();
    stringIncludes('HTML source of a page').assert(text, source);
  }

  /**
   * {{> dontSeeInSource }}
   */
  async dontSeeInSource(text) {
    const source = await this.page.content();
    stringIncludes('HTML source of a page').negate(text, source);
  }

  /**
   * {{> seeNumberOfElements }}
   *
   *
   */
  async seeNumberOfElements(locator, num) {
    const elements = await this._locate(locator);
    return equals(`expected number of elements (${locator}) is ${num}, but found ${elements.length}`).assert(elements.length, num);
  }

  /**
   * {{> seeNumberOfVisibleElements }}
   *
   *
   */
  async seeNumberOfVisibleElements(locator, num) {
    const res = await this.grabNumberOfVisibleElements(locator);
    return equals(`expected number of visible elements (${locator}) is ${num}, but found ${res}`).assert(res, num);
  }

  /**
   * {{> setCookie }}
   */
  async setCookie(cookie) {
    if (Array.isArray(cookie)) {
      return this.browserContext.addCookies(cookie);
    }
    return this.browserContext.addCookies([cookie]);
  }

  /**
   * {{> seeCookie }}
   *
   */
  async seeCookie(name) {
    const cookies = await this.browserContext.cookies();
    empty(`cookie ${name} to be set`).negate(cookies.filter(c => c.name === name));
  }

  /**
   * {{> dontSeeCookie }}
   */
  async dontSeeCookie(name) {
    const cookies = await this.browserContext.cookies();
    empty(`cookie ${name} to be set`).assert(cookies.filter(c => c.name === name));
  }

  /**
   * {{> grabCookie }}
   *
   * Returns cookie in JSON format. If name not passed returns all cookies for this domain.
   */
  async grabCookie(name) {
    const cookies = await this.browserContext.cookies();
    if (!name) return cookies;
    const cookie = cookies.filter(c => c.name === name);
    if (cookie[0]) return cookie[0];
  }

  /**
   * {{> clearCookie }}
   */
  async clearCookie() {
    // Playwright currently doesn't support to delete a certain cookie
    // https://github.com/microsoft/playwright/blob/main/docs/api.md#class-browsercontext
    if (!this.browserContext) return;
    return this.browserContext.clearCookies();
  }

  /**
   * Executes a script on the page:
   *
   * ```js
   * I.executeScript(() => window.alert('Hello world'));
   * ```
   *
   * Additional parameters of the function can be passed as an object argument:
   *
   * ```js
   * I.executeScript(({x, y}) => x + y, {x, y});
   * ```
   * You can pass only one parameter into a function
   * but you can pass in array or object.
   *
   * ```js
   * I.executeScript(([x, y]) => x + y, [x, y]);
   * ```
   * If a function returns a Promise it will wait for its resolution.
   *
   * @param {string|function} fn function to be executed in browser context.
   * @param {any} [arg] optional argument to pass to the function
   * @returns {Promise<any>}
   */
  async executeScript(fn, arg) {
    let context = this.page;
    if (this.context && this.context.constructor.name === 'Frame') {
      context = this.context; // switching to iframe context
    }
    return context.evaluate.apply(context, [fn, arg]);
  }

  /**
   * Grab Locator if called within Context
   *
   * @param {*} locator
   */
  _contextLocator(locator) {
    locator = buildLocatorString(new Locator(locator, 'css'));

    if (this.contextLocator) {
      const contextLocator = buildLocatorString(new Locator(this.contextLocator, 'css'));
      locator = `${contextLocator} >> ${locator}`;
    }

    return locator;
  }

  /**
   * {{> grabTextFrom }}
   *
   */
  async grabTextFrom(locator) {
    locator = this._contextLocator(locator);
    const text = await this.page.textContent(locator);
    assertElementExists(text, locator);
    this.debugSection('Text', text);
    return text;
  }

  /**
   * {{> grabTextFromAll }}
   *
   */
  async grabTextFromAll(locator) {
    const els = await this._locate(locator);
    const texts = [];
    for (const el of els) {
      texts.push(await (await el.getProperty('innerText')).jsonValue());
    }
    this.debug(`Matched ${els.length} elements`);
    return texts;
  }

  /**
   * {{> grabValueFrom }}
   */
  async grabValueFrom(locator) {
    const values = await this.grabValueFromAll(locator);
    assertElementExists(values, locator);
    this.debugSection('Value', values[0]);
    return values[0];
  }

  /**
   * {{> grabValueFromAll }}
   */
  async grabValueFromAll(locator) {
    const els = await findFields.call(this, locator);
    this.debug(`Matched ${els.length} elements`);
    return Promise.all(els.map(el => el.getProperty('value').then(t => t.jsonValue())));
  }

  /**
   * {{> grabHTMLFrom }}
   */
  async grabHTMLFrom(locator) {
    const html = await this.grabHTMLFromAll(locator);
    assertElementExists(html, locator);
    this.debugSection('HTML', html[0]);
    return html[0];
  }

  /**
   * {{> grabHTMLFromAll }}
   */
  async grabHTMLFromAll(locator) {
    const els = await this._locate(locator);
    this.debug(`Matched ${els.length} elements`);
    return Promise.all(els.map(el => el.$eval('xpath=.', element => element.innerHTML, el)));
  }

  /**
   * {{> grabCssPropertyFrom }}
   *
   */
  async grabCssPropertyFrom(locator, cssProperty) {
    const cssValues = await this.grabCssPropertyFromAll(locator, cssProperty);
    assertElementExists(cssValues, locator);
    this.debugSection('CSS', cssValues[0]);
    return cssValues[0];
  }

  /**
   * {{> grabCssPropertyFromAll }}
   *
   */
  async grabCssPropertyFromAll(locator, cssProperty) {
    const els = await this._locate(locator);
    this.debug(`Matched ${els.length} elements`);
    const cssValues = await Promise.all(els.map(el => el.$eval('xpath=.', (el, cssProperty) => getComputedStyle(el).getPropertyValue(cssProperty), cssProperty)));

    return cssValues;
  }

  /**
   * {{> seeCssPropertiesOnElements }}
   *
   */
  async seeCssPropertiesOnElements(locator, cssProperties) {
    const res = await this._locate(locator);
    assertElementExists(res, locator);

    const cssPropertiesCamelCase = convertCssPropertiesToCamelCase(cssProperties);
    const elemAmount = res.length;
    const commands = [];
    res.forEach((el) => {
      Object.keys(cssPropertiesCamelCase).forEach((prop) => {
        commands.push(el.$eval('xpath=.', (el) => {
          const style = window.getComputedStyle ? getComputedStyle(el) : el.currentStyle;
          return JSON.parse(JSON.stringify(style));
        }, el)
          .then((props) => {
            if (isColorProperty(prop)) {
              return convertColorToRGBA(props[prop]);
            }
            return props[prop];
          }));
      });
    });
    let props = await Promise.all(commands);
    const values = Object.keys(cssPropertiesCamelCase).map(key => cssPropertiesCamelCase[key]);
    if (!Array.isArray(props)) props = [props];
    let chunked = chunkArray(props, values.length);
    chunked = chunked.filter((val) => {
      for (let i = 0; i < val.length; ++i) {
        if (val[i] !== values[i]) return false;
      }
      return true;
    });
    return equals(`all elements (${locator}) to have CSS property ${JSON.stringify(cssProperties)}`).assert(chunked.length, elemAmount);
  }

  /**
   * {{> seeAttributesOnElements }}
   *
   */
  async seeAttributesOnElements(locator, attributes) {
    const res = await this._locate(locator);
    assertElementExists(res, locator);

    const elemAmount = res.length;
    const commands = [];
    res.forEach((el) => {
      Object.keys(attributes).forEach((prop) => {
        commands.push(el
          .$eval('xpath=.', (el, attr) => el[attr] || el.getAttribute(attr), prop));
      });
    });
    let attrs = await Promise.all(commands);
    const values = Object.keys(attributes).map(key => attributes[key]);
    if (!Array.isArray(attrs)) attrs = [attrs];
    let chunked = chunkArray(attrs, values.length);
    chunked = chunked.filter((val) => {
      for (let i = 0; i < val.length; ++i) {
        if (val[i] !== values[i]) return false;
      }
      return true;
    });
    return equals(`all elements (${locator}) to have attributes ${JSON.stringify(attributes)}`).assert(chunked.length, elemAmount);
  }

  /**
   * {{> dragSlider }}
   *
   */
  async dragSlider(locator, offsetX = 0) {
    const src = await this._locate(locator);
    assertElementExists(src, locator, 'Slider Element');

    // Note: Using clickablePoint private api because the .BoundingBox does not take into account iframe offsets!
    const sliderSource = await clickablePoint(src[0]);

    // Drag start point
    await this.page.mouse.move(sliderSource.x, sliderSource.y, { steps: 5 });
    await this.page.mouse.down();

    // Drag destination
    await this.page.mouse.move(sliderSource.x + offsetX, sliderSource.y, { steps: 5 });
    await this.page.mouse.up();

    return this._waitForAction();
  }

  /**
   * {{> grabAttributeFrom }}
   *
   */
  async grabAttributeFrom(locator, attr) {
    const attrs = await this.grabAttributeFromAll(locator, attr);
    assertElementExists(attrs, locator);
    this.debugSection('Attribute', attrs[0]);
    return attrs[0];
  }

  /**
   * {{> grabAttributeFromAll }}
   *
   */
  async grabAttributeFromAll(locator, attr) {
    const els = await this._locate(locator);
    this.debug(`Matched ${els.length} elements`);
    const array = [];

    for (let index = 0; index < els.length; index++) {
      const a = await this._evaluateHandeInContext(([el, attr]) => el[attr] || el.getAttribute(attr), [els[index], attr]);
      array.push(await a.jsonValue());
    }

    return array;
  }

  /**
   * {{> saveElementScreenshot }}
   *
   */
  async saveElementScreenshot(locator, fileName) {
    const outputFile = screenshotOutputFolder(fileName);

    const res = await this._locate(locator);
    assertElementExists(res, locator);
    if (res.length > 1) this.debug(`[Elements] Using first element out of ${res.length}`);
    const elem = res[0];
    this.debug(`Screenshot of ${locator} element has been saved to ${outputFile}`);
    return elem.screenshot({ path: outputFile, type: 'png' });
  }

  /**
   * {{> saveScreenshot }}
   */
  async saveScreenshot(fileName, fullPage) {
    const fullPageOption = fullPage || this.options.fullPageScreenshots;
    const outputFile = screenshotOutputFolder(fileName);

    this.debug(`Screenshot is saving to ${outputFile}`);

    if (this.activeSessionName) {
      const activeSessionPage = this.sessionPages[this.activeSessionName];

      if (activeSessionPage) {
        return activeSessionPage.screenshot({
          path: outputFile,
          fullPage: fullPageOption,
          type: 'png',
        });
      }
    }

    return this.page.screenshot({ path: outputFile, fullPage: fullPageOption, type: 'png' });
  }

  /**
   * Performs [api request](https://playwright.dev/docs/api/class-apirequestcontext#api-request-context-get) using
   * the cookies from the current browser session.
   *
   * ```js
   * const users = await I.makeApiRequest('GET', '/api/users', { params: { page: 1 }});
   * users[0]
   * I.makeApiRequest('PATCH', )
   * ```
   *
   * > This is Playwright's built-in alternative to using REST helper's sendGet, sendPost, etc methods.
   *
   * @param {string} method HTTP method
   * @param {string} url endpoint
   * @param {object} options request options depending on method used
   * @returns {Promise<object>} response
   */
  async makeApiRequest(method, url, options) {
    method = method.toLowerCase();
    const allowedMethods = ['get', 'post', 'patch', 'head', 'fetch', 'delete'];
    if (!allowedMethods.includes(method)) {
      throw new Error(`Method ${method} is not allowed, use the one from a list ${allowedMethods} or switch to using REST helper`);
    }

    if (url.startsWith('/')) { // local url
      url = this.options.url + url;
      this.debugSection('URL', url);
    }

    const response = await this.page.request[method](url, options);
    this.debugSection('Status', response.status());
    this.debugSection('Response', await response.text());

    // hook to allow JSON response handle this
    if (this.config.onResponse) {
      const axiosResponse = {
        data: await response.json(),
        status: response.status(),
        statusText: response.statusText(),
        headers: response.headers(),
      };
      this.config.onResponse(axiosResponse);
    }

    return response;
  }

  async _failed(test) {
    await this._withinEnd();

    if (!test.artifacts) {
      test.artifacts = {};
    }

    if (this.options.recordVideo && this.page && this.page.video()) {
      test.artifacts.video = `${global.output_dir}${pathSeparator}videos${pathSeparator}${clearString(test.title)}_${Date.now()}.failed.webm`;
      this.page.video().saveAs(test.artifacts.video).then(() => {
        this.page.video().delete().catch(e => {});
      });
    }

    if (this.options.trace) {
      const path = `${`${global.output_dir}${pathSeparator}trace${pathSeparator}${clearString(test.title)}`.slice(0, 251)}.zip`;
      await this.browserContext.tracing.stop({ path });
      test.artifacts.trace = path;
    }
  }

  async _passed(test) {
    if (this.options.recordVideo && this.page && this.page.video()) {
      test.artifacts.video = `${global.output_dir}${pathSeparator}videos${pathSeparator}${clearString(test.title)}_${Date.now()}.passed.webm`;

      if (this.options.keepVideoForPassedTests) {
        this.page.video().saveAs(test.artifacts.video).then(() => {
          this.page.video().delete().catch(e => {});
        });
      } else {
        this.page.video().delete().catch(e => {});
      }
    }

    if (this.options.trace) {
      if (this.options.keepTraceForPassedTests) {
        const path = `${global.output_dir}${pathSeparator}trace${pathSeparator}${clearString(test.title)}.zip`;
        await this.browserContext.tracing.stop({ path });
        test.artifacts.trace = path;
      } else {
        await this.browserContext.tracing.stop();
      }
    }
  }

  /**
   * {{> wait }}
   */
  async wait(sec) {
    return new Promise(((done) => {
      setTimeout(done, sec * 1000);
    }));
  }

  /**
   * {{> waitForEnabled }}
   */
  async waitForEnabled(locator, sec) {
    const waitTimeout = sec ? sec * 1000 : this.options.waitForTimeout;
    locator = new Locator(locator, 'css');
    const matcher = await this.context;
    let waiter;
    const context = await this._getContext();
    if (!locator.isXPath()) {
      const valueFn = function ([locator]) {
        return Array.from(document.querySelectorAll(locator)).filter(el => !el.disabled).length > 0;
      };
      waiter = context.waitForFunction(valueFn, [locator.value], { timeout: waitTimeout });
    } else {
      const enabledFn = function ([locator, $XPath]) {
        eval($XPath); // eslint-disable-line no-eval
        return $XPath(null, locator).filter(el => !el.disabled).length > 0;
      };
      waiter = context.waitForFunction(enabledFn, [locator.value, $XPath.toString()], { timeout: waitTimeout });
    }
    return waiter.catch((err) => {
      throw new Error(`element (${locator.toString()}) still not enabled after ${waitTimeout / 1000} sec\n${err.message}`);
    });
  }

  /**
   * {{> waitForValue }}
   */
  async waitForValue(field, value, sec) {
    const waitTimeout = sec ? sec * 1000 : this.options.waitForTimeout;
    const locator = new Locator(field, 'css');
    const matcher = await this.context;
    let waiter;
    const context = await this._getContext();
    if (!locator.isXPath()) {
      const valueFn = function ([locator, value]) {
        return Array.from(document.querySelectorAll(locator)).filter(el => (el.value || '').indexOf(value) !== -1).length > 0;
      };
      waiter = context.waitForFunction(valueFn, [locator.value, value], { timeout: waitTimeout });
    } else {
      const valueFn = function ([locator, $XPath, value]) {
        eval($XPath); // eslint-disable-line no-eval
        return $XPath(null, locator).filter(el => (el.value || '').indexOf(value) !== -1).length > 0;
      };
      waiter = context.waitForFunction(valueFn, [locator.value, $XPath.toString(), value], { timeout: waitTimeout });
    }
    return waiter.catch((err) => {
      const loc = locator.toString();
      throw new Error(`element (${loc}) is not in DOM or there is no element(${loc}) with value "${value}" after ${waitTimeout / 1000} sec\n${err.message}`);
    });
  }

  /**
   * {{> waitNumberOfVisibleElements }}
   *
   */
  async waitNumberOfVisibleElements(locator, num, sec) {
    const waitTimeout = sec ? sec * 1000 : this.options.waitForTimeout;
    locator = new Locator(locator, 'css');
    await this.context;
    let waiter;
    const context = await this._getContext();
    if (locator.isCSS()) {
      const visibleFn = function ([locator, num]) {
        const els = document.querySelectorAll(locator);
        if (!els || els.length === 0) {
          return false;
        }
        return Array.prototype.filter.call(els, el => el.offsetParent !== null).length === num;
      };
      waiter = context.waitForFunction(visibleFn, [locator.value, num], { timeout: waitTimeout });
    } else {
      const visibleFn = function ([locator, $XPath, num]) {
        eval($XPath); // eslint-disable-line no-eval
        return $XPath(null, locator).filter(el => el.offsetParent !== null).length === num;
      };
      waiter = context.waitForFunction(visibleFn, [locator.value, $XPath.toString(), num], { timeout: waitTimeout });
    }
    return waiter.catch((err) => {
      throw new Error(`The number of elements (${locator.toString()}) is not ${num} after ${waitTimeout / 1000} sec\n${err.message}`);
    });
  }

  /**
   * {{> waitForClickable }}
   */
  async waitForClickable(locator, waitTimeout) {
    console.log('I.waitForClickable is DEPRECATED: This is no longer needed, Playwright automatically waits for element to be clickable');
    console.log('Remove usage of this function');
  }

  /**
   * {{> waitForElement }}
   *
   */
  async waitForElement(locator, sec) {
    const waitTimeout = sec ? sec * 1000 : this.options.waitForTimeout;
    locator = new Locator(locator, 'css');

    const context = await this._getContext();
    const waiter = context.waitForSelector(buildLocatorString(locator), { timeout: waitTimeout, state: 'attached' });
    return waiter.catch((err) => {
      throw new Error(`element (${locator.toString()}) still not present on page after ${waitTimeout / 1000} sec\n${err.message}`);
    });
  }

  /**
   * {{> waitForVisible }}
   *
   * This method accepts [React selectors](https://codecept.io/react).
   */
  async waitForVisible(locator, sec) {
    const waitTimeout = sec ? sec * 1000 : this.options.waitForTimeout;
    locator = new Locator(locator, 'css');
    const context = await this._getContext();
    const waiter = context.waitForSelector(buildLocatorString(locator), { timeout: waitTimeout, state: 'visible' });
    return waiter.catch((err) => {
      throw new Error(`element (${locator.toString()}) still not visible after ${waitTimeout / 1000} sec\n${err.message}`);
    });
  }

  /**
   * {{> waitForInvisible }}
   */
  async waitForInvisible(locator, sec) {
    const waitTimeout = sec ? sec * 1000 : this.options.waitForTimeout;
    locator = new Locator(locator, 'css');
    const context = await this._getContext();
    const waiter = context.waitForSelector(buildLocatorString(locator), { timeout: waitTimeout, state: 'hidden' });
    return waiter.catch((err) => {
      throw new Error(`element (${locator.toString()}) still visible after ${waitTimeout / 1000} sec\n${err.message}`);
    });
  }

  /**
   * {{> waitToHide }}
   */
  async waitToHide(locator, sec) {
    const waitTimeout = sec ? sec * 1000 : this.options.waitForTimeout;
    locator = new Locator(locator, 'css');
    const context = await this._getContext();
    return context.waitForSelector(buildLocatorString(locator), { timeout: waitTimeout, state: 'hidden' }).catch((err) => {
      throw new Error(`element (${locator.toString()}) still not hidden after ${waitTimeout / 1000} sec\n${err.message}`);
    });
  }

  async _getContext() {
    if (this.context && this.context.constructor.name === 'Frame') {
      return this.context;
    }
    return this.page;
  }

  /**
   * {{> waitInUrl }}
   */
  async waitInUrl(urlPart, sec = null) {
    const waitTimeout = sec ? sec * 1000 : this.options.waitForTimeout;

    return this.page.waitForFunction((urlPart) => {
      const currUrl = decodeURIComponent(decodeURIComponent(decodeURIComponent(window.location.href)));
      return currUrl.indexOf(urlPart) > -1;
    }, urlPart, { timeout: waitTimeout }).catch(async (e) => {
      const currUrl = await this._getPageUrl(); // Required because the waitForFunction can't return data.
      if (/Timeout/i.test(e.message)) {
        throw new Error(`expected url to include ${urlPart}, but found ${currUrl}`);
      } else {
        throw e;
      }
    });
  }

  /**
   * {{> waitUrlEquals }}
   */
  async waitUrlEquals(urlPart, sec = null) {
    const waitTimeout = sec ? sec * 1000 : this.options.waitForTimeout;

    const baseUrl = this.options.url;
    if (urlPart.indexOf('http') < 0) {
      urlPart = baseUrl + urlPart;
    }

    return this.page.waitForFunction((urlPart) => {
      const currUrl = decodeURIComponent(decodeURIComponent(decodeURIComponent(window.location.href)));
      return currUrl.indexOf(urlPart) > -1;
    }, urlPart, { timeout: waitTimeout }).catch(async (e) => {
      const currUrl = await this._getPageUrl(); // Required because the waitForFunction can't return data.
      if (/Timeout/i.test(e.message)) {
        throw new Error(`expected url to be ${urlPart}, but found ${currUrl}`);
      } else {
        throw e;
      }
    });
  }

  /**
   * {{> waitForText }}
   */
  async waitForText(text, sec = null, context = null) {
    const waitTimeout = sec ? sec * 1000 : this.options.waitForTimeout;
    let waiter;

    const contextObject = await this._getContext();

    if (context) {
      const locator = new Locator(context, 'css');
      if (!locator.isXPath()) {
        waiter = contextObject.waitForSelector(`${locator.isCustom() ? `${locator.type}=${locator.value}` : locator.simplify()} >> text=${text}`, { timeout: waitTimeout, state: 'visible' });
      }

      if (locator.isXPath()) {
        waiter = contextObject.waitForFunction(([locator, text, $XPath]) => {
          eval($XPath); // eslint-disable-line no-eval
          const el = $XPath(null, locator);
          if (!el.length) return false;
          return el[0].innerText.indexOf(text) > -1;
        }, [locator.value, text, $XPath.toString()], { timeout: waitTimeout });
      }
    } else {
      waiter = contextObject.waitForFunction(text => document.body && document.body.innerText.indexOf(text) > -1, text, { timeout: waitTimeout });
    }
    return waiter.catch((err) => {
      throw new Error(`Text "${text}" was not found on page after ${waitTimeout / 1000} sec\n${err.message}`);
    });
  }

  /**
   * Waits for a network request.
   *
   * ```js
   * I.waitForRequest('http://example.com/resource');
   * I.waitForRequest(request => request.url() === 'http://example.com' && request.method() === 'GET');
   * ```
   *
   * @param {string|function} urlOrPredicate
   * @param {?number} [sec=null] seconds to wait
   */
  async waitForRequest(urlOrPredicate, sec = null) {
    const timeout = sec ? sec * 1000 : this.options.waitForTimeout;
    return this.page.waitForRequest(urlOrPredicate, { timeout });
  }

  /**
   * Waits for a network response.
   *
   * ```js
   * I.waitForResponse('http://example.com/resource');
   * I.waitForResponse(response => response.url() === 'https://example.com' && response.status() === 200);
   * ```
   *
   * @param {string|function} urlOrPredicate
   * @param {?number} [sec=null] number of seconds to wait
   */
  async waitForResponse(urlOrPredicate, sec = null) {
    const timeout = sec ? sec * 1000 : this.options.waitForTimeout;
    return this.page.waitForResponse(urlOrPredicate, { timeout });
  }

  /**
   * {{> switchTo }}
   */
  async switchTo(locator) {
    if (Number.isInteger(locator)) {
      // Select by frame index of current context

      let childFrames = null;
      if (this.context && typeof this.context.childFrames === 'function') {
        childFrames = this.context.childFrames();
      } else {
        childFrames = this.page.mainFrame().childFrames();
      }

      if (locator >= 0 && locator < childFrames.length) {
        this.context = childFrames[locator];
        this.contextLocator = locator;
      } else {
        throw new Error('Element #invalidIframeSelector was not found by text|CSS|XPath');
      }
      return;
    }
    if (!locator) {
      this.context = this.page;
      this.contextLocator = null;
      return;
    }

    // iframe by selector
    const els = await this._locate(locator);
    assertElementExists(els, locator);
    const contentFrame = await els[0].contentFrame();

    if (contentFrame) {
      this.context = contentFrame;
      this.contextLocator = null;
    } else {
      this.context = els[0];
      this.contextLocator = locator;
    }
  }

  /**
   * {{> waitForFunction }}
   */
  async waitForFunction(fn, argsOrSec = null, sec = null) {
    let args = [];
    if (argsOrSec) {
      if (Array.isArray(argsOrSec)) {
        args = argsOrSec;
      } else if (typeof argsOrSec === 'number') {
        sec = argsOrSec;
      }
    }
    const waitTimeout = sec ? sec * 1000 : this.options.waitForTimeout;
    const context = await this._getContext();
    return context.waitForFunction(fn, args, { timeout: waitTimeout });
  }

  /**
   * Waits for navigation to finish. By default takes configured `waitForNavigation` option.
   *
   * See [Playwright's reference](https://playwright.dev/docs/api/class-page?_highlight=waitfornavi#pagewaitfornavigationoptions)
   *
   * @param {*} opts
   */
  async waitForNavigation(opts = {}) {
    opts = {
      timeout: this.options.getPageTimeout,
      waitUntil: this.options.waitForNavigation,
      ...opts,
    };
    return this.page.waitForNavigation(opts);
  }

  async waitUntilExists(locator, sec) {
    console.log(`waitUntilExists deprecated:
    * use 'waitForElement' to wait for element to be attached
    * use 'waitForDetached to wait for element to be removed'`);
    return this.waitForDetached(locator, sec);
  }

  /**
   * {{> waitForDetached }}
   */
  async waitForDetached(locator, sec) {
    const waitTimeout = sec ? sec * 1000 : this.options.waitForTimeout;
    locator = new Locator(locator, 'css');

    let waiter;
    const context = await this._getContext();
    if (!locator.isXPath()) {
      waiter = context.waitForSelector(`${locator.isCustom() ? `${locator.type}=${locator.value}` : locator.simplify()}`, { timeout: waitTimeout, state: 'detached' });
    } else {
      const visibleFn = function ([locator, $XPath]) {
        eval($XPath); // eslint-disable-line no-eval
        return $XPath(null, locator).length === 0;
      };
      waiter = context.waitForFunction(visibleFn, [locator.value, $XPath.toString()], { timeout: waitTimeout });
    }
    return waiter.catch((err) => {
      throw new Error(`element (${locator.toString()}) still on page after ${waitTimeout / 1000} sec\n${err.message}`);
    });
  }

  async _waitForAction() {
    return this.wait(this.options.waitForAction / 1000);
  }

  /**
   * {{> grabDataFromPerformanceTiming }}
   */
  async grabDataFromPerformanceTiming() {
    return perfTiming;
  }

  /**
   * {{> grabElementBoundingRect }}
   */
  async grabElementBoundingRect(locator, prop) {
    const els = await this._locate(locator);
    assertElementExists(els, locator);
    const rect = await els[0].boundingBox();
    if (prop) return rect[prop];
    return rect;
  }

  /**
   * Mocks network request using [`browserContext.route`](https://playwright.dev/docs/api/class-browsercontext#browser-context-route) of Playwright
   *
   * ```js
   * I.mockRoute(/(\.png$)|(\.jpg$)/, route => route.abort());
   * ```
   * This method allows intercepting and mocking requests & responses. [Learn more about it](https://playwright.dev/docs/network#handle-requests)
   *
   * @param {string|RegExp} [url] URL, regex or pattern for to match URL
   * @param {function} [handler] a function to process reques
   */
  async mockRoute(url, handler) {
    return this.browserContext.route(...arguments);
  }

  /**
   * Stops network mocking created by `mockRoute`.
   *
   * ```js
   * I.stopMockingRoute(/(\.png$)|(\.jpg$)/);
   * I.stopMockingRoute(/(\.png$)|(\.jpg$)/, previouslySetHandler);
   * ```
   * If no handler is passed, all mock requests for the rote are disabled.
   *
   * @param {string|RegExp} [url] URL, regex or pattern for to match URL
   * @param {function} [handler] a function to process reques
   */
  async stopMockingRoute(url, handler) {
    return this.browserContext.unroute(...arguments);
  }
}

module.exports = Playwright;

function buildLocatorString(locator) {
  if (locator.isCustom()) {
    return `${locator.type}=${locator.value}`;
  } if (locator.isXPath()) {
    // dont rely on heuristics of playwright for figuring out xpath
    return `xpath=${locator.value}`;
  }
  return locator.simplify();
}

async function findElements(matcher, locator) {
  if (locator.react) return findReact(matcher, locator);
  locator = new Locator(locator, 'css');
  return matcher.$$(buildLocatorString(locator));
}

async function getVisibleElements(elements) {
  const visibleElements = [];
  for (const element of elements) {
    if (await element.isVisible()) {
      visibleElements.push(element);
    }
  }
  if (visibleElements.length === 0) {
    return elements;
  }
  return visibleElements;
}

async function proceedClick(locator, context = null, options = {}) {
  let matcher = await this._getContext();
  if (context) {
    const els = await this._locate(context);
    assertElementExists(els, context);
    matcher = els[0];
  }
  const els = await findClickable.call(this, matcher, locator);
  if (context) {
    assertElementExists(els, locator, 'Clickable element', `was not found inside element ${new Locator(context).toString()}`);
  } else {
    assertElementExists(els, locator, 'Clickable element');
  }
  /*
    using the force true options itself but instead dispatching a click
  */
  if (options.force) {
    await els[0].dispatchEvent('click');
  } else {
    const element = els.length > 1 ? (await getVisibleElements(els))[0] : els[0];
    await element.click(options);
  }
  const promises = [];
  if (options.waitForNavigation) {
    promises.push(this.waitForNavigation());
  }
  promises.push(this._waitForAction());
  return Promise.all(promises);
}

async function findClickable(matcher, locator) {
  if (locator.react) return findReact(matcher, locator);

  locator = new Locator(locator);
  if (!locator.isFuzzy()) return findElements.call(this, matcher, locator);

  let els;
  const literal = xpathLocator.literal(locator.value);

  els = await findElements.call(this, matcher, Locator.clickable.narrow(literal));
  if (els.length) return els;

  els = await findElements.call(this, matcher, Locator.clickable.wide(literal));
  if (els.length) return els;

  try {
    els = await findElements.call(this, matcher, Locator.clickable.self(literal));
    if (els.length) return els;
  } catch (err) {
    // Do nothing
  }

  return findElements.call(this, matcher, locator.value); // by css or xpath
}

async function proceedSee(assertType, text, context, strict = false) {
  let description;
  let allText;
  if (!context) {
    let el = await this.context;

    if (el && !el.getProperty) {
      // Fallback to body
      el = await this.context.$('body');
    }

    allText = [await el.getProperty('innerText').then(p => p.jsonValue())];
    description = 'web application';
  } else {
    const locator = new Locator(context, 'css');
    description = `element ${locator.toString()}`;
    const els = await this._locate(locator);
    assertElementExists(els, locator.toString());
    allText = await Promise.all(els.map(el => el.getProperty('innerText').then(p => p.jsonValue())));
  }

  if (strict) {
    return allText.map(elText => equals(description)[assertType](text, elText));
  }
  return stringIncludes(description)[assertType](text, allText.join(' | '));
}

async function findCheckable(locator, context) {
  let contextEl = await this.context;
  if (typeof context === 'string') {
    contextEl = await findElements.call(this, contextEl, (new Locator(context, 'css')).simplify());
    contextEl = contextEl[0];
  }

  const matchedLocator = new Locator(locator);
  if (!matchedLocator.isFuzzy()) {
    return findElements.call(this, contextEl, matchedLocator.simplify());
  }

  const literal = xpathLocator.literal(locator);
  let els = await findElements.call(this, contextEl, Locator.checkable.byText(literal));
  if (els.length) {
    return els;
  }
  els = await findElements.call(this, contextEl, Locator.checkable.byName(literal));
  if (els.length) {
    return els;
  }
  return findElements.call(this, contextEl, locator);
}

async function proceedIsChecked(assertType, option) {
  let els = await findCheckable.call(this, option);
  assertElementExists(els, option, 'Checkable');
  els = await Promise.all(els.map(el => el.isChecked()));
  const selected = els.reduce((prev, cur) => prev || cur);
  return truth(`checkable ${option}`, 'to be checked')[assertType](selected);
}

async function findFields(locator) {
  const matchedLocator = new Locator(locator);
  if (!matchedLocator.isFuzzy()) {
    return this._locate(matchedLocator);
  }
  const literal = xpathLocator.literal(locator);

  let els = await this._locate({ xpath: Locator.field.labelEquals(literal) });
  if (els.length) {
    return els;
  }

  els = await this._locate({ xpath: Locator.field.labelContains(literal) });
  if (els.length) {
    return els;
  }
  els = await this._locate({ xpath: Locator.field.byName(literal) });
  if (els.length) {
    return els;
  }
  return this._locate({ css: locator });
}

async function proceedSeeInField(assertType, field, value) {
  const els = await findFields.call(this, field);
  assertElementExists(els, field, 'Field');
  const el = els[0];
  const tag = await el.getProperty('tagName').then(el => el.jsonValue());
  const fieldType = await el.getProperty('type').then(el => el.jsonValue());

  const proceedMultiple = async (elements) => {
    const fields = Array.isArray(elements) ? elements : [elements];

    const elementValues = [];
    for (const element of fields) {
      elementValues.push(await element.getProperty('value').then(el => el.jsonValue()));
    }

    if (typeof value === 'boolean') {
      equals(`no. of items matching > 0: ${field}`)[assertType](value, !!elementValues.length);
    } else {
      if (assertType === 'assert') {
        equals(`select option by ${field}`)[assertType](true, elementValues.length > 0);
      }
      elementValues.forEach(val => stringIncludes(`fields by ${field}`)[assertType](value, val));
    }
  };

  if (tag === 'SELECT') {
    if (await el.getProperty('multiple')) {
      const selectedOptions = await el.$$('option:checked');
      if (!selectedOptions.length) return null;

      const options = await filterFieldsByValue(selectedOptions, value, true);
      return proceedMultiple(options);
    }

    return el.inputValue();
  }

  if (tag === 'INPUT') {
    if (fieldType === 'checkbox' || fieldType === 'radio') {
      if (typeof value === 'boolean') {
        // Filter by values
        const options = await filterFieldsBySelectionState(els, true);
        return proceedMultiple(options);
      }

      const options = await filterFieldsByValue(els, value, true);
      return proceedMultiple(options);
    }
    return proceedMultiple(els[0]);
  }

  const fieldVal = await el.inputValue();
  return stringIncludes(`fields by ${field}`)[assertType](value, fieldVal);
}

async function filterFieldsByValue(elements, value, onlySelected) {
  const matches = [];
  for (const element of elements) {
    const val = await element.getProperty('value').then(el => el.jsonValue());
    let isSelected = true;
    if (onlySelected) {
      isSelected = await elementSelected(element);
    }
    if ((value == null || val.indexOf(value) > -1) && isSelected) {
      matches.push(element);
    }
  }
  return matches;
}

async function filterFieldsBySelectionState(elements, state) {
  const matches = [];
  for (const element of elements) {
    const isSelected = await elementSelected(element);
    if (isSelected === state) {
      matches.push(element);
    }
  }
  return matches;
}

async function elementSelected(element) {
  const type = await element.getProperty('type').then(el => !!el && el.jsonValue());

  if (type === 'checkbox' || type === 'radio') {
    return element.isChecked();
  }
  return element.getProperty('selected').then(el => el.jsonValue());
}

function isFrameLocator(locator) {
  locator = new Locator(locator);
  if (locator.isFrame()) return locator.value;
  return false;
}

function assertElementExists(res, locator, prefix, suffix) {
  if (!res || res.length === 0) {
    throw new ElementNotFound(locator, prefix, suffix);
  }
}

function $XPath(element, selector) {
  const found = document.evaluate(selector, element || document.body, null, 5, null);
  const res = [];
  let current = null;
  while (current = found.iterateNext()) {
    res.push(current);
  }
  return res;
}

async function targetCreatedHandler(page) {
  if (!page) return;
  this.withinLocator = null;
  page.on('load', () => {
    page.$('body')
      .catch(() => null)
      .then(async () => {
        if (this.context && this.context._type === 'Frame') {
          // we are inside iframe?
          const frameEl = await this.context.frameElement();
          this.context = await frameEl.contentFrame();
          this.contextLocator = null;
          return;
        }
        // if context element was in iframe - keep it
        // if (await this.context.ownerFrame()) return;
        this.context = page;
        this.contextLocator = null;
      });
  });
  page.on('console', (msg) => {
    if (!consoleLogStore.includes(msg) && this.options.ignoreLog && !this.options.ignoreLog.includes(msg.type())) {
      this.debugSection(`Browser:${ucfirst(msg.type())}`, (msg.text && msg.text() || msg._text || '') + msg.args().join(' '));
    }
    consoleLogStore.add(msg);
  });

  if (this.options.windowSize && this.options.windowSize.indexOf('x') > 0 && this._getType() === 'Browser') {
    try {
      await page.setViewportSize(parseWindowSize(this.options.windowSize));
    } catch (err) {
      this.debug('Target can be already closed, ignoring...');
    }
  }
}

function parseWindowSize(windowSize) {
  if (!windowSize) return { width: 800, height: 600 };
  const dimensions = windowSize.split('x');
  if (dimensions.length < 2 || windowSize === 'maximize') {
    console.log('Invalid window size, setting window to default values');
    return { width: 800, height: 600 }; // invalid size
  }
  const width = parseInt(dimensions[0], 10);
  const height = parseInt(dimensions[1], 10);
  return { width, height };
}

// List of key values to key definitions
// https://github.com/puppeteer/puppeteer/blob/v1.20.0/lib/USKeyboardLayout.js
const keyDefinitionMap = {
  /* eslint-disable quote-props */
  '0': 'Digit0',
  '1': 'Digit1',
  '2': 'Digit2',
  '3': 'Digit3',
  '4': 'Digit4',
  '5': 'Digit5',
  '6': 'Digit6',
  '7': 'Digit7',
  '8': 'Digit8',
  '9': 'Digit9',
  'a': 'KeyA',
  'b': 'KeyB',
  'c': 'KeyC',
  'd': 'KeyD',
  'e': 'KeyE',
  'f': 'KeyF',
  'g': 'KeyG',
  'h': 'KeyH',
  'i': 'KeyI',
  'j': 'KeyJ',
  'k': 'KeyK',
  'l': 'KeyL',
  'm': 'KeyM',
  'n': 'KeyN',
  'o': 'KeyO',
  'p': 'KeyP',
  'q': 'KeyQ',
  'r': 'KeyR',
  's': 'KeyS',
  't': 'KeyT',
  'u': 'KeyU',
  'v': 'KeyV',
  'w': 'KeyW',
  'x': 'KeyX',
  'y': 'KeyY',
  'z': 'KeyZ',
  ';': 'Semicolon',
  '=': 'Equal',
  ',': 'Comma',
  '-': 'Minus',
  '.': 'Period',
  '/': 'Slash',
  '`': 'Backquote',
  '[': 'BracketLeft',
  '\\': 'Backslash',
  ']': 'BracketRight',
  '\'': 'Quote',
  /* eslint-enable quote-props */
};

function getNormalizedKey(key) {
  const normalizedKey = getNormalizedKeyAttributeValue(key);
  if (key !== normalizedKey) {
    this.debugSection('Input', `Mapping key '${key}' to '${normalizedKey}'`);
  }
  // Use key definition to ensure correct key is displayed when Shift modifier is active
  if (Object.prototype.hasOwnProperty.call(keyDefinitionMap, normalizedKey)) {
    return keyDefinitionMap[normalizedKey];
  }
  return normalizedKey;
}

async function clickablePoint(el) {
  const rect = await el.boundingBox();
  if (!rect) throw new ElementNotFound(el);
  const {
    x, y, width, height,
  } = rect;
  return { x: x + width / 2, y: y + height / 2 };
}

async function refreshContextSession() {
  // close other sessions
  try {
    const contexts = await this.browser.contexts();
    contexts.shift();

    await Promise.all(contexts.map(c => c.close()));
  } catch (e) {
    console.log(e);
  }

  if (this.page) {
    const existingPages = await this.browserContext.pages();
    await this._setPage(existingPages[0]);
  }

  if (this.options.keepBrowserState) return;

  if (!this.options.keepCookies) {
    this.debugSection('Session', 'cleaning cookies and localStorage');
    await this.clearCookie();
  }
  const currentUrl = await this.grabCurrentUrl();

  if (currentUrl.startsWith('http')) {
    await this.executeScript('localStorage.clear();').catch((err) => {
      if (!(err.message.indexOf("Storage is disabled inside 'data:' URLs.") > -1)) throw err;
    });
    await this.executeScript('sessionStorage.clear();').catch((err) => {
      if (!(err.message.indexOf("Storage is disabled inside 'data:' URLs.") > -1)) throw err;
    });
  }
}<|MERGE_RESOLUTION|>--- conflicted
+++ resolved
@@ -85,11 +85,8 @@
  * @prop {object} [firefox] - pass additional firefox options
  * @prop {object} [electron] - (pass additional electron options
  * @prop {any} [channel] - (While Playwright can operate against the stock Google Chrome and Microsoft Edge browsers available on the machine. In particular, current Playwright version will support Stable and Beta channels of these browsers. See [Google Chrome & Microsoft Edge](https://playwright.dev/docs/browsers/#google-chrome--microsoft-edge).
-<<<<<<< HEAD
  * @prop {string[]} [ignoreLog] - An array with console message types that are not logged to debug log. Default value is `['warning', 'log']`. E.g. you can set `[]` to log all messages. See all possible [values](https://playwright.dev/docs/api/class-consolemessage#console-message-type).
-=======
  * @prop {boolean} [ignoreHTTPSErrors] - Allows access to untrustworthy pages, e.g. to a page with an expired certificate. Default value is `false`
->>>>>>> a95c4c57
  */
 const config = {};
 
