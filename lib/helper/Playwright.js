const path = require('path');
const fs = require('fs');

const Helper = require('@codeceptjs/helper');
const { v4: uuidv4 } = require('uuid');
const assert = require('assert');
const Locator = require('../locator');
const store = require('../store');
const recorder = require('../recorder');
const stringIncludes = require('../assert/include').includes;
const { urlEquals } = require('../assert/equal');
const { equals } = require('../assert/equal');
const { empty } = require('../assert/empty');
const { truth } = require('../assert/truth');
const {
  xpathLocator,
  ucfirst,
  fileExists,
  chunkArray,
  convertCssPropertiesToCamelCase,
  screenshotOutputFolder,
  getNormalizedKeyAttributeValue,
  isModifierKey,
  clearString,
  requireWithFallback,
  normalizeSpacesInString,
} = require('../utils');
const {
  isColorProperty,
  convertColorToRGBA,
} = require('../colorUtils');
const ElementNotFound = require('./errors/ElementNotFound');
const RemoteBrowserConnectionRefused = require('./errors/RemoteBrowserConnectionRefused');
const Popup = require('./extras/Popup');
const Console = require('./extras/Console');
const findReact = require('./extras/React');

let playwright;
let perfTiming;
let defaultSelectorEnginesInitialized = false;

const popupStore = new Popup();
const consoleLogStore = new Console();
const availableBrowsers = ['chromium', 'webkit', 'firefox', 'electron'];

const {
  setRestartStrategy, restartsSession, restartsContext, restartsBrowser,
} = require('./extras/PlaywrightRestartOpts');
const { createValueEngine, createDisabledEngine } = require('./extras/PlaywrightPropEngine');
const { highlightElement } = require('./scripts/highlightElement');

const pathSeparator = path.sep;

/**
 * ## Configuration
 *
 * This helper should be configured in codecept.conf.(js|ts)
 *
 * @typedef PlaywrightConfig
 * @type {object}
 * @prop {string} [url] - base url of website to be tested
 * @prop {'chromium' | 'firefox'| 'webkit' | 'electron'} [browser='chromium'] - a browser to test on, either: `chromium`, `firefox`, `webkit`, `electron`. Default: chromium.
 * @prop {boolean} [show=true] - show browser window.
 * @prop {string|boolean} [restart=false] - restart strategy between tests. Possible values:
 *   * 'context' or **false** - restarts [browser context](https://playwright.dev/docs/api/class-browsercontext) but keeps running browser. Recommended by Playwright team to keep tests isolated.
 *   * 'browser' or **true** - closes browser and opens it again between tests.
 *   * 'session' or 'keep' - keeps browser context and session, but cleans up cookies and localStorage between tests. The fastest option when running tests in windowed mode. Works with `keepCookies` and `keepBrowserState` options. This behavior was default before CodeceptJS 3.1
 * @prop {number} [timeout=1000] - -  [timeout](https://playwright.dev/docs/api/class-page#page-set-default-timeout) in ms of all Playwright actions .
 * @prop {boolean} [disableScreenshots=false] - don't save screenshot on failure.
 * @prop {any} [emulate] - browser in device emulation mode.
 * @prop {boolean} [video=false] - enables video recording for failed tests; videos are saved into `output/videos` folder
 * @prop {boolean} [keepVideoForPassedTests=false] - save videos for passed tests; videos are saved into `output/videos` folder
 * @prop {boolean} [trace=false] - record [tracing information](https://playwright.dev/docs/trace-viewer) with screenshots and snapshots.
 * @prop {boolean} [keepTraceForPassedTests=false] - save trace for passed tests.
 * @prop {boolean} [fullPageScreenshots=false] - make full page screenshots on failure.
 * @prop {boolean} [uniqueScreenshotNames=false] - option to prevent screenshot override if you have scenarios with the same name in different suites.
 * @prop {boolean} [keepBrowserState=false] - keep browser state between tests when `restart` is set to 'session'.
 * @prop {boolean} [keepCookies=false] - keep cookies between tests when `restart` is set to 'session'.
 * @prop {number} [waitForAction] - how long to wait after click, doubleClick or PressKey actions in ms. Default: 100.
 * @prop {'load' | 'domcontentloaded' | 'commit'} [waitForNavigation] - When to consider navigation succeeded. Possible options: `load`, `domcontentloaded`, `commit`. Choose one of those options is possible. See [Playwright API](https://playwright.dev/docs/api/class-page#page-wait-for-url).
 * @prop {number} [pressKeyDelay=10] - Delay between key presses in ms. Used when calling Playwrights page.type(...) in fillField/appendField
 * @prop {number} [getPageTimeout] - config option to set maximum navigation time in milliseconds.
 * @prop {number} [waitForTimeout] - default wait* timeout in ms. Default: 1000.
 * @prop {object} [basicAuth] - the basic authentication to pass to base url. Example: {username: 'username', password: 'password'}
 * @prop {string} [windowSize] - default window size. Set a dimension like `640x480`.
 * @prop {'dark' | 'light' | 'no-preference'} [colorScheme] - default color scheme. Possible values: `dark` | `light` | `no-preference`.
 * @prop {string} [userAgent] - user-agent string.
 * @prop {string} [locale] - locale string. Example: 'en-GB', 'de-DE', 'fr-FR', ...
 * @prop {boolean} [manualStart] - do not start browser before a test, start it manually inside a helper with `this.helpers["Playwright"]._startBrowser()`.
 * @prop {object} [chromium] - pass additional chromium options
 * @prop {object} [firefox] - pass additional firefox options
 * @prop {object} [electron] - (pass additional electron options
 * @prop {any} [channel] - (While Playwright can operate against the stock Google Chrome and Microsoft Edge browsers available on the machine. In particular, current Playwright version will support Stable and Beta channels of these browsers. See [Google Chrome & Microsoft Edge](https://playwright.dev/docs/browsers/#google-chrome--microsoft-edge).
 * @prop {string[]} [ignoreLog] - An array with console message types that are not logged to debug log. Default value is `['warning', 'log']`. E.g. you can set `[]` to log all messages. See all possible [values](https://playwright.dev/docs/api/class-consolemessage#console-message-type).
 * @prop {boolean} [ignoreHTTPSErrors] - Allows access to untrustworthy pages, e.g. to a page with an expired certificate. Default value is `false`
 * @prop {boolean} [bypassCSP] - bypass Content Security Policy or CSP
 * @prop {boolean} [highlightElement] - highlight the interacting elements. Default: false
 */
const config = {};

/**
 * Uses [Playwright](https://github.com/microsoft/playwright) library to run tests inside:
 *
 * * Chromium
 * * Firefox
 * * Webkit (Safari)
 *
 * This helper works with a browser out of the box with no additional tools required to install.
 *
 * Requires `playwright` or `playwright-core` package version ^1 to be installed:
 *
 * ```
 * npm i playwright@^1.18 --save
 * ```
 * or
 * ```
 * npm i playwright-core@^1.18 --save
 * ```
 *
 * Using playwright-core package, will prevent the download of browser binaries and allow connecting to an existing browser installation or for connecting to a remote one.
 *
 *
 * <!-- configuration -->
 *
 * #### Video Recording Customization
 *
 * By default, video is saved to `output/video` dir. You can customize this path by passing `dir` option to `recordVideo` option.
 *
 * `video`: enables video recording for failed tests; videos are saved into `output/videos` folder
 * * `keepVideoForPassedTests`: - save videos for passed tests
 * * `recordVideo`: [additional options for videos customization](https://playwright.dev/docs/next/api/class-browser#browser-new-context)
 *
 * #### Trace Recording Customization
 *
 * Trace recording provides complete information on test execution and includes DOM snapshots, screenshots, and network requests logged during run.
 * Traces will be saved to `output/trace`
 *
 * * `trace`: enables trace recording for failed tests; trace are saved into `output/trace` folder
 * * `keepTraceForPassedTests`: - save trace for passed tests
 *
 * #### Example #1: Wait for 0 network connections.
 *
 * ```js
 * {
 *    helpers: {
 *      Playwright : {
 *        url: "http://localhost",
 *        restart: false,
 *        waitForNavigation: "networkidle0",
 *        waitForAction: 500
 *      }
 *    }
 * }
 * ```
 *
 * #### Example #2: Wait for DOMContentLoaded event
 *
 * ```js
 * {
 *    helpers: {
 *      Playwright : {
 *        url: "http://localhost",
 *        restart: false,
 *        waitForNavigation: "domcontentloaded",
 *        waitForAction: 500
 *      }
 *    }
 * }
 * ```
 *
 * #### Example #3: Debug in window mode
 *
 * ```js
 * {
 *    helpers: {
 *      Playwright : {
 *        url: "http://localhost",
 *        show: true
 *      }
 *    }
 * }
 * ```
 *
 * #### Example #4: Connect to remote browser by specifying [websocket endpoint](https://playwright.dev/docs/api/class-browsertype#browsertypeconnectparams)
 *
 * ```js
 * {
 *    helpers: {
 *      Playwright: {
 *        url: "http://localhost",
 *        chromium: {
 *          browserWSEndpoint: 'ws://localhost:9222/devtools/browser/c5aa6160-b5bc-4d53-bb49-6ecb36cd2e0a',
 *          cdpConnection: false // default is false
 *        }
 *      }
 *    }
 * }
 * ```
 *
 * #### Example #5: Testing with Chromium extensions
 *
 * [official docs](https://github.com/microsoft/playwright/blob/v0.11.0/docs/api.md#working-with-chrome-extensions)
 *
 * ```js
 * {
 *  helpers: {
 *    Playwright: {
 *      url: "http://localhost",
 *      show: true // headless mode not supported for extensions
 *      chromium: {
 *        userDataDir: '/tmp/playwright-tmp', // necessary to launch the browser in normal mode instead of incognito,
 *        args: [
 *           `--disable-extensions-except=${pathToExtension}`,
 *           `--load-extension=${pathToExtension}`
 *        ]
 *      }
 *    }
 *  }
 * }
 * ```
 *
 * #### Example #6: Launch tests emulating iPhone 6
 *
 *
 *
 * ```js
 * const { devices } = require('playwright');
 *
 * {
 *  helpers: {
 *    Playwright: {
 *      url: "http://localhost",
 *      emulate: devices['iPhone 6'],
 *    }
 *  }
 * }
 * ```
 *
 * #### Example #7: Launch test with a specific user locale
 *
 * ```js
 * {
 *  helpers: {
 *   Playwright : {
 *     url: "http://localhost",
 *     locale: "fr-FR",
 *   }
 *  }
 * }
 * ```
 *
 * * #### Example #8: Launch test with a specific color scheme
 *
 * ```js
 * {
 *  helpers: {
 *   Playwright : {
 *     url: "http://localhost",
 *     colorScheme: "dark",
 *   }
 *  }
 * }
 * ```
 *
 * * #### Example #9: Launch electron test
 *
 * ```js
 * {
 *  helpers: {
 *     Playwright: {
 *       browser: 'electron',
 *       electron: {
 *         executablePath: require("electron"),
 *         args: [path.join('../', "main.js")],
 *       },
 *     }
 *   },
 * }
 * ```
 *
 * Note: When connecting to remote browser `show` and specific `chrome` options (e.g. `headless` or `devtools`) are ignored.
 *
 * ## Access From Helpers
 *
 * Receive Playwright client from a custom helper by accessing `browser` for the Browser object or `page` for the current Page object:
 *
 * ```js
 * const { browser } = this.helpers.Playwright;
 * await browser.pages(); // List of pages in the browser
 *
 * // get current page
 * const { page } = this.helpers.Playwright;
 * await page.url(); // Get the url of the current page
 *
 * const { browserContext } = this.helpers.Playwright;
 * await browserContext.cookies(); // get current browser context
 * ```
 */
class Playwright extends Helper {
  constructor(config) {
    super(config);

    playwright = requireWithFallback('playwright', 'playwright-core');

    // set defaults
    this.isRemoteBrowser = false;
    this.isRunning = false;
    this.isAuthenticated = false;
    this.sessionPages = {};
    this.activeSessionName = '';
    this.isElectron = false;
    this.isCDPConnection = false;
    this.electronSessions = [];
    this.storageState = null;

    // for network stuff
    this.requests = [];
    this.recording = false;
    this.recordedAtLeastOnce = false;

    // for websocket messages
    this.webSocketMessages = [];
    this.recordingWebSocketMessages = false;
    this.recordedWebSocketMessagesAtLeastOnce = false;
    this.cdpSession = null;

    // override defaults with config
    this._setConfig(config);
  }

  _validateConfig(config) {
    const defaults = {
      // options to emulate context
      emulate: {},
      browser: 'chromium',
      waitForAction: 100,
      waitForTimeout: 1000,
      pressKeyDelay: 10,
      timeout: 5000,
      fullPageScreenshots: false,
      disableScreenshots: false,
      ignoreLog: ['warning', 'log'],
      uniqueScreenshotNames: false,
      manualStart: false,
      getPageTimeout: 0,
      waitForNavigation: 'load',
      restart: false,
      keepCookies: false,
      keepBrowserState: false,
      show: false,
      defaultPopupAction: 'accept',
      use: { actionTimeout: 0 },
      ignoreHTTPSErrors: false, // Adding it here o that context can be set up to ignore the SSL errors,
      highlightElement: false,
    };

    config = Object.assign(defaults, config);

    if (availableBrowsers.indexOf(config.browser) < 0) {
      throw new Error(`Invalid config. Can't use browser "${config.browser}". Accepted values: ${availableBrowsers.join(', ')}`);
    }

    return config;
  }

  _getOptionsForBrowser(config) {
    if (config[config.browser]) {
      if (config[config.browser].browserWSEndpoint && config[config.browser].browserWSEndpoint.wsEndpoint) {
        config[config.browser].browserWSEndpoint = config[config.browser].browserWSEndpoint.wsEndpoint;
      }
      return {
        ...config[config.browser],
        wsEndpoint: config[config.browser].browserWSEndpoint,
      };
    }
    return {};
  }

  _setConfig(config) {
    this.options = this._validateConfig(config);
    setRestartStrategy(this.options);
    this.playwrightOptions = {
      headless: !this.options.show,
      ...this._getOptionsForBrowser(config),
    };

    if (this.options.channel && this.options.browser === 'chromium') {
      this.playwrightOptions.channel = this.options.channel;
    }

    if (this.options.video) {
      this.options.recordVideo = { size: parseWindowSize(this.options.windowSize) };
    }
    if (this.options.recordVideo && !this.options.recordVideo.dir) {
      this.options.recordVideo.dir = `${global.output_dir}/videos/`;
    }
    this.isRemoteBrowser = !!this.playwrightOptions.browserWSEndpoint;
    this.isElectron = this.options.browser === 'electron';
    this.userDataDir = this.playwrightOptions.userDataDir;
    this.isCDPConnection = this.playwrightOptions.cdpConnection;
    popupStore.defaultAction = this.options.defaultPopupAction;
  }

  static _config() {
    return [
      {
        name: 'browser',
        message: 'Browser in which testing will be performed. Possible options: chromium, firefox, webkit or electron',
        default: 'chromium',
      },
      {
        name: 'url',
        message: 'Base url of site to be tested',
        default: 'http://localhost',
        when: (answers) => answers.Playwright_browser !== 'electron',
      },
      {
        name: 'show',
        message: 'Show browser window',
        default: true,
        type: 'confirm',
        when: (answers) => answers.Playwright_browser !== 'electron',
      },
    ];
  }

  static _checkRequirements() {
    try {
      requireWithFallback('playwright', 'playwright-core');
    } catch (e) {
      return ['playwright@^1.18'];
    }
  }

  async _init() {
    // register an internal selector engine for reading value property of elements in a selector
    if (defaultSelectorEnginesInitialized) return;
    defaultSelectorEnginesInitialized = true;
    try {
      await playwright.selectors.register('__value', createValueEngine);
      await playwright.selectors.register('__disabled', createDisabledEngine);
    } catch (e) {
      console.warn(e);
    }
  }

  _beforeSuite() {
    if ((restartsSession() || restartsContext()) && !this.options.manualStart && !this.isRunning) {
      this.debugSection('Session', 'Starting singleton browser session');
      return this._startBrowser();
    }
  }

  async _before() {
    recorder.retry({
      retries: 5,
      when: err => {
        if (!err || typeof (err.message) !== 'string') {
          return false;
        }
        // ignore context errors
        return err.message.includes('context');
      },
    });

    if (restartsBrowser() && !this.options.manualStart) await this._startBrowser();
    if (!this.isRunning && !this.options.manualStart) await this._startBrowser();

    this.isAuthenticated = false;
    if (this.isElectron) {
      this.browserContext = this.browser.context();
    } else if (this.userDataDir) {
      this.browserContext = this.browser;
    } else {
      const contextOptions = {
        ignoreHTTPSErrors: this.options.ignoreHTTPSErrors,
        acceptDownloads: true,
        ...this.options.emulate,
      };
      if (this.options.basicAuth) {
        contextOptions.httpCredentials = this.options.basicAuth;
        this.isAuthenticated = true;
      }
      if (this.options.recordVideo) contextOptions.recordVideo = this.options.recordVideo;
      if (this.storageState) contextOptions.storageState = this.storageState;
      if (this.options.userAgent) contextOptions.userAgent = this.options.userAgent;
      if (this.options.locale) contextOptions.locale = this.options.locale;
      if (this.options.colorScheme) contextOptions.colorScheme = this.options.colorScheme;
      if (!this.browserContext || !restartsSession()) {
        this.browserContext = await this.browser.newContext(contextOptions); // Adding the HTTPSError ignore in the context so that we can ignore those errors
      }
    }

    let mainPage;
    if (this.isElectron) {
      mainPage = await this.browser.firstWindow();
    } else {
      const existingPages = await this.browserContext.pages();
      mainPage = existingPages[0] || await this.browserContext.newPage();
    }
    await targetCreatedHandler.call(this, mainPage);

    await this._setPage(mainPage);

    if (this.options.trace) await this.browserContext.tracing.start({ screenshots: true, snapshots: true });

    return this.browser;
  }

  async _after() {
    if (!this.isRunning) return;

    if (this.isElectron) {
      this.browser.close();
      this.electronSessions.forEach(session => session.close());
      return;
    }

    if (restartsSession()) {
      return refreshContextSession.bind(this)();
    }

    if (restartsBrowser()) {
      this.isRunning = false;
      return this._stopBrowser();
    }

    // close other sessions
    try {
      const contexts = await this.browser.contexts();
      const currentContext = contexts[0];
      if (currentContext && (this.options.keepCookies || this.options.keepBrowserState)) {
        this.storageState = await currentContext.storageState();
      }

      await Promise.all(contexts.map(c => c.close()));
    } catch (e) {
      console.log(e);
    }

    // await this.closeOtherTabs();
    return this.browser;
  }

  _afterSuite() {}

  async _finishTest() {
    if ((restartsSession() || restartsContext()) && this.isRunning) return this._stopBrowser();
  }

  _session() {
    const defaultContext = this.browserContext;
    return {
      start: async (sessionName = '', config) => {
        this.debugSection('New Context', config ? JSON.stringify(config) : 'opened');
        this.activeSessionName = sessionName;

        let browserContext;
        let page;
        if (this.isElectron) {
          const browser = await playwright._electron.launch(this.playwrightOptions);
          this.electronSessions.push(browser);
          browserContext = browser.context();
          page = await browser.firstWindow();
        } else {
          browserContext = await this.browser.newContext(Object.assign(this.options, config));
          page = await browserContext.newPage();
        }

        if (this.options.trace) await browserContext.tracing.start({ screenshots: true, snapshots: true });
        await targetCreatedHandler.call(this, page);
        await this._setPage(page);
        // Create a new page inside context.
        return browserContext;
      },
      stop: async () => {
        // is closed by _after
      },
      loadVars: async (context) => {
        this.browserContext = context;
        const existingPages = await context.pages();
        this.sessionPages[this.activeSessionName] = existingPages[0];
        return this._setPage(this.sessionPages[this.activeSessionName]);
      },
      restoreVars: async (session) => {
        this.withinLocator = null;
        this.browserContext = defaultContext;

        if (!session) {
          this.activeSessionName = '';
        } else {
          this.activeSessionName = session;
        }
        const existingPages = await this.browserContext.pages();
        await this._setPage(existingPages[0]);

        return this._waitForAction();
      },
    };
  }

  /**
   * Use Playwright API inside a test.
   *
   * First argument is a description of an action.
   * Second argument is async function that gets this helper as parameter.
   *
   * { [`page`](https://github.com/microsoft/playwright/blob/main/docs/src/api/class-page.md), [`browserContext`](https://github.com/microsoft/playwright/blob/main/docs/src/api/class-browsercontext.md) [`browser`](https://github.com/microsoft/playwright/blob/main/docs/src/api/class-browser.md) } objects from Playwright API are available.
   *
   * ```js
   * I.usePlaywrightTo('emulate offline mode', async ({ browserContext }) => {
   *   await browserContext.setOffline(true);
   * });
   * ```
   *
   * @param {string} description used to show in logs.
   * @param {function} fn async function that executed with Playwright helper as argumen
   */
  usePlaywrightTo(description, fn) {
    return this._useTo(...arguments);
  }

  /**
   * Set the automatic popup response to Accept.
   * This must be set before a popup is triggered.
   *
   * ```js
   * I.amAcceptingPopups();
   * I.click('#triggerPopup');
   * I.acceptPopup();
   * ```
   */
  amAcceptingPopups() {
    popupStore.actionType = 'accept';
  }

  /**
   * Accepts the active JavaScript native popup window, as created by window.alert|window.confirm|window.prompt.
   * Don't confuse popups with modal windows, as created by [various
   * libraries](http://jster.net/category/windows-modals-popups).
   */
  acceptPopup() {
    popupStore.assertPopupActionType('accept');
  }

  /**
   * Set the automatic popup response to Cancel/Dismiss.
   * This must be set before a popup is triggered.
   *
   * ```js
   * I.amCancellingPopups();
   * I.click('#triggerPopup');
   * I.cancelPopup();
   * ```
   */
  amCancellingPopups() {
    popupStore.actionType = 'cancel';
  }

  /**
   * Dismisses the active JavaScript popup, as created by window.alert|window.confirm|window.prompt.
   */
  cancelPopup() {
    popupStore.assertPopupActionType('cancel');
  }

  /**
   * {{> seeInPopup }}
   */
  async seeInPopup(text) {
    popupStore.assertPopupVisible();
    const popupText = await popupStore.popup.message();
    stringIncludes('text in popup').assert(text, popupText);
  }

  /**
   * Set current page
   * @param {object} page page to set
   */
  async _setPage(page) {
    page = await page;
    this._addPopupListener(page);
    this.page = page;
    if (!page) return;
    this.browserContext.setDefaultTimeout(0);
    page.setDefaultNavigationTimeout(this.options.getPageTimeout);
    page.setDefaultTimeout(this.options.timeout);

    page.on('crash', async () => {
      console.log('ERROR: Page has crashed, closing page!');
      await page.close();
    });
    this.context = await this.page;
    this.contextLocator = null;
    if (this.options.browser === 'chrome') {
      await page.bringToFront();
    }
  }

  /**
   * Add the 'dialog' event listener to a page
   * @page {playwright.Page}
   *
   * The popup listener handles the dialog with the predefined action when it appears on the page.
   * It also saves a reference to the object which is used in seeInPopup.
   */
  _addPopupListener(page) {
    if (!page) {
      return;
    }
    page.removeAllListeners('dialog');
    page.on('dialog', async (dialog) => {
      popupStore.popup = dialog;
      const action = popupStore.actionType || this.options.defaultPopupAction;
      await this._waitForAction();

      switch (action) {
        case 'accept':
          return dialog.accept();

        case 'cancel':
          return dialog.dismiss();

        default: {
          throw new Error('Unknown popup action type. Only "accept" or "cancel" are accepted');
        }
      }
    });
  }

  /**
   * Gets page URL including hash.
   */
  async _getPageUrl() {
    return this.executeScript(() => window.location.href);
  }

  /**
   * Grab the text within the popup. If no popup is visible then it will return null
   *
   * ```js
   * await I.grabPopupText();
   * ```
   * @return {Promise<string | null>}
   */
  async grabPopupText() {
    if (popupStore.popup) {
      return popupStore.popup.message();
    }
    return null;
  }

  async _startBrowser() {
    if (this.isElectron) {
      this.browser = await playwright._electron.launch(this.playwrightOptions);
    } else if (this.isRemoteBrowser && this.isCDPConnection) {
      try {
        this.browser = await playwright[this.options.browser].connectOverCDP(this.playwrightOptions);
      } catch (err) {
        if (err.toString().indexOf('ECONNREFUSED')) {
          throw new RemoteBrowserConnectionRefused(err);
        }
        throw err;
      }
    } else if (this.isRemoteBrowser) {
      try {
        this.browser = await playwright[this.options.browser].connect(this.playwrightOptions);
      } catch (err) {
        if (err.toString().indexOf('ECONNREFUSED')) {
          throw new RemoteBrowserConnectionRefused(err);
        }
        throw err;
      }
    } else if (this.userDataDir) {
      this.browser = await playwright[this.options.browser].launchPersistentContext(this.userDataDir, this.playwrightOptions);
    } else {
      this.browser = await playwright[this.options.browser].launch(this.playwrightOptions);
    }

    // works only for Chromium
    this.browser.on('targetchanged', (target) => {
      this.debugSection('Url', target.url());
    });

    this.isRunning = true;
    return this.browser;
  }

  /**
   * Create a new browser context with a page. \
   * Usually it should be run from a custom helper after call of `_startBrowser()`
   * @param {object} [contextOptions] See https://playwright.dev/docs/api/class-browser#browser-new-context
   */
  async _createContextPage(contextOptions) {
    this.browserContext = await this.browser.newContext(contextOptions);
    const page = await this.browserContext.newPage();
    targetCreatedHandler.call(this, page);
    await this._setPage(page);
  }

  _getType() {
    return this.browser._type;
  }

  async _stopBrowser() {
    this.withinLocator = null;
    this._setPage(null);
    this.context = null;
    popupStore.clear();
    await this.browser.close();
  }

  async _evaluateHandeInContext(...args) {
    const context = await this._getContext();
    return context.evaluateHandle(...args);
  }

  async _withinBegin(locator) {
    if (this.withinLocator) {
      throw new Error('Can\'t start within block inside another within block');
    }

    const frame = isFrameLocator(locator);

    if (frame) {
      if (Array.isArray(frame)) {
        await this.switchTo(null);
        return frame.reduce((p, frameLocator) => p.then(() => this.switchTo(frameLocator)), Promise.resolve());
      }
      await this.switchTo(locator);
      this.withinLocator = new Locator(locator);
      return;
    }

    const el = await this._locateElement(locator);
    assertElementExists(el, locator);
    this.context = el;
    this.contextLocator = locator;

    this.withinLocator = new Locator(locator);
  }

  async _withinEnd() {
    this.withinLocator = null;
    this.context = await this.page;
    this.contextLocator = null;
  }

  _extractDataFromPerformanceTiming(timing, ...dataNames) {
    const navigationStart = timing.navigationStart;

    const extractedData = {};
    dataNames.forEach((name) => {
      extractedData[name] = timing[name] - navigationStart;
    });

    return extractedData;
  }

  /**
   * {{> amOnPage }}
   */
  async amOnPage(url) {
    if (this.isElectron) {
      throw new Error('Cannot open pages inside an Electron container');
    }
    if (!(/^\w+\:(\/\/|.+)/.test(url))) {
      url = this.options.url + (url.startsWith('/') ? url : `/${url}`);
    }

    if (this.options.basicAuth && (this.isAuthenticated !== true)) {
      if (url.includes(this.options.url)) {
        await this.browserContext.setHTTPCredentials(this.options.basicAuth);
        this.isAuthenticated = true;
      }
    }

    await this.page.goto(url, { waitUntil: this.options.waitForNavigation });

    const performanceTiming = JSON.parse(await this.page.evaluate(() => JSON.stringify(window.performance.timing)));

    perfTiming = this._extractDataFromPerformanceTiming(
      performanceTiming,
      'responseEnd',
      'domInteractive',
      'domContentLoadedEventEnd',
      'loadEventEnd',
    );

    return this._waitForAction();
  }

  /**
   * {{> resizeWindow }}
   *
   * Unlike other drivers Playwright changes the size of a viewport, not the window!
   * Playwright does not control the window of a browser so it can't adjust its real size.
   * It also can't maximize a window.
   *
   * Update configuration to change real window size on start:
   *
   * ```js
   * // inside codecept.conf.js
   * // @codeceptjs/configure package must be installed
   * { setWindowSize } = require('@codeceptjs/configure');
   * ````
   */
  async resizeWindow(width, height) {
    if (width === 'maximize') {
      throw new Error('Playwright can\'t control windows, so it can\'t maximize it');
    }

    await this.page.setViewportSize({ width, height });
    return this._waitForAction();
  }

  /**
   * Set headers for all next requests
   *
   * ```js
   * I.haveRequestHeaders({
   *    'X-Sent-By': 'CodeceptJS',
   * });
   * ```
   *
   * @param {object} customHeaders headers to set
   */
  async haveRequestHeaders(customHeaders) {
    if (!customHeaders) {
      throw new Error('Cannot send empty headers.');
    }
    return this.browserContext.setExtraHTTPHeaders(customHeaders);
  }

  /**
   * {{> moveCursorTo }}
   *
   */
  async moveCursorTo(locator, offsetX = 0, offsetY = 0) {
    const el = await this._locateElement(locator);
    assertElementExists(el, locator);

    // Use manual mouse.move instead of .hover() so the offset can be added to the coordinates
    const { x, y } = await clickablePoint(el);
    await this.page.mouse.move(x + offsetX, y + offsetY);
    return this._waitForAction();
  }

  /**
   * {{> focus }}
   *
   */
  async focus(locator, options = {}) {
    const el = await this._locateElement(locator);
    assertElementExists(el, locator, 'Element to focus');

    await el.focus(options);
    return this._waitForAction();
  }

  /**
   * {{> blur }}
   *
   */
  async blur(locator, options = {}) {
    const el = await this._locateElement(locator);
    assertElementExists(el, locator, 'Element to blur');

    await el.blur(options);
    return this._waitForAction();
  }

  /**
   * {{> dragAndDrop }}
   * @param {any} [options] [Additional options](https://playwright.dev/docs/api/class-page#page-drag-and-drop) can be passed as 3rd argument.
   *
   * ```js
   * // specify coordinates for source position
   * I.dragAndDrop('img.src', 'img.dst', { sourcePosition: {x: 10, y: 10} })
   * ```
   *
   * > When no option is set, custom drag and drop would be used, to use the dragAndDrop API from Playwright, please set options, for example `force: true`
   */
  async dragAndDrop(srcElement, destElement, options) {
    const src = new Locator(srcElement);
    const dst = new Locator(destElement);

    if (options) {
      return this.page.dragAndDrop(buildLocatorString(src), buildLocatorString(dst), options);
    }

    const _smallWaitInMs = 600;
    await this.page.locator(buildLocatorString(src)).hover();
    await this.page.mouse.down();
    await this.page.waitForTimeout(_smallWaitInMs);

    const destElBox = await this.page.locator(buildLocatorString(dst)).boundingBox();

    await this.page.mouse.move(destElBox.x + destElBox.width / 2, destElBox.y + destElBox.height / 2);
    await this.page.locator(buildLocatorString(dst)).hover({ position: { x: 10, y: 10 } });
    await this.page.waitForTimeout(_smallWaitInMs);
    await this.page.mouse.up();
  }

  /**
   * Restart browser with a new context and a new page
   *
   * ```js
   * // Restart browser and use a new timezone
   * I.restartBrowser({ timezoneId: 'America/Phoenix' });
   * // Open URL in a new page in changed timezone
   * I.amOnPage('/');
   * // Restart browser, allow reading/copying of text from/into clipboard in Chrome
   * I.restartBrowser({ permissions: ['clipboard-read', 'clipboard-write'] });
   * ```
   *
   * @param {object} [contextOptions] [Options for browser context](https://playwright.dev/docs/api/class-browser#browser-new-context) when starting new browser
   */
  async restartBrowser(contextOptions) {
    await this._stopBrowser();
    await this._startBrowser();
    await this._createContextPage(contextOptions);
  }

  /**
   * {{> refreshPage }}
   */
  async refreshPage() {
    return this.page.reload({ timeout: this.options.getPageTimeout, waitUntil: this.options.waitForNavigation });
  }

  /**
   * {{> scrollPageToTop }}
   */
  scrollPageToTop() {
    return this.executeScript(() => {
      window.scrollTo(0, 0);
    });
  }

  /**
   * {{> scrollPageToBottom }}
   */
  async scrollPageToBottom() {
    return this.executeScript(() => {
      const body = document.body;
      const html = document.documentElement;
      window.scrollTo(0, Math.max(
        body.scrollHeight,
        body.offsetHeight,
        html.clientHeight,
        html.scrollHeight,
        html.offsetHeight,
      ));
    });
  }

  /**
   * {{> scrollTo }}
   */
  async scrollTo(locator, offsetX = 0, offsetY = 0) {
    if (typeof locator === 'number' && typeof offsetX === 'number') {
      offsetY = offsetX;
      offsetX = locator;
      locator = null;
    }

    if (locator) {
      const el = await this._locateElement(locator);
      assertElementExists(el, locator, 'Element');
      await el.scrollIntoViewIfNeeded();
      const elementCoordinates = await clickablePoint(el);
      await this.executeScript((offsetX, offsetY) => window.scrollBy(offsetX, offsetY), { offsetX: elementCoordinates.x + offsetX, offsetY: elementCoordinates.y + offsetY });
    } else {
      await this.executeScript(({ offsetX, offsetY }) => window.scrollTo(offsetX, offsetY), { offsetX, offsetY });
    }
    return this._waitForAction();
  }

  /**
   * {{> seeInTitle }}
   */
  async seeInTitle(text) {
    const title = await this.page.title();
    stringIncludes('web page title').assert(text, title);
  }

  /**
   * {{> grabPageScrollPosition }}
   */
  async grabPageScrollPosition() {
    /* eslint-disable comma-dangle */
    function getScrollPosition() {
      return {
        x: window.pageXOffset,
        y: window.pageYOffset
      };
    }
    /* eslint-enable comma-dangle */
    return this.executeScript(getScrollPosition);
  }

  /**
   * {{> seeTitleEquals }}
   */
  async seeTitleEquals(text) {
    const title = await this.page.title();
    return equals('web page title').assert(title, text);
  }

  /**
   * {{> dontSeeInTitle }}
   */
  async dontSeeInTitle(text) {
    const title = await this.page.title();
    stringIncludes('web page title').negate(text, title);
  }

  /**
   * {{> grabTitle }}
   */
  async grabTitle() {
    return this.page.title();
  }

  /**
   * Get elements by different locator types, including strict locator
   * Should be used in custom helpers:
   *
   * ```js
   * const elements = await this.helpers['Playwright']._locate({name: 'password'});
   * ```
   */
  async _locate(locator) {
    const context = await this.context || await this._getContext();
    return findElements(context, locator);
  }

  /**
   * Get the first element by different locator types, including strict locator
   * Should be used in custom helpers:
   *
   * ```js
   * const element = await this.helpers['Playwright']._locateElement({name: 'password'});
   * ```
   */
  async _locateElement(locator) {
    const context = await this.context || await this._getContext();
    return findElement(context, locator);
  }

  /**
   * Find a checkbox by providing human-readable text:
   * NOTE: Assumes the checkable element exists
   *
   * ```js
   * this.helpers['Playwright']._locateCheckable('I agree with terms and conditions').then // ...
   * ```
   */
  async _locateCheckable(locator, providedContext = null) {
    const context = providedContext || await this._getContext();
    const els = await findCheckable.call(this, locator, context);
    assertElementExists(els[0], locator, 'Checkbox or radio');
    return els[0];
  }

  /**
   * Find a clickable element by providing human-readable text:
   *
   * ```js
   * this.helpers['Playwright']._locateClickable('Next page').then // ...
   * ```
   */
  async _locateClickable(locator) {
    const context = await this._getContext();
    return findClickable.call(this, context, locator);
  }

  /**
   * Find field elements by providing human-readable text:
   *
   * ```js
   * this.helpers['Playwright']._locateFields('Your email').then // ...
   * ```
   */
  async _locateFields(locator) {
    return findFields.call(this, locator);
  }

  /**
   * Switch focus to a particular tab by its number. It waits tabs loading and then switch tab
   *
   * ```js
   * I.switchToNextTab();
   * I.switchToNextTab(2);
   * ```
   *
   * @param {number} [num=1]
   */
  async switchToNextTab(num = 1) {
    if (this.isElectron) {
      throw new Error('Cannot switch tabs inside an Electron container');
    }
    const pages = await this.browserContext.pages();

    const index = pages.indexOf(this.page);
    this.withinLocator = null;
    const page = pages[index + num];

    if (!page) {
      throw new Error(`There is no ability to switch to next tab with offset ${num}`);
    }
    await targetCreatedHandler.call(this, page);
    await this._setPage(page);
    return this._waitForAction();
  }

  /**
   * Switch focus to a particular tab by its number. It waits tabs loading and then switch tab
   *
   * ```js
   * I.switchToPreviousTab();
   * I.switchToPreviousTab(2);
   * ```
   * @param {number} [num=1]
   */
  async switchToPreviousTab(num = 1) {
    if (this.isElectron) {
      throw new Error('Cannot switch tabs inside an Electron container');
    }
    const pages = await this.browserContext.pages();
    const index = pages.indexOf(this.page);
    this.withinLocator = null;
    const page = pages[index - num];

    if (!page) {
      throw new Error(`There is no ability to switch to previous tab with offset ${num}`);
    }

    await this._setPage(page);
    return this._waitForAction();
  }

  /**
   * Close current tab and switches to previous.
   *
   * ```js
   * I.closeCurrentTab();
   * ```
   */
  async closeCurrentTab() {
    if (this.isElectron) {
      throw new Error('Cannot close current tab inside an Electron container');
    }
    const oldPage = this.page;
    await this.switchToPreviousTab();
    await oldPage.close();
    return this._waitForAction();
  }

  /**
   * Close all tabs except for the current one.
   *
   * ```js
   * I.closeOtherTabs();
   * ```
   */
  async closeOtherTabs() {
    const pages = await this.browserContext.pages();
    const otherPages = pages.filter(page => page !== this.page);
    if (otherPages.length) {
      this.debug(`Closing ${otherPages.length} tabs`);
      return Promise.all(otherPages.map(p => p.close()));
    }
    return Promise.resolve();
  }

  /**
   * Open new tab and automatically switched to new tab
   *
   * ```js
   * I.openNewTab();
   * ```
   *
   * You can pass in [page options](https://github.com/microsoft/playwright/blob/main/docs/api.md#browsernewpageoptions) to emulate device on this page
   *
   * ```js
   * // enable mobile
   * I.openNewTab({ isMobile: true });
   * ```
   */
  async openNewTab(options) {
    if (this.isElectron) {
      throw new Error('Cannot open new tabs inside an Electron container');
    }
    const page = await this.browserContext.newPage(options);
    await targetCreatedHandler.call(this, page);
    await this._setPage(page);
    return this._waitForAction();
  }

  /**
   * {{> grabNumberOfOpenTabs }}
   */
  async grabNumberOfOpenTabs() {
    const pages = await this.browserContext.pages();
    return pages.length;
  }

  /**
   * {{> seeElement }}
   *
   */
  async seeElement(locator) {
    let els = await this._locate(locator);
    els = await Promise.all(els.map(el => el.isVisible()));
    return empty('visible elements').negate(els.filter(v => v).fill('ELEMENT'));
  }

  /**
   * {{> dontSeeElement }}
   *
   */
  async dontSeeElement(locator) {
    let els = await this._locate(locator);
    els = await Promise.all(els.map(el => el.isVisible()));
    return empty('visible elements').assert(els.filter(v => v).fill('ELEMENT'));
  }

  /**
   * {{> seeElementInDOM }}
   */
  async seeElementInDOM(locator) {
    const els = await this._locate(locator);
    return empty('elements on page').negate(els.filter(v => v).fill('ELEMENT'));
  }

  /**
   * {{> dontSeeElementInDOM }}
   */
  async dontSeeElementInDOM(locator) {
    const els = await this._locate(locator);
    return empty('elements on a page').assert(els.filter(v => v).fill('ELEMENT'));
  }

  /**
   * Handles a file download. A file name is required to save the file on disk.
   * Files are saved to "output" directory.
   *
   * Should be used with [FileSystem helper](https://codecept.io/helpers/FileSystem) to check that file were downloaded correctly.
   *
   * ```js
   * I.handleDownloads('downloads/avatar.jpg');
   * I.click('Download Avatar');
   * I.amInPath('output/downloads');
   * I.waitForFile('avatar.jpg', 5);
   *
   * ```
   *
   * @param {string} fileName set filename for downloaded file
   * @return {Promise<void>}
   */
  async handleDownloads(fileName) {
    this.page.waitForEvent('download').then(async (download) => {
      const filePath = await download.path();
      fileName = fileName || `downloads/${path.basename(filePath)}`;

      const downloadPath = path.join(global.output_dir, fileName);
      if (!fs.existsSync(path.dirname(downloadPath))) {
        fs.mkdirSync(path.dirname(downloadPath), '0777');
      }
      fs.copyFileSync(filePath, downloadPath);
      this.debug('Download completed');
      this.debugSection('Downloaded From', await download.url());
      this.debugSection('Downloaded To', downloadPath);
    });
  }

  /**
   * {{> click }}
   *
   * @param {any} [options] [Additional options](https://playwright.dev/docs/api/class-page#page-click) for click available as 3rd argument.
   *
   * Examples:
   *
   * ```js
   * // click on element at position
   * I.click('canvas', '.model', { position: { x: 20, y: 40 } })
   *
   * // make ctrl-click
   * I.click('.edit', null, { modifiers: ['Ctrl'] } )
   * ```
   *
   */
  async click(locator, context = null, options = {}) {
    return proceedClick.call(this, locator, context, options);
  }

  /**
   * Clicks link and waits for navigation (deprecated)
   */
  async clickLink(locator, context = null) {
    console.log('clickLink deprecated: Playwright automatically waits for navigation to happen.');
    console.log('Replace I.clickLink with I.click');
    return this.click(locator, context);
  }

  /**
   * {{> forceClick }}
   */
  async forceClick(locator, context = null) {
    return proceedClick.call(this, locator, context, { force: true });
  }

  /**
   * {{> doubleClick }}
   *
   *
   */
  async doubleClick(locator, context = null) {
    return proceedClick.call(this, locator, context, { clickCount: 2 });
  }

  /**
   * {{> rightClick }}
   *
   *
   */
  async rightClick(locator, context = null) {
    return proceedClick.call(this, locator, context, { button: 'right' });
  }

  /**
   * {{> checkOption }}
   *
   * [Additional options](https://playwright.dev/docs/api/class-elementhandle#element-handle-check) for check available as 3rd argument.
   *
   * Examples:
   *
   * ```js
   * // click on element at position
   * I.checkOption('Agree', '.signup', { position: { x: 5, y: 5 } })
   * ```
   * > ⚠️ To avoid flakiness, option `force: true` is set by default
   */
  async checkOption(field, context = null, options = { force: true }) {
    const elm = await this._locateCheckable(field, context);
    await elm.check(options);
    return this._waitForAction();
  }

  /**
   * {{> uncheckOption }}
   *
   * [Additional options](https://playwright.dev/docs/api/class-elementhandle#element-handle-uncheck) for uncheck available as 3rd argument.
   *
   * Examples:
   *
   * ```js
   * // click on element at position
   * I.uncheckOption('Agree', '.signup', { position: { x: 5, y: 5 } })
   * ```
   * > ⚠️ To avoid flakiness, option `force: true` is set by default
   */
  async uncheckOption(field, context = null, options = { force: true }) {
    const elm = await this._locateCheckable(field, context);
    await elm.uncheck(options);
    return this._waitForAction();
  }

  /**
   * {{> seeCheckboxIsChecked }}
   */
  async seeCheckboxIsChecked(field) {
    return proceedIsChecked.call(this, 'assert', field);
  }

  /**
   * {{> dontSeeCheckboxIsChecked }}
   */
  async dontSeeCheckboxIsChecked(field) {
    return proceedIsChecked.call(this, 'negate', field);
  }

  /**
   * {{> pressKeyDown }}
   */
  async pressKeyDown(key) {
    key = getNormalizedKey.call(this, key);
    await this.page.keyboard.down(key);
    return this._waitForAction();
  }

  /**
   * {{> pressKeyUp }}
   */
  async pressKeyUp(key) {
    key = getNormalizedKey.call(this, key);
    await this.page.keyboard.up(key);
    return this._waitForAction();
  }

  /**
   * {{> pressKeyWithKeyNormalization }}
   *
   * _Note:_ Shortcuts like `'Meta'` + `'A'` do not work on macOS ([GoogleChrome/Puppeteer#1313](https://github.com/GoogleChrome/puppeteer/issues/1313)).
   */
  async pressKey(key) {
    const modifiers = [];
    if (Array.isArray(key)) {
      for (let k of key) {
        k = getNormalizedKey.call(this, k);
        if (isModifierKey(k)) {
          modifiers.push(k);
        } else {
          key = k;
          break;
        }
      }
    } else {
      key = getNormalizedKey.call(this, key);
    }
    for (const modifier of modifiers) {
      await this.page.keyboard.down(modifier);
    }
    await this.page.keyboard.press(key);
    for (const modifier of modifiers) {
      await this.page.keyboard.up(modifier);
    }
    return this._waitForAction();
  }

  /**
   * {{> type }}
   */
  async type(keys, delay = null) {
    if (!Array.isArray(keys)) {
      keys = keys.toString();
      keys = keys.split('');
    }

    for (const key of keys) {
      await this.page.keyboard.press(key);
      if (delay) await this.wait(delay / 1000);
    }
  }

  /**
   * {{> fillField }}
   *
   */
  async fillField(field, value) {
    const els = await findFields.call(this, field);
    assertElementExists(els, field, 'Field');
    const el = els[0];

    await el.clear();

    highlightActiveElement.call(this, el, await this._getContext());

    await el.type(value.toString(), { delay: this.options.pressKeyDelay });

    return this._waitForAction();
  }

  /**
   * Clears the text input element: `<input>`, `<textarea>` or `[contenteditable]` .
   *
  *
  * Examples:
  *
  * ```js
  * I.clearField('.text-area')
  *
  * // if this doesn't work use force option
  * I.clearField('#submit', { force: true })
  * ```
  * Use `force` to bypass the [actionability](https://playwright.dev/docs/actionability) checks.
  *
   * @param {CodeceptJS.LocatorOrString} locator field located by label|name|CSS|XPath|strict locator.
   * @param {any} [options] [Additional options](https://playwright.dev/docs/api/class-locator#locator-clear) for available options object as 2nd argument.
   */
  async clearField(locator, options = {}) {
    const els = await findFields.call(this, locator);
    assertElementExists(els, locator, 'Field to clear');

    const el = els[0];

    highlightActiveElement.call(this, el, this.page);

    await el.clear();

    return this._waitForAction();
  }

  /**
   * {{> appendField }}
   *
   *
   */
  async appendField(field, value) {
    const els = await findFields.call(this, field);
    assertElementExists(els, field, 'Field');
    highlightActiveElement.call(this, els[0], await this._getContext());
    await els[0].press('End');
    await els[0].type(value.toString(), { delay: this.options.pressKeyDelay });
    return this._waitForAction();
  }

  /**
   * {{> seeInField }}
   */
  async seeInField(field, value) {
    return proceedSeeInField.call(this, 'assert', field, value);
  }

  /**
   * {{> dontSeeInField }}
   */
  async dontSeeInField(field, value) {
    return proceedSeeInField.call(this, 'negate', field, value);
  }

  /**
   * {{> attachFile }}
   *
   */
  async attachFile(locator, pathToFile) {
    const file = path.join(global.codecept_dir, pathToFile);

    if (!fileExists(file)) {
      throw new Error(`File at ${file} can not be found on local system`);
    }
    const els = await findFields.call(this, locator);
    assertElementExists(els, locator, 'Field');
    await els[0].setInputFiles(file);
    return this._waitForAction();
  }

  /**
   * {{> selectOption }}
   */
  async selectOption(select, option) {
    const els = await findFields.call(this, select);
    assertElementExists(els, select, 'Selectable field');
    const el = els[0];

    highlightActiveElement.call(this, el, await this._getContext());

    if (!Array.isArray(option)) option = [option];

    await el.selectOption(option);
    return this._waitForAction();
  }

  /**
   * {{> grabNumberOfVisibleElements }}
   *
   */
  async grabNumberOfVisibleElements(locator) {
    let els = await this._locate(locator);
    els = await Promise.all(els.map(el => el.isVisible()));
    return els.filter(v => v).length;
  }

  /**
   * {{> seeInCurrentUrl }}
   */
  async seeInCurrentUrl(url) {
    stringIncludes('url').assert(url, await this._getPageUrl());
  }

  /**
   * {{> dontSeeInCurrentUrl }}
   */
  async dontSeeInCurrentUrl(url) {
    stringIncludes('url').negate(url, await this._getPageUrl());
  }

  /**
   * {{> seeCurrentUrlEquals }}
   */
  async seeCurrentUrlEquals(url) {
    urlEquals(this.options.url).assert(url, await this._getPageUrl());
  }

  /**
   * {{> dontSeeCurrentUrlEquals }}
   */
  async dontSeeCurrentUrlEquals(url) {
    urlEquals(this.options.url).negate(url, await this._getPageUrl());
  }

  /**
   * {{> see }}
   *
   *
   */
  async see(text, context = null) {
    return proceedSee.call(this, 'assert', text, context);
  }

  /**
   * {{> seeTextEquals }}
   */
  async seeTextEquals(text, context = null) {
    return proceedSee.call(this, 'assert', text, context, true);
  }

  /**
   * {{> dontSee }}
   *
   *
   */
  async dontSee(text, context = null) {
    return proceedSee.call(this, 'negate', text, context);
  }

  /**
   * {{> grabSource }}
   */
  async grabSource() {
    return this.page.content();
  }

  /**
   * Get JS log from browser.
   *
   * ```js
   * const logs = await I.grabBrowserLogs();
   * const errors = logs.map(l => ({ type: l.type(), text: l.text() })).filter(l => l.type === 'error');
   * console.log(JSON.stringify(errors));
   * ```
   * [Learn more about console messages](https://playwright.dev/docs/api/class-consolemessage)
   * @return {Promise<any[]>}
   */
  async grabBrowserLogs() {
    const logs = consoleLogStore.entries;
    consoleLogStore.clear();
    return logs;
  }

  /**
   * {{> grabCurrentUrl }}
   */
  async grabCurrentUrl() {
    return this._getPageUrl();
  }

  /**
   * {{> seeInSource }}
   */
  async seeInSource(text) {
    const source = await this.page.content();
    stringIncludes('HTML source of a page').assert(text, source);
  }

  /**
   * {{> dontSeeInSource }}
   */
  async dontSeeInSource(text) {
    const source = await this.page.content();
    stringIncludes('HTML source of a page').negate(text, source);
  }

  /**
   * {{> seeNumberOfElements }}
   *
   *
   */
  async seeNumberOfElements(locator, num) {
    const elements = await this._locate(locator);
    return equals(`expected number of elements (${(new Locator(locator))}) is ${num}, but found ${elements.length}`).assert(elements.length, num);
  }

  /**
   * {{> seeNumberOfVisibleElements }}
   *
   *
   */
  async seeNumberOfVisibleElements(locator, num) {
    const res = await this.grabNumberOfVisibleElements(locator);
    return equals(`expected number of visible elements (${(new Locator(locator))}) is ${num}, but found ${res}`).assert(res, num);
  }

  /**
   * {{> setCookie }}
   */
  async setCookie(cookie) {
    if (Array.isArray(cookie)) {
      return this.browserContext.addCookies(cookie);
    }
    return this.browserContext.addCookies([cookie]);
  }

  /**
   * {{> seeCookie }}
   *
   */
  async seeCookie(name) {
    const cookies = await this.browserContext.cookies();
    empty(`cookie ${name} to be set`).negate(cookies.filter(c => c.name === name));
  }

  /**
   * {{> dontSeeCookie }}
   */
  async dontSeeCookie(name) {
    const cookies = await this.browserContext.cookies();
    empty(`cookie ${name} to be set`).assert(cookies.filter(c => c.name === name));
  }

  /**
   * {{> grabCookie }}
   *
   * Returns cookie in JSON format. If name not passed returns all cookies for this domain.
   */
  async grabCookie(name) {
    const cookies = await this.browserContext.cookies();
    if (!name) return cookies;
    const cookie = cookies.filter(c => c.name === name);
    if (cookie[0]) return cookie[0];
  }

  /**
   * {{> clearCookie }}
   */
  async clearCookie() {
    // Playwright currently doesn't support to delete a certain cookie
    // https://github.com/microsoft/playwright/blob/main/docs/api.md#class-browsercontext
    if (!this.browserContext) return;
    return this.browserContext.clearCookies();
  }

  /**
   * Executes a script on the page:
   *
   * ```js
   * I.executeScript(() => window.alert('Hello world'));
   * ```
   *
   * Additional parameters of the function can be passed as an object argument:
   *
   * ```js
   * I.executeScript(({x, y}) => x + y, {x, y});
   * ```
   * You can pass only one parameter into a function
   * but you can pass in array or object.
   *
   * ```js
   * I.executeScript(([x, y]) => x + y, [x, y]);
   * ```
   * If a function returns a Promise it will wait for its resolution.
   *
   * @param {string|function} fn function to be executed in browser context.
   * @param {any} [arg] optional argument to pass to the function
   * @returns {Promise<any>}
   */
  async executeScript(fn, arg) {
    let context = this.page;
    if (this.context && this.context.constructor.name === 'Frame') {
      context = this.context; // switching to iframe context
    }
    return context.evaluate.apply(context, [fn, arg]);
  }

  /**
   * Grab Locator if called within Context
   *
   * @param {*} locator
   */
  _contextLocator(locator) {
    locator = buildLocatorString(new Locator(locator, 'css'));

    if (this.contextLocator) {
      const contextLocator = buildLocatorString(new Locator(this.contextLocator, 'css'));
      locator = `${contextLocator} >> ${locator}`;
    }

    return locator;
  }

  /**
   * {{> grabTextFrom }}
   *
   */
  async grabTextFrom(locator) {
    locator = this._contextLocator(locator);
    const text = await this.page.textContent(locator);
    assertElementExists(text, locator);
    this.debugSection('Text', text);
    return text;
  }

  /**
   * {{> grabTextFromAll }}
   *
   */
  async grabTextFromAll(locator) {
    const els = await this._locate(locator);
    const texts = [];
    for (const el of els) {
      texts.push(await (await el.innerText()));
    }
    this.debug(`Matched ${els.length} elements`);
    return texts;
  }

  /**
   * {{> grabValueFrom }}
   */
  async grabValueFrom(locator) {
    const values = await this.grabValueFromAll(locator);
    assertElementExists(values, locator);
    this.debugSection('Value', values[0]);
    return values[0];
  }

  /**
   * {{> grabValueFromAll }}
   */
  async grabValueFromAll(locator) {
    const els = await findFields.call(this, locator);
    this.debug(`Matched ${els.length} elements`);
    return Promise.all(els.map(el => el.inputValue()));
  }

  /**
   * {{> grabHTMLFrom }}
   */
  async grabHTMLFrom(locator) {
    const html = await this.grabHTMLFromAll(locator);
    assertElementExists(html, locator);
    this.debugSection('HTML', html[0]);
    return html[0];
  }

  /**
   * {{> grabHTMLFromAll }}
   */
  async grabHTMLFromAll(locator) {
    const els = await this._locate(locator);
    this.debug(`Matched ${els.length} elements`);
    return Promise.all(els.map(el => el.innerHTML()));
  }

  /**
   * {{> grabCssPropertyFrom }}
   *
   */
  async grabCssPropertyFrom(locator, cssProperty) {
    const cssValues = await this.grabCssPropertyFromAll(locator, cssProperty);
    assertElementExists(cssValues, locator);
    this.debugSection('CSS', cssValues[0]);
    return cssValues[0];
  }

  /**
   * {{> grabCssPropertyFromAll }}
   *
   */
  async grabCssPropertyFromAll(locator, cssProperty) {
    const els = await this._locate(locator);
    this.debug(`Matched ${els.length} elements`);
    const cssValues = await Promise.all(els.map(el => el.evaluate((el, cssProperty) => getComputedStyle(el).getPropertyValue(cssProperty), cssProperty)));

    return cssValues;
  }

  /**
   * {{> seeCssPropertiesOnElements }}
   *
   */
  async seeCssPropertiesOnElements(locator, cssProperties) {
    const res = await this._locate(locator);
    assertElementExists(res, locator);

    const cssPropertiesCamelCase = convertCssPropertiesToCamelCase(cssProperties);
    const elemAmount = res.length;
    const commands = [];
    let props = [];

    for (const element of res) {
      const cssProperties = await element.evaluate((el) => getComputedStyle(el));

      Object.keys(cssPropertiesCamelCase).forEach(prop => {
        if (isColorProperty(prop)) {
          props.push(convertColorToRGBA(cssProperties[prop]));
        } else {
          props.push(cssProperties[prop]);
        }
      });
    }

    const values = Object.keys(cssPropertiesCamelCase).map(key => cssPropertiesCamelCase[key]);
    if (!Array.isArray(props)) props = [props];
    let chunked = chunkArray(props, values.length);
    chunked = chunked.filter((val) => {
      for (let i = 0; i < val.length; ++i) {
        if (val[i] !== values[i]) return false;
      }
      return true;
    });
    return equals(`all elements (${(new Locator(locator))}) to have CSS property ${JSON.stringify(cssProperties)}`).assert(chunked.length, elemAmount);
  }

  /**
   * {{> seeAttributesOnElements }}
   *
   */
  async seeAttributesOnElements(locator, attributes) {
    const res = await this._locate(locator);
    assertElementExists(res, locator);

    const elemAmount = res.length;
    const commands = [];
    res.forEach((el) => {
      Object.keys(attributes).forEach((prop) => {
        commands.push(el
          .evaluate((el, attr) => el[attr] || el.getAttribute(attr), prop));
      });
    });
    let attrs = await Promise.all(commands);
    const values = Object.keys(attributes).map(key => attributes[key]);
    if (!Array.isArray(attrs)) attrs = [attrs];
    let chunked = chunkArray(attrs, values.length);
    chunked = chunked.filter((val) => {
      for (let i = 0; i < val.length; ++i) {
        if (val[i] !== values[i]) return false;
      }
      return true;
    });
    return equals(`all elements (${(new Locator(locator))}) to have attributes ${JSON.stringify(attributes)}`).assert(chunked.length, elemAmount);
  }

  /**
   * {{> dragSlider }}
   *
   */
  async dragSlider(locator, offsetX = 0) {
    const src = await this._locateElement(locator);
    assertElementExists(src, locator, 'Slider Element');

    // Note: Using clickablePoint private api because the .BoundingBox does not take into account iframe offsets!
    const sliderSource = await clickablePoint(src);

    // Drag start point
    await this.page.mouse.move(sliderSource.x, sliderSource.y, { steps: 5 });
    await this.page.mouse.down();

    // Drag destination
    await this.page.mouse.move(sliderSource.x + offsetX, sliderSource.y, { steps: 5 });
    await this.page.mouse.up();

    return this._waitForAction();
  }

  /**
   * {{> grabAttributeFrom }}
   *
   */
  async grabAttributeFrom(locator, attr) {
    const attrs = await this.grabAttributeFromAll(locator, attr);
    assertElementExists(attrs, locator);
    this.debugSection('Attribute', attrs[0]);
    return attrs[0];
  }

  /**
   * {{> grabAttributeFromAll }}
   *
   */
  async grabAttributeFromAll(locator, attr) {
    const els = await this._locate(locator);
    this.debug(`Matched ${els.length} elements`);
    const array = [];

    for (let index = 0; index < els.length; index++) {
      array.push(await els[index].getAttribute(attr));
    }

    return array;
  }

  /**
   * {{> saveElementScreenshot }}
   *
   */
  async saveElementScreenshot(locator, fileName) {
    const outputFile = screenshotOutputFolder(fileName);

    const res = await this._locateElement(locator);
    assertElementExists(res, locator);
    const elem = res;
    this.debug(`Screenshot of ${(new Locator(locator))} element has been saved to ${outputFile}`);
    return elem.screenshot({ path: outputFile, type: 'png' });
  }

  /**
   * {{> saveScreenshot }}
   */
  async saveScreenshot(fileName, fullPage) {
    const fullPageOption = fullPage || this.options.fullPageScreenshots;
    let outputFile = screenshotOutputFolder(fileName);

    this.debug(`Screenshot is saving to ${outputFile}`);

    await this.page.screenshot({
      path: outputFile,
      fullPage: fullPageOption,
      type: 'png',
    });

    if (this.activeSessionName) {
      for (const sessionName in this.sessionPages) {
        const activeSessionPage = this.sessionPages[sessionName];
        outputFile = screenshotOutputFolder(`${sessionName}_${fileName}`);

        this.debug(`${sessionName} - Screenshot is saving to ${outputFile}`);

        if (activeSessionPage) {
          await activeSessionPage.screenshot({
            path: outputFile,
            fullPage: fullPageOption,
            type: 'png',
          });
        }
      }
    }
  }

  /**
   * Performs [api request](https://playwright.dev/docs/api/class-apirequestcontext#api-request-context-get) using
   * the cookies from the current browser session.
   *
   * ```js
   * const users = await I.makeApiRequest('GET', '/api/users', { params: { page: 1 }});
   * users[0]
   * I.makeApiRequest('PATCH', )
   * ```
   *
   * > This is Playwright's built-in alternative to using REST helper's sendGet, sendPost, etc methods.
   *
   * @param {string} method HTTP method
   * @param {string} url endpoint
   * @param {object} options request options depending on method used
   * @returns {Promise<object>} response
   */
  async makeApiRequest(method, url, options) {
    method = method.toLowerCase();
    const allowedMethods = ['get', 'post', 'patch', 'head', 'fetch', 'delete'];
    if (!allowedMethods.includes(method)) {
      throw new Error(`Method ${method} is not allowed, use the one from a list ${allowedMethods} or switch to using REST helper`);
    }

    if (url.startsWith('/')) { // local url
      url = this.options.url + url;
      this.debugSection('URL', url);
    }

    const response = await this.page.request[method](url, options);
    this.debugSection('Status', response.status());
    this.debugSection('Response', await response.text());

    // hook to allow JSON response handle this
    if (this.config.onResponse) {
      const axiosResponse = {
        data: await response.json(),
        status: response.status(),
        statusText: response.statusText(),
        headers: response.headers(),
      };
      this.config.onResponse(axiosResponse);
    }

    return response;
  }

  async _failed(test) {
    await this._withinEnd();

    if (!test.artifacts) {
      test.artifacts = {};
    }

    if (this.options.recordVideo && this.page && this.page.video()) {
      test.artifacts.video = await saveVideoForPage(this.page, `${test.title}.failed`);
      for (const sessionName in this.sessionPages) {
        test.artifacts[`video_${sessionName}`] = await saveVideoForPage(this.sessionPages[sessionName], `${test.title}_${sessionName}.failed`);
      }
    }

    if (this.options.trace) {
      test.artifacts.trace = await saveTraceForContext(this.browserContext, `${test.title}.failed`);
      for (const sessionName in this.sessionPages) {
        if (!this.sessionPages[sessionName].context) continue;
        test.artifacts[`trace_${sessionName}`] = await saveTraceForContext(this.sessionPages[sessionName].context, `${test.title}_${sessionName}.failed`);
      }
    }
  }

  async _passed(test) {
    if (this.options.recordVideo && this.page && this.page.video()) {
      if (this.options.keepVideoForPassedTests) {
        test.artifacts.video = await saveVideoForPage(this.page, `${test.title}.passed`);
        for (const sessionName of Object.keys(this.sessionPages)) {
          test.artifacts[`video_${sessionName}`] = await saveVideoForPage(this.sessionPages[sessionName], `${test.title}_${sessionName}.passed`);
        }
      } else {
        this.page.video().delete().catch(e => {});
      }
    }

    if (this.options.trace) {
      if (this.options.keepTraceForPassedTests) {
        if (this.options.trace) {
          test.artifacts.trace = await saveTraceForContext(this.browserContext, `${test.title}.passed`);
          for (const sessionName in this.sessionPages) {
            if (!this.sessionPages[sessionName].context) continue;
            test.artifacts[`trace_${sessionName}`] = await saveTraceForContext(this.sessionPages[sessionName].context, `${test.title}_${sessionName}.passed`);
          }
        }
      } else {
        await this.browserContext.tracing.stop();
      }
    }
  }

  /**
   * {{> wait }}
   */
  async wait(sec) {
    return new Promise(((done) => {
      setTimeout(done, sec * 1000);
    }));
  }

  /**
   * {{> waitForEnabled }}
   */
  async waitForEnabled(locator, sec) {
    const waitTimeout = sec ? sec * 1000 : this.options.waitForTimeout;
    locator = new Locator(locator, 'css');
    const matcher = await this.context;
    let waiter;
    const context = await this._getContext();
    if (!locator.isXPath()) {
      const valueFn = function ([locator]) {
        return Array.from(document.querySelectorAll(locator)).filter(el => !el.disabled).length > 0;
      };
      waiter = context.waitForFunction(valueFn, [locator.value], { timeout: waitTimeout });
    } else {
      const enabledFn = function ([locator, $XPath]) {
        eval($XPath); // eslint-disable-line no-eval
        return $XPath(null, locator).filter(el => !el.disabled).length > 0;
      };
      waiter = context.waitForFunction(enabledFn, [locator.value, $XPath.toString()], { timeout: waitTimeout });
    }
    return waiter.catch((err) => {
      throw new Error(`element (${locator.toString()}) still not enabled after ${waitTimeout / 1000} sec\n${err.message}`);
    });
  }

  /**
   * {{> waitForValue }}
   */
  async waitForValue(field, value, sec) {
    const waitTimeout = sec ? sec * 1000 : this.options.waitForTimeout;
    const locator = new Locator(field, 'css');
    const matcher = await this.context;
    let waiter;
    const context = await this._getContext();
    if (!locator.isXPath()) {
      const valueFn = function ([locator, value]) {
        return Array.from(document.querySelectorAll(locator)).filter(el => (el.value || '').indexOf(value) !== -1).length > 0;
      };
      waiter = context.waitForFunction(valueFn, [locator.value, value], { timeout: waitTimeout });
    } else {
      const valueFn = function ([locator, $XPath, value]) {
        eval($XPath); // eslint-disable-line no-eval
        return $XPath(null, locator).filter(el => (el.value || '').indexOf(value) !== -1).length > 0;
      };
      waiter = context.waitForFunction(valueFn, [locator.value, $XPath.toString(), value], { timeout: waitTimeout });
    }
    return waiter.catch((err) => {
      const loc = locator.toString();
      throw new Error(`element (${loc}) is not in DOM or there is no element(${loc}) with value "${value}" after ${waitTimeout / 1000} sec\n${err.message}`);
    });
  }

  /**
   * {{> waitNumberOfVisibleElements }}
   *
   */
  async waitNumberOfVisibleElements(locator, num, sec) {
    const waitTimeout = sec ? sec * 1000 : this.options.waitForTimeout;
    locator = new Locator(locator, 'css');
    await this.context;
    let waiter;
    const context = await this._getContext();
    if (locator.isCSS()) {
      const visibleFn = function ([locator, num]) {
        const els = document.querySelectorAll(locator);
        if (!els || els.length === 0) {
          return false;
        }
        return Array.prototype.filter.call(els, el => el.offsetParent !== null).length === num;
      };
      waiter = context.waitForFunction(visibleFn, [locator.value, num], { timeout: waitTimeout });
    } else {
      const visibleFn = function ([locator, $XPath, num]) {
        eval($XPath); // eslint-disable-line no-eval
        return $XPath(null, locator).filter(el => el.offsetParent !== null).length === num;
      };
      waiter = context.waitForFunction(visibleFn, [locator.value, $XPath.toString(), num], { timeout: waitTimeout });
    }
    return waiter.catch((err) => {
      throw new Error(`The number of elements (${locator.toString()}) is not ${num} after ${waitTimeout / 1000} sec\n${err.message}`);
    });
  }

  /**
   * {{> waitForClickable }}
   */
  async waitForClickable(locator, waitTimeout) {
    console.log('I.waitForClickable is DEPRECATED: This is no longer needed, Playwright automatically waits for element to be clickable');
    console.log('Remove usage of this function');
  }

  /**
   * {{> waitForElement }}
   *
   */
  async waitForElement(locator, sec) {
    const waitTimeout = sec ? sec * 1000 : this.options.waitForTimeout;
    locator = new Locator(locator, 'css');

    const context = await this._getContext();
    const waiter = context.waitForSelector(buildLocatorString(locator), { timeout: waitTimeout, state: 'attached' });
    return waiter.catch((err) => {
      throw new Error(`element (${locator.toString()}) still not present on page after ${waitTimeout / 1000} sec\n${err.message}`);
    });
  }

  /**
   * {{> waitForVisible }}
   *
   * This method accepts [React selectors](https://codecept.io/react).
   */
  async waitForVisible(locator, sec) {
    const waitTimeout = sec ? sec * 1000 : this.options.waitForTimeout;
    locator = new Locator(locator, 'css');
    const context = await this._getContext();
    const waiter = context.waitForSelector(buildLocatorString(locator), { timeout: waitTimeout, state: 'visible' });
    return waiter.catch((err) => {
      throw new Error(`element (${locator.toString()}) still not visible after ${waitTimeout / 1000} sec\n${err.message}`);
    });
  }

  /**
   * {{> waitForInvisible }}
   */
  async waitForInvisible(locator, sec) {
    const waitTimeout = sec ? sec * 1000 : this.options.waitForTimeout;
    locator = new Locator(locator, 'css');
    const context = await this._getContext();
    const waiter = context.waitForSelector(buildLocatorString(locator), { timeout: waitTimeout, state: 'hidden' });
    return waiter.catch((err) => {
      throw new Error(`element (${locator.toString()}) still visible after ${waitTimeout / 1000} sec\n${err.message}`);
    });
  }

  /**
   * {{> waitToHide }}
   */
  async waitToHide(locator, sec) {
    const waitTimeout = sec ? sec * 1000 : this.options.waitForTimeout;
    locator = new Locator(locator, 'css');
    const context = await this._getContext();
    return context.waitForSelector(buildLocatorString(locator), { timeout: waitTimeout, state: 'hidden' }).catch((err) => {
      throw new Error(`element (${locator.toString()}) still not hidden after ${waitTimeout / 1000} sec\n${err.message}`);
    });
  }

  async _getContext() {
    if (this.context && this.context.constructor.name === 'Frame') {
      return this.context;
    }
    return this.page;
  }

  /**
   * {{> waitInUrl }}
   */
  async waitInUrl(urlPart, sec = null) {
    const waitTimeout = sec ? sec * 1000 : this.options.waitForTimeout;

    return this.page.waitForFunction((urlPart) => {
      const currUrl = decodeURIComponent(decodeURIComponent(decodeURIComponent(window.location.href)));
      return currUrl.indexOf(urlPart) > -1;
    }, urlPart, { timeout: waitTimeout }).catch(async (e) => {
      const currUrl = await this._getPageUrl(); // Required because the waitForFunction can't return data.
      if (/Timeout/i.test(e.message)) {
        throw new Error(`expected url to include ${urlPart}, but found ${currUrl}`);
      } else {
        throw e;
      }
    });
  }

  /**
   * {{> waitUrlEquals }}
   */
  async waitUrlEquals(urlPart, sec = null) {
    const waitTimeout = sec ? sec * 1000 : this.options.waitForTimeout;

    const baseUrl = this.options.url;
    if (urlPart.indexOf('http') < 0) {
      urlPart = baseUrl + urlPart;
    }

    return this.page.waitForFunction((urlPart) => {
      const currUrl = decodeURIComponent(decodeURIComponent(decodeURIComponent(window.location.href)));
      return currUrl.indexOf(urlPart) > -1;
    }, urlPart, { timeout: waitTimeout }).catch(async (e) => {
      const currUrl = await this._getPageUrl(); // Required because the waitForFunction can't return data.
      if (/Timeout/i.test(e.message)) {
        throw new Error(`expected url to be ${urlPart}, but found ${currUrl}`);
      } else {
        throw e;
      }
    });
  }

  /**
   * {{> waitForText }}
   */
  async waitForText(text, sec = null, context = null) {
    const waitTimeout = sec ? sec * 1000 : this.options.waitForTimeout;
    let waiter;

    const contextObject = await this._getContext();

    if (context) {
      const locator = new Locator(context, 'css');
      if (!locator.isXPath()) {
        waiter = contextObject.waitForSelector(`${locator.isCustom() ? `${locator.type}=${locator.value}` : locator.simplify()} >> text=${text}`, { timeout: waitTimeout, state: 'visible' });
      }

      if (locator.isXPath()) {
        waiter = contextObject.waitForFunction(([locator, text, $XPath]) => {
          eval($XPath); // eslint-disable-line no-eval
          const el = $XPath(null, locator);
          if (!el.length) return false;
          return el[0].innerText.indexOf(text) > -1;
        }, [locator.value, text, $XPath.toString()], { timeout: waitTimeout });
      }
    } else {
      waiter = contextObject.waitForFunction(text => document.body && document.body.innerText.indexOf(text) > -1, text, { timeout: waitTimeout });
    }
    return waiter.catch((err) => {
      throw new Error(`Text "${text}" was not found on page after ${waitTimeout / 1000} sec\n${err.message}`);
    });
  }

  /**
   * Waits for a network request.
   *
   * ```js
   * I.waitForRequest('http://example.com/resource');
   * I.waitForRequest(request => request.url() === 'http://example.com' && request.method() === 'GET');
   * ```
   *
   * @param {string|function} urlOrPredicate
   * @param {?number} [sec=null] seconds to wait
   */
  async waitForRequest(urlOrPredicate, sec = null) {
    const timeout = sec ? sec * 1000 : this.options.waitForTimeout;
    return this.page.waitForRequest(urlOrPredicate, { timeout });
  }

  /**
   * Waits for a network response.
   *
   * ```js
   * I.waitForResponse('http://example.com/resource');
   * I.waitForResponse(response => response.url() === 'https://example.com' && response.status() === 200);
   * ```
   *
   * @param {string|function} urlOrPredicate
   * @param {?number} [sec=null] number of seconds to wait
   */
  async waitForResponse(urlOrPredicate, sec = null) {
    const timeout = sec ? sec * 1000 : this.options.waitForTimeout;
    return this.page.waitForResponse(urlOrPredicate, { timeout });
  }

  /**
   * {{> switchTo }}
   */
  async switchTo(locator) {
    if (Number.isInteger(locator)) {
      // Select by frame index of current context

      let childFrames = null;
      if (this.context && typeof this.context.childFrames === 'function') {
        childFrames = this.context.childFrames();
      } else {
        childFrames = this.page.mainFrame().childFrames();
      }

      if (locator >= 0 && locator < childFrames.length) {
        this.context = childFrames[locator];
        this.contextLocator = locator;
      } else {
        throw new Error('Element #invalidIframeSelector was not found by text|CSS|XPath');
      }
      return;
    }
    let contentFrame;

    if (!locator) {
      this.context = await this.page.frames()[0];
      this.contextLocator = null;
      return;
    }

    // iframe by selector
    const els = await this._locate(locator);
    // assertElementExists(els, locator);

    // get content of the first iframe
    if ((locator.frame && locator.frame === 'iframe') || locator.toLowerCase() === 'iframe') {
      contentFrame = await this.page.frames()[1];
      // get content of the iframe using its name
    } else if (locator.toLowerCase().includes('name=')) {
      const frameName = locator.split('=')[1].replace(/"/g, '').replaceAll(/]/g, '');
      contentFrame = await this.page.frame(frameName);
    }

    if (contentFrame) {
      this.context = contentFrame;
      this.contextLocator = null;
    } else {
      this.context = els[0];
      this.contextLocator = locator;
    }
  }

  /**
   * {{> waitForFunction }}
   */
  async waitForFunction(fn, argsOrSec = null, sec = null) {
    let args = [];
    if (argsOrSec) {
      if (Array.isArray(argsOrSec)) {
        args = argsOrSec;
      } else if (typeof argsOrSec === 'number') {
        sec = argsOrSec;
      }
    }
    const waitTimeout = sec ? sec * 1000 : this.options.waitForTimeout;
    const context = await this._getContext();
    return context.waitForFunction(fn, args, { timeout: waitTimeout });
  }

  /**
   * Waits for navigation to finish. By default, it takes configured `waitForNavigation` option.
   *
   * See [Playwright's reference](https://playwright.dev/docs/api/class-page?_highlight=waitfornavi#pagewaitfornavigationoptions)
   *
   * @param {*} options
   */
  async waitForNavigation(options = {}) {
    console.log(`waitForNavigation deprecated:
    * This method is inherently racy, please use 'waitForURL' instead.`);
    options = {
      timeout: this.options.getPageTimeout,
      waitUntil: this.options.waitForNavigation,
      ...options,
    };
    return this.page.waitForNavigation(options);
  }

  /**
   * Waits for page navigates to a new URL or reloads. By default, it takes configured `waitForNavigation` option.
   *
   * See [Playwright's reference](https://playwright.dev/docs/api/class-page#page-wait-for-url)
   *
   * @param {string|RegExp} url - A glob pattern, regex pattern or predicate receiving URL to match while waiting for the navigation. Note that if the parameter is a string without wildcard characters, the method will wait for navigation to URL that is exactly equal to the string.
   * @param {*} options
   */
  async waitForURL(url, options = {}) {
    options = {
      timeout: this.options.getPageTimeout,
      waitUntil: this.options.waitForNavigation,
      ...options,
    };
    return this.page.waitForURL(url, options);
  }

  async waitUntilExists(locator, sec) {
    console.log(`waitUntilExists deprecated:
    * use 'waitForElement' to wait for element to be attached
    * use 'waitForDetached to wait for element to be removed'`);
    return this.waitForDetached(locator, sec);
  }

  /**
   * {{> waitForDetached }}
   */
  async waitForDetached(locator, sec) {
    const waitTimeout = sec ? sec * 1000 : this.options.waitForTimeout;
    locator = new Locator(locator, 'css');

    let waiter;
    const context = await this._getContext();
    if (!locator.isXPath()) {
      waiter = context.waitForSelector(`${locator.isCustom() ? `${locator.type}=${locator.value}` : locator.simplify()}`, { timeout: waitTimeout, state: 'detached' });
    } else {
      const visibleFn = function ([locator, $XPath]) {
        eval($XPath); // eslint-disable-line no-eval
        return $XPath(null, locator).length === 0;
      };
      waiter = context.waitForFunction(visibleFn, [locator.value, $XPath.toString()], { timeout: waitTimeout });
    }
    return waiter.catch((err) => {
      throw new Error(`element (${locator.toString()}) still on page after ${waitTimeout / 1000} sec\n${err.message}`);
    });
  }

  async _waitForAction() {
    return this.wait(this.options.waitForAction / 1000);
  }

  /**
   * {{> grabDataFromPerformanceTiming }}
   */
  async grabDataFromPerformanceTiming() {
    return perfTiming;
  }

  /**
   * {{> grabElementBoundingRect }}
   */
  async grabElementBoundingRect(locator, prop) {
    const el = await this._locateElement(locator);
    assertElementExists(el, locator);
    const rect = await el.boundingBox();
    if (prop) return rect[prop];
    return rect;
  }

  /**
   * Mocks network request using [`browserContext.route`](https://playwright.dev/docs/api/class-browsercontext#browser-context-route) of Playwright
   *
   * ```js
   * I.mockRoute(/(\.png$)|(\.jpg$)/, route => route.abort());
   * ```
   * This method allows intercepting and mocking requests & responses. [Learn more about it](https://playwright.dev/docs/network#handle-requests)
   *
   * @param {string|RegExp} [url] URL, regex or pattern for to match URL
   * @param {function} [handler] a function to process reques
   */
  async mockRoute(url, handler) {
    return this.browserContext.route(...arguments);
  }

  /**
   * Stops network mocking created by `mockRoute`.
   *
   * ```js
   * I.stopMockingRoute(/(\.png$)|(\.jpg$)/);
   * I.stopMockingRoute(/(\.png$)|(\.jpg$)/, previouslySetHandler);
   * ```
   * If no handler is passed, all mock requests for the rote are disabled.
   *
   * @param {string|RegExp} [url] URL, regex or pattern for to match URL
   * @param {function} [handler] a function to process reques
   */
  async stopMockingRoute(url, handler) {
    return this.browserContext.unroute(...arguments);
  }

  /**
   * Starts recording the network traffics.
   * This also resets recorded network requests.
   *
   * ```js
   * I.startRecordingTraffic();
   * ```
   *
   * @return {void}
   */
  startRecordingTraffic() {
    this.flushNetworkTraffics();
    this.recording = true;
    this.recordedAtLeastOnce = true;

    this.page.on('requestfinished', async (request) => {
      const information = {
        url: request.url(),
        method: request.method(),
        requestHeaders: request.headers(),
        requestPostData: request.postData(),
        response: request.response(),
      };

      this.debugSection('REQUEST: ', JSON.stringify(information));

      information.requestPostData = JSON.parse(information.requestPostData);
      this.requests.push(information);
    });
  }

  /**
  *  Grab the recording network traffics
  *
  * ```js
  * const traffics = await I.grabRecordedNetworkTraffics();
  * expect(traffics[0].url).to.equal('https://reqres.in/api/comments/1');
  * expect(traffics[0].response.status).to.equal(200);
  * expect(traffics[0].response.body).to.contain({ name: 'this was mocked' });
  * ```
  *
  * @return { Promise<Array<any>> }
  *
  */
  async grabRecordedNetworkTraffics() {
    if (!this.recording || !this.recordedAtLeastOnce) {
      throw new Error('Failure in test automation. You use "I.grabRecordedNetworkTraffics", but "I.startRecordingTraffic" was never called before.');
    }

    const requests = await this.requests;
    const promises = requests.map(async (request) => request.response.then(
      async (response) => {
        let body;
        try {
          // There's no 'body' for some requests (redirect etc...)
          body = JSON.parse((await response.body()).toString());
        } catch (e) {
          // only interested in JSON, not HTML responses.
        }

        request.response = {
          status: response.status(),
          statusText: response.statusText(),
          body,
        };
      },
    ));
    await Promise.all(promises);

    return this.requests;
  }

  /**
   * Blocks traffic of a given URL or a list of URLs.
   *
   * Examples:
   *
   * ```js
   * I.blockTraffic('http://example.com/css/style.css');
   * I.blockTraffic('http://example.com/css/*.css');
   * I.blockTraffic('http://example.com/**');
   * I.blockTraffic(/\.css$/);
   * ```
   *
   * ```js
   * I.blockTraffic(['http://example.com/css/style.css', 'http://example.com/css/*.css']);
   * ```
   *
   * @param {string|Array|RegExp} urls URL or a list of URLs to block . URL can contain * for wildcards. Example: https://www.example.com** to block all traffic for that domain. Regexp are also supported.
   */
  blockTraffic(urls) {
    if (Array.isArray(urls)) {
      urls.forEach(url => {
        this.page.route(url, (route) => {
          route
            .abort()
            // Sometimes it happens that browser has been closed in the meantime. It is ok to ignore error then.
            .catch((e) => {});
        });
      });
    } else {
      this.page.route(urls, (route) => {
        route
          .abort()
          // Sometimes it happens that browser has been closed in the meantime. It is ok to ignore error then.
          .catch((e) => {});
      });
    }
  }

  /**
   * Mocks traffic for URL(s).
   * This is a powerful feature to manipulate network traffic. Can be used e.g. to stabilize your tests, speed up your tests or as a last resort to make some test scenarios even possible.
   *
   * Examples:
   *
   * ```js
   * I.mockTraffic('/api/users/1', '{ id: 1, name: 'John Doe' }');
   * I.mockTraffic('/api/users/*', JSON.stringify({ id: 1, name: 'John Doe' }));
   * I.mockTraffic([/^https://api.example.com/v1/, 'https://api.example.com/v2/**'], 'Internal Server Error', 'text/html');
   * ```
   *
   * @param urls string|Array These are the URL(s) to mock, e.g. "/fooapi/*" or "['/fooapi_1/*', '/barapi_2/*']". Regular expressions are also supported.
   * @param responseString string The string to return in fake response's body.
   * @param contentType Content type of fake response. If not specified default value 'application/json' is used.
   */
  mockTraffic(urls, responseString, contentType = 'application/json') {
    // Required to mock cross-domain requests
    const headers = { 'access-control-allow-origin': '*' };

    if (typeof urls === 'string') {
      urls = [urls];
    }

    urls.forEach((url) => {
      this.page.route(url, (route) => {
        if (this.page.isClosed()) {
          // Sometimes it happens that browser has been closed in the meantime.
          // In this case we just don't fulfill to prevent error in test scenario.
          return;
        }
        route.fulfill({
          contentType,
          headers,
          body: responseString,
        });
      });
    });
  }

  /**
   * Resets all recorded network requests.
   */
  flushNetworkTraffics() {
    this.requests = [];
  }

  /**
   * Stops recording of network traffic. Recorded traffic is not flashed.
   *
   * ```js
   * I.stopRecordingTraffic();
   * ```
   */
  stopRecordingTraffic() {
    this.page.removeAllListeners('request');
    this.recording = false;
  }

  /**
   * Verifies that a certain request is part of network traffic.
   *
   * ```js
   * // checking the request url contains certain query strings
   * I.amOnPage('https://openai.com/blog/chatgpt');
   * I.startRecordingTraffic();
   * await I.seeTraffic({
   *    name: 'sentry event',
   *    url: 'https://images.openai.com/blob/cf717bdb-0c8c-428a-b82b-3c3add87a600',
   *    parameters: {
   *       width: '1919',
   *       height: '1138',
   *     },
   * });
   * ```
   *
   * ```js
   * // checking the request url contains certain post data
   * I.amOnPage('https://openai.com/blog/chatgpt');
   * I.startRecordingTraffic();
   * await I.seeTraffic({
   *    name: 'event',
   *    url: 'https://cloudflareinsights.com/cdn-cgi/rum',
   *    requestPostData: {
   *       st: 2,
   *     },
   * });
   * ```
   *
   * @param {Object} opts - options when checking the traffic network.
   * @param {string} opts.name A name of that request. Can be any value. Only relevant to have a more meaningful error message in case of fail.
   * @param {string} opts.url Expected URL of request in network traffic
   * @param {Object} [opts.parameters] Expected parameters of that request in network traffic
   * @param {Object} [opts.requestPostData] Expected that request contains post data in network traffic
   * @param {number} [opts.timeout] Timeout to wait for request in seconds. Default is 10 seconds.
   * @return { Promise<*> }
   */
  async seeTraffic({
    name, url, parameters, requestPostData, timeout = 10,
  }) {
    if (!name) {
      throw new Error('Missing required key "name" in object given to "I.seeTraffic".');
    }

    if (!url) {
      throw new Error('Missing required key "url" in object given to "I.seeTraffic".');
    }

    if (!this.recording || !this.recordedAtLeastOnce) {
      throw new Error('Failure in test automation. You use "I.seeInTraffic", but "I.startRecordingTraffic" was never called before.');
    }

    for (let i = 0; i <= timeout * 2; i++) {
      const found = this._isInTraffic(url, parameters);
      if (found) {
        return true;
      }
      await new Promise((done) => {
        setTimeout(done, 1000);
      });
    }

    // check request post data
    if (requestPostData && this._isInTraffic(url)) {
      const advancedTestResults = createAdvancedTestResults(url, requestPostData, this.requests);

      assert.equal(advancedTestResults, true, `Traffic named "${name}" found correct URL ${url}, BUT the post data did not match:\n ${advancedTestResults}`);
    } else if (parameters && this._isInTraffic(url)) {
      const advancedTestResults = createAdvancedTestResults(url, parameters, this.requests);

      assert.fail(
        `Traffic named "${name}" found correct URL ${url}, BUT the query parameters did not match:\n`
        + `${advancedTestResults}`,
      );
    } else {
      assert.fail(
        `Traffic named "${name}" not found in recorded traffic within ${timeout} seconds.\n`
        + `Expected url: ${url}.\n`
        + `Recorded traffic:\n${this._getTrafficDump()}`,
      );
    }
  }

  /**
   * Returns full URL of request matching parameter "urlMatch".
   *
   * @param {string|RegExp} urlMatch Expected URL of request in network traffic. Can be a string or a regular expression.
   *
   * Examples:
   *
   * ```js
   * I.grabTrafficUrl('https://api.example.com/session');
   * I.grabTrafficUrl(/session.*start/);
   * ```
   *
   * @return {Promise<*>}
   */
  grabTrafficUrl(urlMatch) {
    if (!this.recordedAtLeastOnce) {
      throw new Error('Failure in test automation. You use "I.grabTrafficUrl", but "I.startRecordingTraffic" was never called before.');
    }

    for (const i in this.requests) {
      // eslint-disable-next-line no-prototype-builtins
      if (this.requests.hasOwnProperty(i)) {
        const request = this.requests[i];

        if (request.url && request.url.match(new RegExp(urlMatch))) {
          return request.url;
        }
      }
    }

    assert.fail(`Method "getTrafficUrl" failed: No request found in traffic that matches ${urlMatch}`);
  }

  /**
   * Verifies that a certain request is not part of network traffic.
   *
   * Examples:
   *
   * ```js
   * I.dontSeeTraffic({ name: 'Unexpected API Call', url: 'https://api.example.com' });
   * I.dontSeeTraffic({ name: 'Unexpected API Call of "user" endpoint', url: /api.example.com.*user/ });
   * ```
   *
   * @param {Object} opts - options when checking the traffic network.
   * @param {string} opts.name A name of that request. Can be any value. Only relevant to have a more meaningful error message in case of fail.
   * @param {string|RegExp} opts.url Expected URL of request in network traffic. Can be a string or a regular expression.
   *
   */
  dontSeeTraffic({ name, url }) {
    if (!this.recordedAtLeastOnce) {
      throw new Error('Failure in test automation. You use "I.dontSeeTraffic", but "I.startRecordingTraffic" was never called before.');
    }

    if (!name) {
      throw new Error('Missing required key "name" in object given to "I.dontSeeTraffic".');
    }

    if (!url) {
      throw new Error('Missing required key "url" in object given to "I.dontSeeTraffic".');
    }

    if (this._isInTraffic(url)) {
      assert.fail(`Traffic with name "${name}" (URL: "${url}') found, but was not expected to be found.`);
    }
  }

  /**
   * Checks if URL with parameters is part of network traffic. Returns true or false. Internal method for this helper.
   *
   * @param url URL to look for.
   * @param [parameters] Parameters that this URL needs to contain
   * @return {boolean} Whether or not URL with parameters is part of network traffic.
   * @private
   */
  _isInTraffic(url, parameters) {
    let isInTraffic = false;
    this.requests.forEach((request) => {
      if (isInTraffic) {
        return; // We already found traffic. Continue with next request
      }

      if (!request.url.match(new RegExp(url))) {
        return; // url not found in this request. continue with next request
      }

      // URL has matched. Now we check the parameters

      if (parameters) {
        const advancedReport = allParameterValuePairsMatchExtreme(extractQueryObjects(request.url), parameters);
        if (advancedReport === true) {
          isInTraffic = true;
        }
      } else {
        isInTraffic = true;
      }
    });

    return isInTraffic;
  }

  /**
   * Returns all URLs of all network requests recorded so far during execution of test scenario.
   *
   * @return {string} List of URLs recorded as a string, seperaeted by new lines after each URL
   * @private
   */
  _getTrafficDump() {
    let dumpedTraffic = '';
    this.requests.forEach((request) => {
      dumpedTraffic += `${request.method} - ${request.url}\n`;
    });
    return dumpedTraffic;
  }

  /**
<<<<<<< HEAD
   * Return a performance metric from the chrome cdp session.
   * Note: Chrome-only
   *
   * Examples:
   *
   * ```js
   * const metrics = await I.grabMetrics();
   *
   * // returned metrics
   *
   * [
   *   { name: 'Timestamp', value: 1584904.203473 },
   *   { name: 'AudioHandlers', value: 0 },
   *   { name: 'AudioWorkletProcessors', value: 0 },
   *   { name: 'Documents', value: 22 },
   *   { name: 'Frames', value: 10 },
   *   { name: 'JSEventListeners', value: 366 },
   *   { name: 'LayoutObjects', value: 1240 },
   *   { name: 'MediaKeySessions', value: 0 },
   *   { name: 'MediaKeys', value: 0 },
   *   { name: 'Nodes', value: 4505 },
   *   { name: 'Resources', value: 141 },
   *   { name: 'ContextLifecycleStateObservers', value: 34 },
   *   { name: 'V8PerContextDatas', value: 4 },
   *   { name: 'WorkerGlobalScopes', value: 0 },
   *   { name: 'UACSSResources', value: 0 },
   *   { name: 'RTCPeerConnections', value: 0 },
   *   { name: 'ResourceFetchers', value: 22 },
   *   { name: 'AdSubframes', value: 0 },
   *   { name: 'DetachedScriptStates', value: 2 },
   *   { name: 'ArrayBufferContents', value: 1 },
   *   { name: 'LayoutCount', value: 0 },
   *   { name: 'RecalcStyleCount', value: 0 },
   *   { name: 'LayoutDuration', value: 0 },
   *   { name: 'RecalcStyleDuration', value: 0 },
   *   { name: 'DevToolsCommandDuration', value: 0.000013 },
   *   { name: 'ScriptDuration', value: 0 },
   *   { name: 'V8CompileDuration', value: 0 },
   *   { name: 'TaskDuration', value: 0.000014 },
   *   { name: 'TaskOtherDuration', value: 0.000001 },
   *   { name: 'ThreadTime', value: 0.000046 },
   *   { name: 'ProcessTime', value: 0.616852 },
   *   { name: 'JSHeapUsedSize', value: 19004908 },
   *   { name: 'JSHeapTotalSize', value: 26820608 },
   *   { name: 'FirstMeaningfulPaint', value: 0 },
   *   { name: 'DomContentLoaded', value: 1584903.690491 },
   *   { name: 'NavigationStart', value: 1584902.841845 }
   * ]
   *
   * ```
   *
   * @return {Promise<Array<Object>>}
   */
  async grabMetrics() {
    const client = await this.page.context().newCDPSession(this.page);
    await client.send('Performance.enable');
    const perfMetricObject = await client.send('Performance.getMetrics');
    return perfMetricObject?.metrics;
=======
   * Starts recording of websocket messages.
   * This also resets recorded websocket messages.
   *
   * ```js
   * await I.startRecordingWebSocketMessages();
   * ```
   *
   */
  async startRecordingWebSocketMessages() {
    this.flushWebSocketMessages();
    this.recordingWebSocketMessages = true;
    this.recordedWebSocketMessagesAtLeastOnce = true;

    this.cdpSession = await this.getNewCDPSession();
    await this.cdpSession.send('Network.enable');
    await this.cdpSession.send('Page.enable');

    this.cdpSession.on(
      'Network.webSocketFrameReceived',
      (payload) => {
        this._logWebsocketMessages(this._getWebSocketLog('RECEIVED', payload));
      },
    );

    this.cdpSession.on(
      'Network.webSocketFrameSent',
      (payload) => {
        this._logWebsocketMessages(this._getWebSocketLog('SENT', payload));
      },
    );

    this.cdpSession.on(
      'Network.webSocketFrameError',
      (payload) => {
        this._logWebsocketMessages(this._getWebSocketLog('ERROR', payload));
      },
    );
  }

  /**
   * Stops recording WS messages. Recorded WS messages is not flashed.
   *
   * ```js
   * await I.stopRecordingWebSocketMessages();
   * ```
   */
  async stopRecordingWebSocketMessages() {
    await this.cdpSession.send('Network.disable');
    await this.cdpSession.send('Page.disable');
    this.page.removeAllListeners('Network');
    this.recordingWebSocketMessages = false;
  }

  /**
   *  Grab the recording WS messages
   *
   * @return { Array<any> }
   *
   */
  grabWebSocketMessages() {
    if (!this.recordingWebSocketMessages) {
      if (!this.recordedWebSocketMessagesAtLeastOnce) {
        throw new Error('Failure in test automation. You use "I.grabWebSocketMessages", but "I.startRecordingWebSocketMessages" was never called before.');
      }
    }
    return this.webSocketMessages;
  }

  /**
   * Resets all recorded WS messages.
   */
  flushWebSocketMessages() {
    this.webSocketMessages = [];
  }

  _getWebSocketMessage(payload) {
    if (payload.errorMessage) {
      return payload.errorMessage;
    }

    return payload.response.payloadData;
  }

  _getWebSocketLog(prefix, payload) {
    return `${prefix} ID: ${payload.requestId} TIMESTAMP: ${payload.timestamp} (${new Date().toISOString()})\n\n${this._getWebSocketMessage(payload)}\n\n`;
  }

  async getNewCDPSession() {
    return this.page.context().newCDPSession(this.page);
  }

  _logWebsocketMessages(message) {
    this.webSocketMessages += message;
>>>>>>> dd82327f
  }
}

module.exports = Playwright;

function buildLocatorString(locator) {
  if (locator.isCustom()) {
    return `${locator.type}=${locator.value}`;
  } if (locator.isXPath()) {
    return `xpath=${locator.value}`;
  }
  return locator.simplify();
}

async function findElements(matcher, locator) {
  if (locator.react) return findReact(matcher, locator);
  locator = new Locator(locator, 'css');

  return matcher.locator(buildLocatorString(locator)).all();
}

async function findElement(matcher, locator) {
  if (locator.react) return findReact(matcher, locator);
  locator = new Locator(locator, 'css');

  return matcher.locator(buildLocatorString(locator));
}

async function getVisibleElements(elements) {
  const visibleElements = [];
  for (const element of elements) {
    if (await element.isVisible()) {
      visibleElements.push(element);
    }
  }
  if (visibleElements.length === 0) {
    return elements;
  }
  return visibleElements;
}

async function proceedClick(locator, context = null, options = {}) {
  let matcher = await this._getContext();
  if (context) {
    const els = await this._locate(context);
    assertElementExists(els, context);
    matcher = els[0];
  }
  const els = await findClickable.call(this, matcher, locator);
  if (context) {
    assertElementExists(els, locator, 'Clickable element', `was not found inside element ${new Locator(context).toString()}`);
  } else {
    assertElementExists(els, locator, 'Clickable element');
  }

  highlightActiveElement.call(this, els[0], await this._getContext());

  /*
    using the force true options itself but instead dispatching a click
  */
  if (options.force) {
    await els[0].dispatchEvent('click');
  } else {
    const element = els.length > 1 ? (await getVisibleElements(els))[0] : els[0];
    await element.click(options);
  }
  const promises = [];
  if (options.waitForNavigation) {
    promises.push(this.waitForURL(/.*/, { waitUntil: options.waitForNavigation }));
  }
  promises.push(this._waitForAction());

  return Promise.all(promises);
}

async function findClickable(matcher, locator) {
  if (locator.react) return findReact(matcher, locator);

  locator = new Locator(locator);
  if (!locator.isFuzzy()) return findElements.call(this, matcher, locator);

  let els;
  const literal = xpathLocator.literal(locator.value);

  els = await findElements.call(this, matcher, Locator.clickable.narrow(literal));
  if (els.length) return els;

  els = await findElements.call(this, matcher, Locator.clickable.wide(literal));
  if (els.length) return els;

  try {
    els = await findElements.call(this, matcher, Locator.clickable.self(literal));
    if (els.length) return els;
  } catch (err) {
    // Do nothing
  }

  return findElements.call(this, matcher, locator.value); // by css or xpath
}

async function proceedSee(assertType, text, context, strict = false) {
  let description;
  let allText;

  if (!context) {
    let el = await this.context;
    if (el && !el.getProperty) {
      // Fallback to body
      el = await this.page.$('body');
    }

    allText = [await el.innerText()];
    description = 'web application';
  } else {
    const locator = new Locator(context, 'css');
    description = `element ${locator.toString()}`;
    const els = await this._locate(locator);
    assertElementExists(els, locator.toString());
    allText = await Promise.all(els.map(el => el.innerText()));
  }

  if (strict) {
    return allText.map(elText => equals(description)[assertType](text, elText));
  }
  return stringIncludes(description)[assertType](normalizeSpacesInString(text), normalizeSpacesInString(allText.join(' | ')));
}

async function findCheckable(locator, context) {
  let contextEl = await this.context;
  if (typeof context === 'string') {
    contextEl = await findElements.call(this, contextEl, (new Locator(context, 'css')).simplify());
    contextEl = contextEl[0];
  }

  const matchedLocator = new Locator(locator);
  if (!matchedLocator.isFuzzy()) {
    return findElements.call(this, contextEl, matchedLocator.simplify());
  }

  const literal = xpathLocator.literal(locator);
  let els = await findElements.call(this, contextEl, Locator.checkable.byText(literal));
  if (els.length) {
    return els;
  }
  els = await findElements.call(this, contextEl, Locator.checkable.byName(literal));
  if (els.length) {
    return els;
  }
  return findElements.call(this, contextEl, locator);
}

async function proceedIsChecked(assertType, option) {
  let els = await findCheckable.call(this, option);
  assertElementExists(els, option, 'Checkable');
  els = await Promise.all(els.map(el => el.isChecked()));
  const selected = els.reduce((prev, cur) => prev || cur);
  return truth(`checkable ${option}`, 'to be checked')[assertType](selected);
}

async function findFields(locator) {
  const matchedLocator = new Locator(locator);
  if (!matchedLocator.isFuzzy()) {
    return this._locate(matchedLocator);
  }
  const literal = xpathLocator.literal(locator);

  let els = await this._locate({ xpath: Locator.field.labelEquals(literal) });
  if (els.length) {
    return els;
  }

  els = await this._locate({ xpath: Locator.field.labelContains(literal) });
  if (els.length) {
    return els;
  }
  els = await this._locate({ xpath: Locator.field.byName(literal) });
  if (els.length) {
    return els;
  }
  return this._locate({ css: locator });
}

async function proceedSeeInField(assertType, field, value) {
  const els = await findFields.call(this, field);
  assertElementExists(els, field, 'Field');
  const el = els[0];
  const tag = await el.evaluate(e => e.tagName);
  const fieldType = await el.getAttribute('type');

  const proceedMultiple = async (elements) => {
    const fields = Array.isArray(elements) ? elements : [elements];

    const elementValues = [];
    for (const element of fields) {
      elementValues.push(await element.inputValue());
    }

    if (typeof value === 'boolean') {
      equals(`no. of items matching > 0: ${field}`)[assertType](value, !!elementValues.length);
    } else {
      if (assertType === 'assert') {
        equals(`select option by ${field}`)[assertType](true, elementValues.length > 0);
      }
      elementValues.forEach(val => stringIncludes(`fields by ${field}`)[assertType](value, val));
    }
  };

  if (tag === 'SELECT') {
    if (await el.getAttribute('multiple')) {
      const selectedOptions = await el.all('option:checked');
      if (!selectedOptions.length) return null;

      const options = await filterFieldsByValue(selectedOptions, value, true);
      return proceedMultiple(options);
    }

    return el.inputValue();
  }

  if (tag === 'INPUT') {
    if (fieldType === 'checkbox' || fieldType === 'radio') {
      if (typeof value === 'boolean') {
        // Filter by values
        const options = await filterFieldsBySelectionState(els, true);
        return proceedMultiple(options);
      }

      const options = await filterFieldsByValue(els, value, true);
      return proceedMultiple(options);
    }
    return proceedMultiple(els[0]);
  }

  let fieldVal;

  try {
    fieldVal = await el.inputValue();
  } catch (e) {
    if (e.message.includes('Error: Node is not an <input>, <textarea> or <select> element')) {
      fieldVal = await el.innerText();
    }
  }

  return stringIncludes(`fields by ${field}`)[assertType](value, fieldVal);
}

async function filterFieldsByValue(elements, value, onlySelected) {
  const matches = [];
  for (const element of elements) {
    const val = await element.getAttribute('value');
    let isSelected = true;
    if (onlySelected) {
      isSelected = await elementSelected(element);
    }
    if ((value == null || val.indexOf(value) > -1) && isSelected) {
      matches.push(element);
    }
  }
  return matches;
}

async function filterFieldsBySelectionState(elements, state) {
  const matches = [];
  for (const element of elements) {
    const isSelected = await elementSelected(element);
    if (isSelected === state) {
      matches.push(element);
    }
  }
  return matches;
}

async function elementSelected(element) {
  const type = await element.getAttribute('type');

  if (type === 'checkbox' || type === 'radio') {
    return element.isChecked();
  }
  return element.getAttribute('selected');
}

function isFrameLocator(locator) {
  locator = new Locator(locator);
  if (locator.isFrame()) return locator.value;
  return false;
}

function assertElementExists(res, locator, prefix, suffix) {
  if (!res || res.length === 0) {
    throw new ElementNotFound(locator, prefix, suffix);
  }
}

function $XPath(element, selector) {
  const found = document.evaluate(selector, element || document.body, null, 5, null);
  const res = [];
  let current = null;
  while (current = found.iterateNext()) {
    res.push(current);
  }
  return res;
}

async function targetCreatedHandler(page) {
  if (!page) return;
  this.withinLocator = null;
  page.on('load', () => {
    page.$('body')
      .catch(() => null)
      .then(async () => {
        if (this.context && this.context._type === 'Frame') {
          // we are inside iframe?
          const frameEl = await this.context.frameElement();
          this.context = await frameEl.contentFrame();
          this.contextLocator = null;
          return;
        }
        // if context element was in iframe - keep it
        // if (await this.context.ownerFrame()) return;
        this.context = page;
        this.contextLocator = null;
      });
  });
  page.on('console', (msg) => {
    if (!consoleLogStore.includes(msg) && this.options.ignoreLog && !this.options.ignoreLog.includes(msg.type())) {
      this.debugSection(`Browser:${ucfirst(msg.type())}`, (msg.text && msg.text() || msg._text || '') + msg.args().join(' '));
    }
    consoleLogStore.add(msg);
  });

  if (this.options.windowSize && this.options.windowSize.indexOf('x') > 0 && this._getType() === 'Browser') {
    try {
      await page.setViewportSize(parseWindowSize(this.options.windowSize));
    } catch (err) {
      this.debug('Target can be already closed, ignoring...');
    }
  }
}

function parseWindowSize(windowSize) {
  if (!windowSize) return { width: 800, height: 600 };
  const dimensions = windowSize.split('x');
  if (dimensions.length < 2 || windowSize === 'maximize') {
    console.log('Invalid window size, setting window to default values');
    return { width: 800, height: 600 }; // invalid size
  }
  const width = parseInt(dimensions[0], 10);
  const height = parseInt(dimensions[1], 10);
  return { width, height };
}

// List of key values to key definitions
// https://github.com/puppeteer/puppeteer/blob/v1.20.0/lib/USKeyboardLayout.js
const keyDefinitionMap = {
  /* eslint-disable quote-props */
  '0': 'Digit0',
  '1': 'Digit1',
  '2': 'Digit2',
  '3': 'Digit3',
  '4': 'Digit4',
  '5': 'Digit5',
  '6': 'Digit6',
  '7': 'Digit7',
  '8': 'Digit8',
  '9': 'Digit9',
  'a': 'KeyA',
  'b': 'KeyB',
  'c': 'KeyC',
  'd': 'KeyD',
  'e': 'KeyE',
  'f': 'KeyF',
  'g': 'KeyG',
  'h': 'KeyH',
  'i': 'KeyI',
  'j': 'KeyJ',
  'k': 'KeyK',
  'l': 'KeyL',
  'm': 'KeyM',
  'n': 'KeyN',
  'o': 'KeyO',
  'p': 'KeyP',
  'q': 'KeyQ',
  'r': 'KeyR',
  's': 'KeyS',
  't': 'KeyT',
  'u': 'KeyU',
  'v': 'KeyV',
  'w': 'KeyW',
  'x': 'KeyX',
  'y': 'KeyY',
  'z': 'KeyZ',
  ';': 'Semicolon',
  '=': 'Equal',
  ',': 'Comma',
  '-': 'Minus',
  '.': 'Period',
  '/': 'Slash',
  '`': 'Backquote',
  '[': 'BracketLeft',
  '\\': 'Backslash',
  ']': 'BracketRight',
  '\'': 'Quote',
  /* eslint-enable quote-props */
};

function getNormalizedKey(key) {
  const normalizedKey = getNormalizedKeyAttributeValue(key);
  if (key !== normalizedKey) {
    this.debugSection('Input', `Mapping key '${key}' to '${normalizedKey}'`);
  }
  // Use key definition to ensure correct key is displayed when Shift modifier is active
  if (Object.prototype.hasOwnProperty.call(keyDefinitionMap, normalizedKey)) {
    return keyDefinitionMap[normalizedKey];
  }
  return normalizedKey;
}

async function clickablePoint(el) {
  const rect = await el.boundingBox();
  if (!rect) throw new ElementNotFound(el);
  const {
    x, y, width, height,
  } = rect;
  return { x: x + width / 2, y: y + height / 2 };
}

async function refreshContextSession() {
  // close other sessions
  try {
    const contexts = await this.browser.contexts();
    contexts.shift();

    await Promise.all(contexts.map(c => c.close()));
  } catch (e) {
    console.log(e);
  }

  if (this.page) {
    const existingPages = await this.browserContext.pages();
    await this._setPage(existingPages[0]);
  }

  if (this.options.keepBrowserState) return;

  if (!this.options.keepCookies) {
    this.debugSection('Session', 'cleaning cookies and localStorage');
    await this.clearCookie();
  }
  const currentUrl = await this.grabCurrentUrl();

  if (currentUrl.startsWith('http')) {
    await this.executeScript('localStorage.clear();').catch((err) => {
      if (!(err.message.indexOf("Storage is disabled inside 'data:' URLs.") > -1)) throw err;
    });
    await this.executeScript('sessionStorage.clear();').catch((err) => {
      if (!(err.message.indexOf("Storage is disabled inside 'data:' URLs.") > -1)) throw err;
    });
  }
}

async function saveVideoForPage(page, name) {
  if (!page.video()) return null;
  const fileName = `${`${global.output_dir}${pathSeparator}videos${pathSeparator}${uuidv4()}_${clearString(name)}`.slice(0, 245)}.webm`;
  page.video().saveAs(fileName).then(() => {
    if (!page) return;
    page.video().delete().catch(e => {});
  });
  return fileName;
}

async function saveTraceForContext(context, name) {
  if (!context) return;
  if (!context.tracing) return;
  const fileName = `${`${global.output_dir}${pathSeparator}trace${pathSeparator}${uuidv4()}_${clearString(name)}`.slice(0, 245)}.zip`;
  await context.tracing.stop({ path: fileName });
  return fileName;
}

function highlightActiveElement(element, context) {
  if (!this.options.highlightElement && !store.debugMode) return;

  highlightElement(element, context);
}

const createAdvancedTestResults = (url, dataToCheck, requests) => {
  // Creates advanced test results for a network traffic check.
  // Advanced test results only applies when expected parameters are set
  if (!dataToCheck) return '';

  let urlFound = false;
  let advancedResults;
  requests.forEach((request) => {
    // url not found in this request. continue with next request
    if (urlFound || !request.url.match(new RegExp(url))) return;
    urlFound = true;

    // Url found. Now we create advanced test report for that URL and show which parameters failed
    if (!request.requestPostData) {
      advancedResults = allParameterValuePairsMatchExtreme(extractQueryObjects(request.url), dataToCheck);
    } else if (request.requestPostData) {
      advancedResults = allRequestPostDataValuePairsMatchExtreme(request.requestPostData, dataToCheck);
    }
  });
  return advancedResults;
};

const extractQueryObjects = (queryString) => {
  // Converts a string of GET parameters into an array of parameter objects. Each parameter object contains the properties "name" and "value".
  if (queryString.indexOf('?') === -1) {
    return [];
  }
  const queryObjects = [];

  const queryPart = queryString.split('?')[1];

  const queryParameters = queryPart.split('&');

  queryParameters.forEach((queryParameter) => {
    const keyValue = queryParameter.split('=');
    const queryObject = {};
    // eslint-disable-next-line prefer-destructuring
    queryObject.name = keyValue[0];
    queryObject.value = decodeURIComponent(keyValue[1]);
    queryObjects.push(queryObject);
  });

  return queryObjects;
};

const allParameterValuePairsMatchExtreme = (queryStringObject, advancedExpectedParameterValuePairs) => {
  // More advanced check if all request parameters match with the expectations
  let littleReport = '\nQuery parameters:\n';
  let success = true;

  for (const expectedKey in advancedExpectedParameterValuePairs) {
    if (!Object.prototype.hasOwnProperty.call(advancedExpectedParameterValuePairs, expectedKey)) {
      continue;
    }
    let parameterFound = false;
    const expectedValue = advancedExpectedParameterValuePairs[expectedKey];

    for (const queryParameter of queryStringObject) {
      if (queryParameter.name === expectedKey) {
        parameterFound = true;
        if (expectedValue === undefined) {
          littleReport += `   ${expectedKey.padStart(10, ' ')}\n`;
        } else if (typeof expectedValue === 'object' && expectedValue.base64) {
          const decodedActualValue = Buffer.from(queryParameter.value, 'base64').toString('utf8');
          if (decodedActualValue === expectedValue.base64) {
            littleReport += `   ${expectedKey.padStart(10, ' ')} = base64(${expectedValue.base64})\n`;
          } else {
            littleReport += ` ✖ ${expectedKey.padStart(10, ' ')} = base64(${expectedValue.base64})     -> actual value: "base64(${decodedActualValue})"\n`;
            success = false;
          }
        } else if (queryParameter.value === expectedValue) {
          littleReport += `   ${expectedKey.padStart(10, ' ')} = ${expectedValue}\n`;
        } else {
          littleReport += ` ✖ ${expectedKey.padStart(10, ' ')} = ${expectedValue}      -> actual value: "${queryParameter.value}"\n`;
          success = false;
        }
      }
    }

    if (parameterFound === false) {
      littleReport += ` ✖ ${expectedKey.padStart(10, ' ')}${expectedValue ? ` = ${JSON.stringify(expectedValue)}` : ''}      -> parameter not found in request\n`;
      success = false;
    }
  }

  return success ? true : littleReport;
};

const allRequestPostDataValuePairsMatchExtreme = (RequestPostDataObject, advancedExpectedRequestPostValuePairs) => {
  // More advanced check if all request post data match with the expectations
  let littleReport = '\nRequest Post Data:\n';
  let success = true;

  for (const expectedKey in advancedExpectedRequestPostValuePairs) {
    if (!Object.prototype.hasOwnProperty.call(advancedExpectedRequestPostValuePairs, expectedKey)) {
      continue;
    }
    let keyFound = false;
    const expectedValue = advancedExpectedRequestPostValuePairs[expectedKey];

    for (const [key, value] of Object.entries(RequestPostDataObject)) {
      if (key === expectedKey) {
        keyFound = true;
        if (expectedValue === undefined) {
          littleReport += `   ${expectedKey.padStart(10, ' ')}\n`;
        } else if (typeof expectedValue === 'object' && expectedValue.base64) {
          const decodedActualValue = Buffer.from(value, 'base64').toString('utf8');
          if (decodedActualValue === expectedValue.base64) {
            littleReport += `   ${expectedKey.padStart(10, ' ')} = base64(${expectedValue.base64})\n`;
          } else {
            littleReport += ` ✖ ${expectedKey.padStart(10, ' ')} = base64(${expectedValue.base64})     -> actual value: "base64(${decodedActualValue})"\n`;
            success = false;
          }
        } else if (value === expectedValue) {
          littleReport += `   ${expectedKey.padStart(10, ' ')} = ${expectedValue}\n`;
        } else {
          littleReport += ` ✖ ${expectedKey.padStart(10, ' ')} = ${expectedValue}      -> actual value: "${value}"\n`;
          success = false;
        }
      }
    }

    if (keyFound === false) {
      littleReport += ` ✖ ${expectedKey.padStart(10, ' ')}${expectedValue ? ` = ${JSON.stringify(expectedValue)}` : ''}      -> key not found in request\n`;
      success = false;
    }
  }

  return success ? true : littleReport;
};<|MERGE_RESOLUTION|>--- conflicted
+++ resolved
@@ -3050,7 +3050,82 @@
   }
 
   /**
-<<<<<<< HEAD
+   * Starts recording of websocket messages.
+   * This also resets recorded websocket messages.
+   *
+   * ```js
+   * await I.startRecordingWebSocketMessages();
+   * ```
+   *
+   */
+  async startRecordingWebSocketMessages() {
+    this.flushWebSocketMessages();
+    this.recordingWebSocketMessages = true;
+    this.recordedWebSocketMessagesAtLeastOnce = true;
+
+    this.cdpSession = await this.getNewCDPSession();
+    await this.cdpSession.send('Network.enable');
+    await this.cdpSession.send('Page.enable');
+
+    this.cdpSession.on(
+      'Network.webSocketFrameReceived',
+      (payload) => {
+        this._logWebsocketMessages(this._getWebSocketLog('RECEIVED', payload));
+      },
+    );
+
+    this.cdpSession.on(
+      'Network.webSocketFrameSent',
+      (payload) => {
+        this._logWebsocketMessages(this._getWebSocketLog('SENT', payload));
+      },
+    );
+
+    this.cdpSession.on(
+      'Network.webSocketFrameError',
+      (payload) => {
+        this._logWebsocketMessages(this._getWebSocketLog('ERROR', payload));
+      },
+    );
+  }
+
+  /**
+   * Stops recording WS messages. Recorded WS messages is not flashed.
+   *
+   * ```js
+   * await I.stopRecordingWebSocketMessages();
+   * ```
+   */
+  async stopRecordingWebSocketMessages() {
+    await this.cdpSession.send('Network.disable');
+    await this.cdpSession.send('Page.disable');
+    this.page.removeAllListeners('Network');
+    this.recordingWebSocketMessages = false;
+  }
+
+  /**
+   *  Grab the recording WS messages
+   *
+   * @return { Array<any> }
+   *
+   */
+  grabWebSocketMessages() {
+    if (!this.recordingWebSocketMessages) {
+      if (!this.recordedWebSocketMessagesAtLeastOnce) {
+        throw new Error('Failure in test automation. You use "I.grabWebSocketMessages", but "I.startRecordingWebSocketMessages" was never called before.');
+      }
+    }
+    return this.webSocketMessages;
+  }
+
+  /**
+   * Resets all recorded WS messages.
+   */
+  flushWebSocketMessages() {
+    this.webSocketMessages = [];
+  }
+  
+   /**
    * Return a performance metric from the chrome cdp session.
    * Note: Chrome-only
    *
@@ -3109,80 +3184,6 @@
     await client.send('Performance.enable');
     const perfMetricObject = await client.send('Performance.getMetrics');
     return perfMetricObject?.metrics;
-=======
-   * Starts recording of websocket messages.
-   * This also resets recorded websocket messages.
-   *
-   * ```js
-   * await I.startRecordingWebSocketMessages();
-   * ```
-   *
-   */
-  async startRecordingWebSocketMessages() {
-    this.flushWebSocketMessages();
-    this.recordingWebSocketMessages = true;
-    this.recordedWebSocketMessagesAtLeastOnce = true;
-
-    this.cdpSession = await this.getNewCDPSession();
-    await this.cdpSession.send('Network.enable');
-    await this.cdpSession.send('Page.enable');
-
-    this.cdpSession.on(
-      'Network.webSocketFrameReceived',
-      (payload) => {
-        this._logWebsocketMessages(this._getWebSocketLog('RECEIVED', payload));
-      },
-    );
-
-    this.cdpSession.on(
-      'Network.webSocketFrameSent',
-      (payload) => {
-        this._logWebsocketMessages(this._getWebSocketLog('SENT', payload));
-      },
-    );
-
-    this.cdpSession.on(
-      'Network.webSocketFrameError',
-      (payload) => {
-        this._logWebsocketMessages(this._getWebSocketLog('ERROR', payload));
-      },
-    );
-  }
-
-  /**
-   * Stops recording WS messages. Recorded WS messages is not flashed.
-   *
-   * ```js
-   * await I.stopRecordingWebSocketMessages();
-   * ```
-   */
-  async stopRecordingWebSocketMessages() {
-    await this.cdpSession.send('Network.disable');
-    await this.cdpSession.send('Page.disable');
-    this.page.removeAllListeners('Network');
-    this.recordingWebSocketMessages = false;
-  }
-
-  /**
-   *  Grab the recording WS messages
-   *
-   * @return { Array<any> }
-   *
-   */
-  grabWebSocketMessages() {
-    if (!this.recordingWebSocketMessages) {
-      if (!this.recordedWebSocketMessagesAtLeastOnce) {
-        throw new Error('Failure in test automation. You use "I.grabWebSocketMessages", but "I.startRecordingWebSocketMessages" was never called before.');
-      }
-    }
-    return this.webSocketMessages;
-  }
-
-  /**
-   * Resets all recorded WS messages.
-   */
-  flushWebSocketMessages() {
-    this.webSocketMessages = [];
   }
 
   _getWebSocketMessage(payload) {
@@ -3203,7 +3204,6 @@
 
   _logWebsocketMessages(message) {
     this.webSocketMessages += message;
->>>>>>> dd82327f
   }
 }
 
