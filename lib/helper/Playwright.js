const path = require('path');
const fs = require('fs');

const Helper = require('@codeceptjs/helper');
const { v4: uuidv4 } = require('uuid');
const assert = require('assert');
const Locator = require('../locator');
const store = require('../store');
const recorder = require('../recorder');
const stringIncludes = require('../assert/include').includes;
const { urlEquals } = require('../assert/equal');
const { equals } = require('../assert/equal');
const { empty } = require('../assert/empty');
const { truth } = require('../assert/truth');
const {
  xpathLocator,
  ucfirst,
  fileExists,
  chunkArray,
  convertCssPropertiesToCamelCase,
  screenshotOutputFolder,
  getNormalizedKeyAttributeValue,
  isModifierKey,
  clearString,
  requireWithFallback,
  normalizeSpacesInString,
} = require('../utils');
const {
  isColorProperty,
  convertColorToRGBA,
} = require('../colorUtils');
const ElementNotFound = require('./errors/ElementNotFound');
const RemoteBrowserConnectionRefused = require('./errors/RemoteBrowserConnectionRefused');
const Popup = require('./extras/Popup');
const Console = require('./extras/Console');
const findReact = require('./extras/React');

let playwright;
let perfTiming;
let defaultSelectorEnginesInitialized = false;

const popupStore = new Popup();
const consoleLogStore = new Console();
const availableBrowsers = ['chromium', 'webkit', 'firefox', 'electron'];

const {
  setRestartStrategy, restartsSession, restartsContext, restartsBrowser,
} = require('./extras/PlaywrightRestartOpts');
const { createValueEngine, createDisabledEngine } = require('./extras/PlaywrightPropEngine');
const { highlightElement } = require('./scripts/highlightElement');

const pathSeparator = path.sep;

/**
 * ## Configuration
 *
 * This helper should be configured in codecept.conf.(js|ts)
 *
 * @typedef PlaywrightConfig
 * @type {object}
 * @prop {string} [url] - base url of website to be tested
 * @prop {'chromium' | 'firefox'| 'webkit' | 'electron'} [browser='chromium'] - a browser to test on, either: `chromium`, `firefox`, `webkit`, `electron`. Default: chromium.
 * @prop {boolean} [show=true] - show browser window.
 * @prop {string|boolean} [restart=false] - restart strategy between tests. Possible values:
 *   * 'context' or **false** - restarts [browser context](https://playwright.dev/docs/api/class-browsercontext) but keeps running browser. Recommended by Playwright team to keep tests isolated.
 *   * 'browser' or **true** - closes browser and opens it again between tests.
 *   * 'session' or 'keep' - keeps browser context and session, but cleans up cookies and localStorage between tests. The fastest option when running tests in windowed mode. Works with `keepCookies` and `keepBrowserState` options. This behavior was default before CodeceptJS 3.1
 * @prop {number} [timeout=1000] - -  [timeout](https://playwright.dev/docs/api/class-page#page-set-default-timeout) in ms of all Playwright actions .
 * @prop {boolean} [disableScreenshots=false] - don't save screenshot on failure.
 * @prop {any} [emulate] - browser in device emulation mode.
 * @prop {boolean} [video=false] - enables video recording for failed tests; videos are saved into `output/videos` folder
 * @prop {boolean} [keepVideoForPassedTests=false] - save videos for passed tests; videos are saved into `output/videos` folder
 * @prop {boolean} [trace=false] - record [tracing information](https://playwright.dev/docs/trace-viewer) with screenshots and snapshots.
 * @prop {boolean} [keepTraceForPassedTests=false] - save trace for passed tests.
 * @prop {boolean} [fullPageScreenshots=false] - make full page screenshots on failure.
 * @prop {boolean} [uniqueScreenshotNames=false] - option to prevent screenshot override if you have scenarios with the same name in different suites.
 * @prop {boolean} [keepBrowserState=false] - keep browser state between tests when `restart` is set to 'session'.
 * @prop {boolean} [keepCookies=false] - keep cookies between tests when `restart` is set to 'session'.
 * @prop {number} [waitForAction] - how long to wait after click, doubleClick or PressKey actions in ms. Default: 100.
 * @prop {'load' | 'domcontentloaded' | 'networkidle'} [waitForNavigation] - When to consider navigation succeeded. Possible options: `load`, `domcontentloaded`, `networkidle`. Choose one of those options is possible. See [Playwright API](https://playwright.dev/docs/api/class-page#page-wait-for-navigation).
 * @prop {number} [pressKeyDelay=10] - Delay between key presses in ms. Used when calling Playwrights page.type(...) in fillField/appendField
 * @prop {number} [getPageTimeout] - config option to set maximum navigation time in milliseconds.
 * @prop {number} [waitForTimeout] - default wait* timeout in ms. Default: 1000.
 * @prop {object} [basicAuth] - the basic authentication to pass to base url. Example: {username: 'username', password: 'password'}
 * @prop {string} [windowSize] - default window size. Set a dimension like `640x480`.
 * @prop {'dark' | 'light' | 'no-preference'} [colorScheme] - default color scheme. Possible values: `dark` | `light` | `no-preference`.
 * @prop {string} [userAgent] - user-agent string.
 * @prop {string} [locale] - locale string. Example: 'en-GB', 'de-DE', 'fr-FR', ...
 * @prop {boolean} [manualStart] - do not start browser before a test, start it manually inside a helper with `this.helpers["Playwright"]._startBrowser()`.
 * @prop {object} [chromium] - pass additional chromium options
 * @prop {object} [firefox] - pass additional firefox options
 * @prop {object} [electron] - (pass additional electron options
 * @prop {any} [channel] - (While Playwright can operate against the stock Google Chrome and Microsoft Edge browsers available on the machine. In particular, current Playwright version will support Stable and Beta channels of these browsers. See [Google Chrome & Microsoft Edge](https://playwright.dev/docs/browsers/#google-chrome--microsoft-edge).
 * @prop {string[]} [ignoreLog] - An array with console message types that are not logged to debug log. Default value is `['warning', 'log']`. E.g. you can set `[]` to log all messages. See all possible [values](https://playwright.dev/docs/api/class-consolemessage#console-message-type).
 * @prop {boolean} [ignoreHTTPSErrors] - Allows access to untrustworthy pages, e.g. to a page with an expired certificate. Default value is `false`
 * @prop {boolean} [bypassCSP] - bypass Content Security Policy or CSP
 * @prop {boolean} [highlightElement] - highlight the interacting elements. Default: false
 */
const config = {};

/**
 * Uses [Playwright](https://github.com/microsoft/playwright) library to run tests inside:
 *
 * * Chromium
 * * Firefox
 * * Webkit (Safari)
 *
 * This helper works with a browser out of the box with no additional tools required to install.
 *
 * Requires `playwright` or `playwright-core` package version ^1 to be installed:
 *
 * ```
 * npm i playwright@^1.18 --save
 * ```
 * or
 * ```
 * npm i playwright-core@^1.18 --save
 * ```
 *
 * Using playwright-core package, will prevent the download of browser binaries and allow connecting to an existing browser installation or for connecting to a remote one.
 *
 *
 * <!-- configuration -->
 *
 * #### Video Recording Customization
 *
 * By default, video is saved to `output/video` dir. You can customize this path by passing `dir` option to `recordVideo` option.
 *
 * `video`: enables video recording for failed tests; videos are saved into `output/videos` folder
 * * `keepVideoForPassedTests`: - save videos for passed tests
 * * `recordVideo`: [additional options for videos customization](https://playwright.dev/docs/next/api/class-browser#browser-new-context)
 *
 * #### Trace Recording Customization
 *
 * Trace recording provides complete information on test execution and includes DOM snapshots, screenshots, and network requests logged during run.
 * Traces will be saved to `output/trace`
 *
 * * `trace`: enables trace recording for failed tests; trace are saved into `output/trace` folder
 * * `keepTraceForPassedTests`: - save trace for passed tests
 *
 * #### Example #1: Wait for 0 network connections.
 *
 * ```js
 * {
 *    helpers: {
 *      Playwright : {
 *        url: "http://localhost",
 *        restart: false,
 *        waitForNavigation: "networkidle0",
 *        waitForAction: 500
 *      }
 *    }
 * }
 * ```
 *
 * #### Example #2: Wait for DOMContentLoaded event
 *
 * ```js
 * {
 *    helpers: {
 *      Playwright : {
 *        url: "http://localhost",
 *        restart: false,
 *        waitForNavigation: "domcontentloaded",
 *        waitForAction: 500
 *      }
 *    }
 * }
 * ```
 *
 * #### Example #3: Debug in window mode
 *
 * ```js
 * {
 *    helpers: {
 *      Playwright : {
 *        url: "http://localhost",
 *        show: true
 *      }
 *    }
 * }
 * ```
 *
 * #### Example #4: Connect to remote browser by specifying [websocket endpoint](https://playwright.dev/docs/api/class-browsertype#browsertypeconnectparams)
 *
 * ```js
 * {
 *    helpers: {
 *      Playwright: {
 *        url: "http://localhost",
 *        chromium: {
 *          browserWSEndpoint: 'ws://localhost:9222/devtools/browser/c5aa6160-b5bc-4d53-bb49-6ecb36cd2e0a',
 *          cdpConnection: false // default is false
 *        }
 *      }
 *    }
 * }
 * ```
 *
 * #### Example #5: Testing with Chromium extensions
 *
 * [official docs](https://github.com/microsoft/playwright/blob/v0.11.0/docs/api.md#working-with-chrome-extensions)
 *
 * ```js
 * {
 *  helpers: {
 *    Playwright: {
 *      url: "http://localhost",
 *      show: true // headless mode not supported for extensions
 *      chromium: {
 *        userDataDir: '/tmp/playwright-tmp', // necessary to launch the browser in normal mode instead of incognito,
 *        args: [
 *           `--disable-extensions-except=${pathToExtension}`,
 *           `--load-extension=${pathToExtension}`
 *        ]
 *      }
 *    }
 *  }
 * }
 * ```
 *
 * #### Example #6: Launch tests emulating iPhone 6
 *
 *
 *
 * ```js
 * const { devices } = require('playwright');
 *
 * {
 *  helpers: {
 *    Playwright: {
 *      url: "http://localhost",
 *      emulate: devices['iPhone 6'],
 *    }
 *  }
 * }
 * ```
 *
 * #### Example #7: Launch test with a specific user locale
 *
 * ```js
 * {
 *  helpers: {
 *   Playwright : {
 *     url: "http://localhost",
 *     locale: "fr-FR",
 *   }
 *  }
 * }
 * ```
 *
 * * #### Example #8: Launch test with a specific color scheme
 *
 * ```js
 * {
 *  helpers: {
 *   Playwright : {
 *     url: "http://localhost",
 *     colorScheme: "dark",
 *   }
 *  }
 * }
 * ```
 *
 * * #### Example #9: Launch electron test
 *
 * ```js
 * {
 *  helpers: {
 *     Playwright: {
 *       browser: 'electron',
 *       electron: {
 *         executablePath: require("electron"),
 *         args: [path.join('../', "main.js")],
 *       },
 *     }
 *   },
 * }
 * ```
 *
 * Note: When connecting to remote browser `show` and specific `chrome` options (e.g. `headless` or `devtools`) are ignored.
 *
 * ## Access From Helpers
 *
 * Receive Playwright client from a custom helper by accessing `browser` for the Browser object or `page` for the current Page object:
 *
 * ```js
 * const { browser } = this.helpers.Playwright;
 * await browser.pages(); // List of pages in the browser
 *
 * // get current page
 * const { page } = this.helpers.Playwright;
 * await page.url(); // Get the url of the current page
 *
 * const { browserContext } = this.helpers.Playwright;
 * await browserContext.cookies(); // get current browser context
 * ```
 */
class Playwright extends Helper {
  constructor(config) {
    super(config);

    playwright = requireWithFallback('playwright', 'playwright-core');

    // set defaults
    this.isRemoteBrowser = false;
    this.isRunning = false;
    this.isAuthenticated = false;
    this.sessionPages = {};
    this.activeSessionName = '';
    this.isElectron = false;
    this.isCDPConnection = false;
    this.electronSessions = [];
    this.storageState = null;

    // for network stuff
    this.requests = [];
    this.recording = false;
    this.recordedAtLeastOnce = false;

    // override defaults with config
    this._setConfig(config);
  }

  _validateConfig(config) {
    const defaults = {
      // options to emulate context
      emulate: {},
      browser: 'chromium',
      waitForAction: 100,
      waitForTimeout: 1000,
      pressKeyDelay: 10,
      timeout: 5000,
      fullPageScreenshots: false,
      disableScreenshots: false,
      ignoreLog: ['warning', 'log'],
      uniqueScreenshotNames: false,
      manualStart: false,
      getPageTimeout: 0,
      waitForNavigation: 'load',
      restart: false,
      keepCookies: false,
      keepBrowserState: false,
      show: false,
      defaultPopupAction: 'accept',
      use: { actionTimeout: 0 },
      ignoreHTTPSErrors: false, // Adding it here o that context can be set up to ignore the SSL errors,
      highlightElement: false,
    };

    config = Object.assign(defaults, config);

    if (availableBrowsers.indexOf(config.browser) < 0) {
      throw new Error(`Invalid config. Can't use browser "${config.browser}". Accepted values: ${availableBrowsers.join(', ')}`);
    }

    return config;
  }

  _getOptionsForBrowser(config) {
    if (config[config.browser]) {
      if (config[config.browser].browserWSEndpoint && config[config.browser].browserWSEndpoint.wsEndpoint) {
        config[config.browser].browserWSEndpoint = config[config.browser].browserWSEndpoint.wsEndpoint;
      }
      return {
        ...config[config.browser],
        wsEndpoint: config[config.browser].browserWSEndpoint,
      };
    }
    return {};
  }

  _setConfig(config) {
    this.options = this._validateConfig(config);
    setRestartStrategy(this.options);
    this.playwrightOptions = {
      headless: !this.options.show,
      ...this._getOptionsForBrowser(config),
    };

    if (this.options.channel && this.options.browser === 'chromium') {
      this.playwrightOptions.channel = this.options.channel;
    }

    if (this.options.video) {
      this.options.recordVideo = { size: parseWindowSize(this.options.windowSize) };
    }
    if (this.options.recordVideo && !this.options.recordVideo.dir) {
      this.options.recordVideo.dir = `${global.output_dir}/videos/`;
    }
    this.isRemoteBrowser = !!this.playwrightOptions.browserWSEndpoint;
    this.isElectron = this.options.browser === 'electron';
    this.userDataDir = this.playwrightOptions.userDataDir;
    this.isCDPConnection = this.playwrightOptions.cdpConnection;
    popupStore.defaultAction = this.options.defaultPopupAction;
  }

  static _config() {
    return [
      {
        name: 'browser',
        message: 'Browser in which testing will be performed. Possible options: chromium, firefox, webkit or electron',
        default: 'chromium',
      },
      {
        name: 'url',
        message: 'Base url of site to be tested',
        default: 'http://localhost',
        when: (answers) => answers.Playwright_browser !== 'electron',
      },
      {
        name: 'show',
        message: 'Show browser window',
        default: true,
        type: 'confirm',
        when: (answers) => answers.Playwright_browser !== 'electron',
      },
    ];
  }

  static _checkRequirements() {
    try {
      requireWithFallback('playwright', 'playwright-core');
    } catch (e) {
      return ['playwright@^1.18'];
    }
  }

  async _init() {
    // register an internal selector engine for reading value property of elements in a selector
    if (defaultSelectorEnginesInitialized) return;
    defaultSelectorEnginesInitialized = true;
    try {
      await playwright.selectors.register('__value', createValueEngine);
      await playwright.selectors.register('__disabled', createDisabledEngine);
    } catch (e) {
      console.warn(e);
    }
  }

  _beforeSuite() {
    if ((restartsSession() || restartsContext()) && !this.options.manualStart && !this.isRunning) {
      this.debugSection('Session', 'Starting singleton browser session');
      return this._startBrowser();
    }
  }

  async _before() {
    recorder.retry({
      retries: 5,
      when: err => {
        if (!err || typeof (err.message) !== 'string') {
          return false;
        }
        // ignore context errors
        return err.message.includes('context');
      },
    });

    if (restartsBrowser() && !this.options.manualStart) await this._startBrowser();
    if (!this.isRunning && !this.options.manualStart) await this._startBrowser();

    this.isAuthenticated = false;
    if (this.isElectron) {
      this.browserContext = this.browser.context();
    } else if (this.userDataDir) {
      this.browserContext = this.browser;
    } else {
      const contextOptions = {
        ignoreHTTPSErrors: this.options.ignoreHTTPSErrors,
        acceptDownloads: true,
        ...this.options.emulate,
      };
      if (this.options.basicAuth) {
        contextOptions.httpCredentials = this.options.basicAuth;
        this.isAuthenticated = true;
      }
      if (this.options.recordVideo) contextOptions.recordVideo = this.options.recordVideo;
      if (this.storageState) contextOptions.storageState = this.storageState;
      if (this.options.userAgent) contextOptions.userAgent = this.options.userAgent;
      if (this.options.locale) contextOptions.locale = this.options.locale;
      if (this.options.colorScheme) contextOptions.colorScheme = this.options.colorScheme;
      if (!this.browserContext || !restartsSession()) {
        this.browserContext = await this.browser.newContext(contextOptions); // Adding the HTTPSError ignore in the context so that we can ignore those errors
      }
    }

    let mainPage;
    if (this.isElectron) {
      mainPage = await this.browser.firstWindow();
    } else {
      const existingPages = await this.browserContext.pages();
      mainPage = existingPages[0] || await this.browserContext.newPage();
    }
    await targetCreatedHandler.call(this, mainPage);

    await this._setPage(mainPage);

    if (this.options.trace) await this.browserContext.tracing.start({ screenshots: true, snapshots: true });

    return this.browser;
  }

  async _after() {
    if (!this.isRunning) return;

    if (this.isElectron) {
      this.browser.close();
      this.electronSessions.forEach(session => session.close());
      return;
    }

    if (restartsSession()) {
      return refreshContextSession.bind(this)();
    }

    if (restartsBrowser()) {
      this.isRunning = false;
      return this._stopBrowser();
    }

    // close other sessions
    try {
      const contexts = await this.browser.contexts();
      const currentContext = contexts[0];
      if (currentContext && (this.options.keepCookies || this.options.keepBrowserState)) {
        this.storageState = await currentContext.storageState();
      }

      await Promise.all(contexts.map(c => c.close()));
    } catch (e) {
      console.log(e);
    }

    // await this.closeOtherTabs();
    return this.browser;
  }

  _afterSuite() {}

  async _finishTest() {
    if ((restartsSession() || restartsContext()) && this.isRunning) return this._stopBrowser();
  }

  _session() {
    const defaultContext = this.browserContext;
    return {
      start: async (sessionName = '', config) => {
        this.debugSection('New Context', config ? JSON.stringify(config) : 'opened');
        this.activeSessionName = sessionName;

        let browserContext;
        let page;
        if (this.isElectron) {
          const browser = await playwright._electron.launch(this.playwrightOptions);
          this.electronSessions.push(browser);
          browserContext = browser.context();
          page = await browser.firstWindow();
        } else {
          browserContext = await this.browser.newContext(Object.assign(this.options, config));
          page = await browserContext.newPage();
        }

        if (this.options.trace) await browserContext.tracing.start({ screenshots: true, snapshots: true });
        await targetCreatedHandler.call(this, page);
        await this._setPage(page);
        // Create a new page inside context.
        return browserContext;
      },
      stop: async () => {
        // is closed by _after
      },
      loadVars: async (context) => {
        this.browserContext = context;
        const existingPages = await context.pages();
        this.sessionPages[this.activeSessionName] = existingPages[0];
        return this._setPage(this.sessionPages[this.activeSessionName]);
      },
      restoreVars: async (session) => {
        this.withinLocator = null;
        this.browserContext = defaultContext;

        if (!session) {
          this.activeSessionName = '';
        } else {
          this.activeSessionName = session;
        }
        const existingPages = await this.browserContext.pages();
        await this._setPage(existingPages[0]);

        return this._waitForAction();
      },
    };
  }

  /**
   * Use Playwright API inside a test.
   *
   * First argument is a description of an action.
   * Second argument is async function that gets this helper as parameter.
   *
   * { [`page`](https://github.com/microsoft/playwright/blob/main/docs/src/api/class-page.md), [`browserContext`](https://github.com/microsoft/playwright/blob/main/docs/src/api/class-browsercontext.md) [`browser`](https://github.com/microsoft/playwright/blob/main/docs/src/api/class-browser.md) } objects from Playwright API are available.
   *
   * ```js
   * I.usePlaywrightTo('emulate offline mode', async ({ browserContext }) => {
   *   await browserContext.setOffline(true);
   * });
   * ```
   *
   * @param {string} description used to show in logs.
   * @param {function} fn async function that executed with Playwright helper as argumen
   */
  usePlaywrightTo(description, fn) {
    return this._useTo(...arguments);
  }

  /**
   * Set the automatic popup response to Accept.
   * This must be set before a popup is triggered.
   *
   * ```js
   * I.amAcceptingPopups();
   * I.click('#triggerPopup');
   * I.acceptPopup();
   * ```
   */
  amAcceptingPopups() {
    popupStore.actionType = 'accept';
  }

  /**
   * Accepts the active JavaScript native popup window, as created by window.alert|window.confirm|window.prompt.
   * Don't confuse popups with modal windows, as created by [various
   * libraries](http://jster.net/category/windows-modals-popups).
   */
  acceptPopup() {
    popupStore.assertPopupActionType('accept');
  }

  /**
   * Set the automatic popup response to Cancel/Dismiss.
   * This must be set before a popup is triggered.
   *
   * ```js
   * I.amCancellingPopups();
   * I.click('#triggerPopup');
   * I.cancelPopup();
   * ```
   */
  amCancellingPopups() {
    popupStore.actionType = 'cancel';
  }

  /**
   * Dismisses the active JavaScript popup, as created by window.alert|window.confirm|window.prompt.
   */
  cancelPopup() {
    popupStore.assertPopupActionType('cancel');
  }

  /**
   * {{> seeInPopup }}
   */
  async seeInPopup(text) {
    popupStore.assertPopupVisible();
    const popupText = await popupStore.popup.message();
    stringIncludes('text in popup').assert(text, popupText);
  }

  /**
   * Set current page
   * @param {object} page page to set
   */
  async _setPage(page) {
    page = await page;
    this._addPopupListener(page);
    this.page = page;
    if (!page) return;
    this.browserContext.setDefaultTimeout(0);
    page.setDefaultNavigationTimeout(this.options.getPageTimeout);
    page.setDefaultTimeout(this.options.timeout);

    page.on('crash', async () => {
      console.log('ERROR: Page has crashed, closing page!');
      await page.close();
    });
    this.context = await this.page;
    this.contextLocator = null;
    if (this.options.browser === 'chrome') {
      await page.bringToFront();
    }
  }

  /**
   * Add the 'dialog' event listener to a page
   * @page {playwright.Page}
   *
   * The popup listener handles the dialog with the predefined action when it appears on the page.
   * It also saves a reference to the object which is used in seeInPopup.
   */
  _addPopupListener(page) {
    if (!page) {
      return;
    }
    page.removeAllListeners('dialog');
    page.on('dialog', async (dialog) => {
      popupStore.popup = dialog;
      const action = popupStore.actionType || this.options.defaultPopupAction;
      await this._waitForAction();

      switch (action) {
        case 'accept':
          return dialog.accept();

        case 'cancel':
          return dialog.dismiss();

        default: {
          throw new Error('Unknown popup action type. Only "accept" or "cancel" are accepted');
        }
      }
    });
  }

  /**
   * Gets page URL including hash.
   */
  async _getPageUrl() {
    return this.executeScript(() => window.location.href);
  }

  /**
   * Grab the text within the popup. If no popup is visible then it will return null
   *
   * ```js
   * await I.grabPopupText();
   * ```
   * @return {Promise<string | null>}
   */
  async grabPopupText() {
    if (popupStore.popup) {
      return popupStore.popup.message();
    }
    return null;
  }

  async _startBrowser() {
    if (this.isElectron) {
      this.browser = await playwright._electron.launch(this.playwrightOptions);
    } else if (this.isRemoteBrowser && this.isCDPConnection) {
      try {
        this.browser = await playwright[this.options.browser].connectOverCDP(this.playwrightOptions);
      } catch (err) {
        if (err.toString().indexOf('ECONNREFUSED')) {
          throw new RemoteBrowserConnectionRefused(err);
        }
        throw err;
      }
    } else if (this.isRemoteBrowser) {
      try {
        this.browser = await playwright[this.options.browser].connect(this.playwrightOptions);
      } catch (err) {
        if (err.toString().indexOf('ECONNREFUSED')) {
          throw new RemoteBrowserConnectionRefused(err);
        }
        throw err;
      }
    } else if (this.userDataDir) {
      this.browser = await playwright[this.options.browser].launchPersistentContext(this.userDataDir, this.playwrightOptions);
    } else {
      this.browser = await playwright[this.options.browser].launch(this.playwrightOptions);
    }

    // works only for Chromium
    this.browser.on('targetchanged', (target) => {
      this.debugSection('Url', target.url());
    });

    this.isRunning = true;
    return this.browser;
  }

  /**
   * Create a new browser context with a page. \
   * Usually it should be run from a custom helper after call of `_startBrowser()`
   * @param {object} [contextOptions] See https://playwright.dev/docs/api/class-browser#browser-new-context
   */
  async _createContextPage(contextOptions) {
    this.browserContext = await this.browser.newContext(contextOptions);
    const page = await this.browserContext.newPage();
    targetCreatedHandler.call(this, page);
    await this._setPage(page);
  }

  _getType() {
    return this.browser._type;
  }

  async _stopBrowser() {
    this.withinLocator = null;
    this._setPage(null);
    this.context = null;
    popupStore.clear();
    await this.browser.close();
  }

  async _evaluateHandeInContext(...args) {
    const context = await this._getContext();
    return context.evaluateHandle(...args);
  }

  async _withinBegin(locator) {
    if (this.withinLocator) {
      throw new Error('Can\'t start within block inside another within block');
    }

    const frame = isFrameLocator(locator);

    if (frame) {
      if (Array.isArray(frame)) {
        await this.switchTo(null);
        return frame.reduce((p, frameLocator) => p.then(() => this.switchTo(frameLocator)), Promise.resolve());
      }
      await this.switchTo(locator);
      this.withinLocator = new Locator(locator);
      return;
    }

    const el = await this._locateElement(locator);
    assertElementExists(el, locator);
    this.context = el;
    this.contextLocator = locator;

    this.withinLocator = new Locator(locator);
  }

  async _withinEnd() {
    this.withinLocator = null;
    this.context = await this.page;
    this.contextLocator = null;
  }

  _extractDataFromPerformanceTiming(timing, ...dataNames) {
    const navigationStart = timing.navigationStart;

    const extractedData = {};
    dataNames.forEach((name) => {
      extractedData[name] = timing[name] - navigationStart;
    });

    return extractedData;
  }

  /**
   * {{> amOnPage }}
   */
  async amOnPage(url) {
    if (this.isElectron) {
      throw new Error('Cannot open pages inside an Electron container');
    }
    if (!(/^\w+\:(\/\/|.+)/.test(url))) {
      url = this.options.url + (url.startsWith('/') ? url : `/${url}`);
    }

    if (this.options.basicAuth && (this.isAuthenticated !== true)) {
      if (url.includes(this.options.url)) {
        await this.browserContext.setHTTPCredentials(this.options.basicAuth);
        this.isAuthenticated = true;
      }
    }

    await this.page.goto(url, { waitUntil: this.options.waitForNavigation });

    const performanceTiming = JSON.parse(await this.page.evaluate(() => JSON.stringify(window.performance.timing)));

    perfTiming = this._extractDataFromPerformanceTiming(
      performanceTiming,
      'responseEnd',
      'domInteractive',
      'domContentLoadedEventEnd',
      'loadEventEnd',
    );

    return this._waitForAction();
  }

  /**
   * {{> resizeWindow }}
   *
   * Unlike other drivers Playwright changes the size of a viewport, not the window!
   * Playwright does not control the window of a browser so it can't adjust its real size.
   * It also can't maximize a window.
   *
   * Update configuration to change real window size on start:
   *
   * ```js
   * // inside codecept.conf.js
   * // @codeceptjs/configure package must be installed
   * { setWindowSize } = require('@codeceptjs/configure');
   * ````
   */
  async resizeWindow(width, height) {
    if (width === 'maximize') {
      throw new Error('Playwright can\'t control windows, so it can\'t maximize it');
    }

    await this.page.setViewportSize({ width, height });
    return this._waitForAction();
  }

  /**
   * Set headers for all next requests
   *
   * ```js
   * I.haveRequestHeaders({
   *    'X-Sent-By': 'CodeceptJS',
   * });
   * ```
   *
   * @param {object} customHeaders headers to set
   */
  async haveRequestHeaders(customHeaders) {
    if (!customHeaders) {
      throw new Error('Cannot send empty headers.');
    }
    return this.browserContext.setExtraHTTPHeaders(customHeaders);
  }

  /**
   * {{> moveCursorTo }}
   *
   */
  async moveCursorTo(locator, offsetX = 0, offsetY = 0) {
    const el = await this._locateElement(locator);
    assertElementExists(el, locator);

    // Use manual mouse.move instead of .hover() so the offset can be added to the coordinates
    const { x, y } = await clickablePoint(el);
    await this.page.mouse.move(x + offsetX, y + offsetY);
    return this._waitForAction();
  }

  /**
   * {{> focus }}
   *
   */
  async focus(locator, options = {}) {
    const el = await this._locateElement(locator);
    assertElementExists(el, locator, 'Element to focus');

    await el.focus(options);
    return this._waitForAction();
  }

  /**
   * {{> blur }}
   *
   */
  async blur(locator, options = {}) {
    const el = await this._locateElement(locator);
    assertElementExists(el, locator, 'Element to blur');

    await el.blur(options);
    return this._waitForAction();
  }

  /**
   * {{> dragAndDrop }}
   * @param {any} [options] [Additional options](https://playwright.dev/docs/api/class-page#page-drag-and-drop) can be passed as 3rd argument.
   *
   * ```js
   * // specify coordinates for source position
   * I.dragAndDrop('img.src', 'img.dst', { sourcePosition: {x: 10, y: 10} })
   * ```
   *
   * > When no option is set, custom drag and drop would be used, to use the dragAndDrop API from Playwright, please set options, for example `force: true`
   */
  async dragAndDrop(srcElement, destElement, options) {
    const src = new Locator(srcElement);
    const dst = new Locator(destElement);

    if (options) {
      return this.page.dragAndDrop(buildLocatorString(src), buildLocatorString(dst), options);
    }

    const _smallWaitInMs = 600;
    await this.page.locator(buildLocatorString(src)).hover();
    await this.page.mouse.down();
    await this.page.waitForTimeout(_smallWaitInMs);

    const destElBox = await this.page.locator(buildLocatorString(dst)).boundingBox();

    await this.page.mouse.move(destElBox.x + destElBox.width / 2, destElBox.y + destElBox.height / 2);
    await this.page.locator(buildLocatorString(dst)).hover({ position: { x: 10, y: 10 } });
    await this.page.waitForTimeout(_smallWaitInMs);
    await this.page.mouse.up();
  }

  /**
   * Restart browser with a new context and a new page
   *
   * ```js
   * // Restart browser and use a new timezone
   * I.restartBrowser({ timezoneId: 'America/Phoenix' });
   * // Open URL in a new page in changed timezone
   * I.amOnPage('/');
   * // Restart browser, allow reading/copying of text from/into clipboard in Chrome
   * I.restartBrowser({ permissions: ['clipboard-read', 'clipboard-write'] });
   * ```
   *
   * @param {object} [contextOptions] [Options for browser context](https://playwright.dev/docs/api/class-browser#browser-new-context) when starting new browser
   */
  async restartBrowser(contextOptions) {
    await this._stopBrowser();
    await this._startBrowser();
    await this._createContextPage(contextOptions);
  }

  /**
   * {{> refreshPage }}
   */
  async refreshPage() {
    return this.page.reload({ timeout: this.options.getPageTimeout, waitUntil: this.options.waitForNavigation });
  }

  /**
   * {{> scrollPageToTop }}
   */
  scrollPageToTop() {
    return this.executeScript(() => {
      window.scrollTo(0, 0);
    });
  }

  /**
   * {{> scrollPageToBottom }}
   */
  async scrollPageToBottom() {
    return this.executeScript(() => {
      const body = document.body;
      const html = document.documentElement;
      window.scrollTo(0, Math.max(
        body.scrollHeight,
        body.offsetHeight,
        html.clientHeight,
        html.scrollHeight,
        html.offsetHeight,
      ));
    });
  }

  /**
   * {{> scrollTo }}
   */
  async scrollTo(locator, offsetX = 0, offsetY = 0) {
    if (typeof locator === 'number' && typeof offsetX === 'number') {
      offsetY = offsetX;
      offsetX = locator;
      locator = null;
    }

    if (locator) {
      const el = await this._locateElement(locator);
      assertElementExists(el, locator, 'Element');
      await el.scrollIntoViewIfNeeded();
      const elementCoordinates = await clickablePoint(el);
      await this.executeScript((offsetX, offsetY) => window.scrollBy(offsetX, offsetY), { offsetX: elementCoordinates.x + offsetX, offsetY: elementCoordinates.y + offsetY });
    } else {
      await this.executeScript(({ offsetX, offsetY }) => window.scrollTo(offsetX, offsetY), { offsetX, offsetY });
    }
    return this._waitForAction();
  }

  /**
   * {{> seeInTitle }}
   */
  async seeInTitle(text) {
    const title = await this.page.title();
    stringIncludes('web page title').assert(text, title);
  }

  /**
   * {{> grabPageScrollPosition }}
   */
  async grabPageScrollPosition() {
    /* eslint-disable comma-dangle */
    function getScrollPosition() {
      return {
        x: window.pageXOffset,
        y: window.pageYOffset
      };
    }
    /* eslint-enable comma-dangle */
    return this.executeScript(getScrollPosition);
  }

  /**
   * {{> seeTitleEquals }}
   */
  async seeTitleEquals(text) {
    const title = await this.page.title();
    return equals('web page title').assert(title, text);
  }

  /**
   * {{> dontSeeInTitle }}
   */
  async dontSeeInTitle(text) {
    const title = await this.page.title();
    stringIncludes('web page title').negate(text, title);
  }

  /**
   * {{> grabTitle }}
   */
  async grabTitle() {
    return this.page.title();
  }

  /**
   * Get elements by different locator types, including strict locator
   * Should be used in custom helpers:
   *
   * ```js
   * const elements = await this.helpers['Playwright']._locate({name: 'password'});
   * ```
   */
  async _locate(locator) {
    const context = await this.context || await this._getContext();
    return findElements(context, locator);
  }

  /**
   * Get the first element by different locator types, including strict locator
   * Should be used in custom helpers:
   *
   * ```js
   * const element = await this.helpers['Playwright']._locateElement({name: 'password'});
   * ```
   */
  async _locateElement(locator) {
    const context = await this.context || await this._getContext();
    return findElement(context, locator);
  }

  /**
   * Find a checkbox by providing human-readable text:
   * NOTE: Assumes the checkable element exists
   *
   * ```js
   * this.helpers['Playwright']._locateCheckable('I agree with terms and conditions').then // ...
   * ```
   */
  async _locateCheckable(locator, providedContext = null) {
    const context = providedContext || await this._getContext();
    const els = await findCheckable.call(this, locator, context);
    assertElementExists(els[0], locator, 'Checkbox or radio');
    return els[0];
  }

  /**
   * Find a clickable element by providing human-readable text:
   *
   * ```js
   * this.helpers['Playwright']._locateClickable('Next page').then // ...
   * ```
   */
  async _locateClickable(locator) {
    const context = await this._getContext();
    return findClickable.call(this, context, locator);
  }

  /**
   * Find field elements by providing human-readable text:
   *
   * ```js
   * this.helpers['Playwright']._locateFields('Your email').then // ...
   * ```
   */
  async _locateFields(locator) {
    return findFields.call(this, locator);
  }

  /**
   * Switch focus to a particular tab by its number. It waits tabs loading and then switch tab
   *
   * ```js
   * I.switchToNextTab();
   * I.switchToNextTab(2);
   * ```
   *
   * @param {number} [num=1]
   */
  async switchToNextTab(num = 1) {
    if (this.isElectron) {
      throw new Error('Cannot switch tabs inside an Electron container');
    }
    const pages = await this.browserContext.pages();

    const index = pages.indexOf(this.page);
    this.withinLocator = null;
    const page = pages[index + num];

    if (!page) {
      throw new Error(`There is no ability to switch to next tab with offset ${num}`);
    }
    await targetCreatedHandler.call(this, page);
    await this._setPage(page);
    return this._waitForAction();
  }

  /**
   * Switch focus to a particular tab by its number. It waits tabs loading and then switch tab
   *
   * ```js
   * I.switchToPreviousTab();
   * I.switchToPreviousTab(2);
   * ```
   * @param {number} [num=1]
   */
  async switchToPreviousTab(num = 1) {
    if (this.isElectron) {
      throw new Error('Cannot switch tabs inside an Electron container');
    }
    const pages = await this.browserContext.pages();
    const index = pages.indexOf(this.page);
    this.withinLocator = null;
    const page = pages[index - num];

    if (!page) {
      throw new Error(`There is no ability to switch to previous tab with offset ${num}`);
    }

    await this._setPage(page);
    return this._waitForAction();
  }

  /**
   * Close current tab and switches to previous.
   *
   * ```js
   * I.closeCurrentTab();
   * ```
   */
  async closeCurrentTab() {
    if (this.isElectron) {
      throw new Error('Cannot close current tab inside an Electron container');
    }
    const oldPage = this.page;
    await this.switchToPreviousTab();
    await oldPage.close();
    return this._waitForAction();
  }

  /**
   * Close all tabs except for the current one.
   *
   * ```js
   * I.closeOtherTabs();
   * ```
   */
  async closeOtherTabs() {
    const pages = await this.browserContext.pages();
    const otherPages = pages.filter(page => page !== this.page);
    if (otherPages.length) {
      this.debug(`Closing ${otherPages.length} tabs`);
      return Promise.all(otherPages.map(p => p.close()));
    }
    return Promise.resolve();
  }

  /**
   * Open new tab and automatically switched to new tab
   *
   * ```js
   * I.openNewTab();
   * ```
   *
   * You can pass in [page options](https://github.com/microsoft/playwright/blob/main/docs/api.md#browsernewpageoptions) to emulate device on this page
   *
   * ```js
   * // enable mobile
   * I.openNewTab({ isMobile: true });
   * ```
   */
  async openNewTab(options) {
    if (this.isElectron) {
      throw new Error('Cannot open new tabs inside an Electron container');
    }
    const page = await this.browserContext.newPage(options);
    await targetCreatedHandler.call(this, page);
    await this._setPage(page);
    return this._waitForAction();
  }

  /**
   * {{> grabNumberOfOpenTabs }}
   */
  async grabNumberOfOpenTabs() {
    const pages = await this.browserContext.pages();
    return pages.length;
  }

  /**
   * {{> seeElement }}
   *
   */
  async seeElement(locator) {
    let els = await this._locate(locator);
    els = await Promise.all(els.map(el => el.isVisible()));
    return empty('visible elements').negate(els.filter(v => v).fill('ELEMENT'));
  }

  /**
   * {{> dontSeeElement }}
   *
   */
  async dontSeeElement(locator) {
    let els = await this._locate(locator);
    els = await Promise.all(els.map(el => el.isVisible()));
    return empty('visible elements').assert(els.filter(v => v).fill('ELEMENT'));
  }

  /**
   * {{> seeElementInDOM }}
   */
  async seeElementInDOM(locator) {
    const els = await this._locate(locator);
    return empty('elements on page').negate(els.filter(v => v).fill('ELEMENT'));
  }

  /**
   * {{> dontSeeElementInDOM }}
   */
  async dontSeeElementInDOM(locator) {
    const els = await this._locate(locator);
    return empty('elements on a page').assert(els.filter(v => v).fill('ELEMENT'));
  }

  /**
   * Handles a file download. A file name is required to save the file on disk.
   * Files are saved to "output" directory.
   *
   * Should be used with [FileSystem helper](https://codecept.io/helpers/FileSystem) to check that file were downloaded correctly.
   *
   * ```js
   * I.handleDownloads('downloads/avatar.jpg');
   * I.click('Download Avatar');
   * I.amInPath('output/downloads');
   * I.waitForFile('avatar.jpg', 5);
   *
   * ```
   *
   * @param {string} fileName set filename for downloaded file
   * @return {Promise<void>}
   */
  async handleDownloads(fileName) {
    this.page.waitForEvent('download').then(async (download) => {
      const filePath = await download.path();
      fileName = fileName || `downloads/${path.basename(filePath)}`;

      const downloadPath = path.join(global.output_dir, fileName);
      if (!fs.existsSync(path.dirname(downloadPath))) {
        fs.mkdirSync(path.dirname(downloadPath), '0777');
      }
      fs.copyFileSync(filePath, downloadPath);
      this.debug('Download completed');
      this.debugSection('Downloaded From', await download.url());
      this.debugSection('Downloaded To', downloadPath);
    });
  }

  /**
   * {{> click }}
   *
   * @param {any} [options] [Additional options](https://playwright.dev/docs/api/class-page#page-click) for click available as 3rd argument.
   *
   * Examples:
   *
   * ```js
   * // click on element at position
   * I.click('canvas', '.model', { position: { x: 20, y: 40 } })
   *
   * // make ctrl-click
   * I.click('.edit', null, { modifiers: ['Ctrl'] } )
   * ```
   *
   */
  async click(locator, context = null, options = {}) {
    return proceedClick.call(this, locator, context, options);
  }

  /**
   * Clicks link and waits for navigation (deprecated)
   */
  async clickLink(locator, context = null) {
    console.log('clickLink deprecated: Playwright automatically waits for navigation to happen.');
    console.log('Replace I.clickLink with I.click');
    return this.click(locator, context);
  }

  /**
   * {{> forceClick }}
   */
  async forceClick(locator, context = null) {
    return proceedClick.call(this, locator, context, { force: true });
  }

  /**
   * {{> doubleClick }}
   *
   *
   */
  async doubleClick(locator, context = null) {
    return proceedClick.call(this, locator, context, { clickCount: 2 });
  }

  /**
   * {{> rightClick }}
   *
   *
   */
  async rightClick(locator, context = null) {
    return proceedClick.call(this, locator, context, { button: 'right' });
  }

  /**
   * {{> checkOption }}
   *
   * [Additional options](https://playwright.dev/docs/api/class-elementhandle#element-handle-check) for check available as 3rd argument.
   *
   * Examples:
   *
   * ```js
   * // click on element at position
   * I.checkOption('Agree', '.signup', { position: { x: 5, y: 5 } })
   * ```
   * > ⚠️ To avoid flakiness, option `force: true` is set by default
   */
  async checkOption(field, context = null, options = { force: true }) {
    const elm = await this._locateCheckable(field, context);
    await elm.check(options);
    return this._waitForAction();
  }

  /**
   * {{> uncheckOption }}
   *
   * [Additional options](https://playwright.dev/docs/api/class-elementhandle#element-handle-uncheck) for uncheck available as 3rd argument.
   *
   * Examples:
   *
   * ```js
   * // click on element at position
   * I.uncheckOption('Agree', '.signup', { position: { x: 5, y: 5 } })
   * ```
   * > ⚠️ To avoid flakiness, option `force: true` is set by default
   */
  async uncheckOption(field, context = null, options = { force: true }) {
    const elm = await this._locateCheckable(field, context);
    await elm.uncheck(options);
    return this._waitForAction();
  }

  /**
   * {{> seeCheckboxIsChecked }}
   */
  async seeCheckboxIsChecked(field) {
    return proceedIsChecked.call(this, 'assert', field);
  }

  /**
   * {{> dontSeeCheckboxIsChecked }}
   */
  async dontSeeCheckboxIsChecked(field) {
    return proceedIsChecked.call(this, 'negate', field);
  }

  /**
   * {{> pressKeyDown }}
   */
  async pressKeyDown(key) {
    key = getNormalizedKey.call(this, key);
    await this.page.keyboard.down(key);
    return this._waitForAction();
  }

  /**
   * {{> pressKeyUp }}
   */
  async pressKeyUp(key) {
    key = getNormalizedKey.call(this, key);
    await this.page.keyboard.up(key);
    return this._waitForAction();
  }

  /**
   * {{> pressKeyWithKeyNormalization }}
   *
   * _Note:_ Shortcuts like `'Meta'` + `'A'` do not work on macOS ([GoogleChrome/Puppeteer#1313](https://github.com/GoogleChrome/puppeteer/issues/1313)).
   */
  async pressKey(key) {
    const modifiers = [];
    if (Array.isArray(key)) {
      for (let k of key) {
        k = getNormalizedKey.call(this, k);
        if (isModifierKey(k)) {
          modifiers.push(k);
        } else {
          key = k;
          break;
        }
      }
    } else {
      key = getNormalizedKey.call(this, key);
    }
    for (const modifier of modifiers) {
      await this.page.keyboard.down(modifier);
    }
    await this.page.keyboard.press(key);
    for (const modifier of modifiers) {
      await this.page.keyboard.up(modifier);
    }
    return this._waitForAction();
  }

  /**
   * {{> type }}
   */
  async type(keys, delay = null) {
    if (!Array.isArray(keys)) {
      keys = keys.toString();
      keys = keys.split('');
    }

    for (const key of keys) {
      await this.page.keyboard.press(key);
      if (delay) await this.wait(delay / 1000);
    }
  }

  /**
   * {{> fillField }}
   *
   */
  async fillField(field, value) {
    const els = await findFields.call(this, field);
    assertElementExists(els, field, 'Field');
    const el = els[0];

    await el.clear();

    highlightActiveElement.call(this, el, await this._getContext());

    await el.type(value.toString(), { delay: this.options.pressKeyDelay });

    return this._waitForAction();
  }

  /**
   * Clears the text input element: `<input>`, `<textarea>` or `[contenteditable]` .
   *
  *
  * Examples:
  *
  * ```js
  * I.clearField('.text-area')
  *
  * // if this doesn't work use force option
  * I.clearField('#submit', { force: true })
  * ```
  * Use `force` to bypass the [actionability](https://playwright.dev/docs/actionability) checks.
  *
   * @param {CodeceptJS.LocatorOrString} locator field located by label|name|CSS|XPath|strict locator.
   * @param {any} [options] [Additional options](https://playwright.dev/docs/api/class-locator#locator-clear) for available options object as 2nd argument.
   */
  async clearField(locator, options = {}) {
    const els = await findFields.call(this, locator);
    assertElementExists(els, locator, 'Field to clear');

    const el = els[0];

    highlightActiveElement.call(this, el, this.page);

    await el.clear();

    return this._waitForAction();
  }

  /**
   * {{> appendField }}
   *
   *
   */
  async appendField(field, value) {
    const els = await findFields.call(this, field);
    assertElementExists(els, field, 'Field');
    highlightActiveElement.call(this, els[0], await this._getContext());
    await els[0].press('End');
    await els[0].type(value.toString(), { delay: this.options.pressKeyDelay });
    return this._waitForAction();
  }

  /**
   * {{> seeInField }}
   */
  async seeInField(field, value) {
    return proceedSeeInField.call(this, 'assert', field, value);
  }

  /**
   * {{> dontSeeInField }}
   */
  async dontSeeInField(field, value) {
    return proceedSeeInField.call(this, 'negate', field, value);
  }

  /**
   * {{> attachFile }}
   *
   */
  async attachFile(locator, pathToFile) {
    const file = path.join(global.codecept_dir, pathToFile);

    if (!fileExists(file)) {
      throw new Error(`File at ${file} can not be found on local system`);
    }
    const els = await findFields.call(this, locator);
    assertElementExists(els, locator, 'Field');
    await els[0].setInputFiles(file);
    return this._waitForAction();
  }

  /**
   * {{> selectOption }}
   */
  async selectOption(select, option) {
    const els = await findFields.call(this, select);
    assertElementExists(els, select, 'Selectable field');
    const el = els[0];
<<<<<<< HEAD
    if (await el.getProperty('tagName').then(t => t.jsonValue()) !== 'SELECT') {
      throw new Error('Element is not <select>');
    }
    highlightActiveElement.call(this, el, await this._getContext());
=======

    highlightActiveElement.call(this, el, this.page);
>>>>>>> d9839aad
    if (!Array.isArray(option)) option = [option];

    await el.selectOption(option);
    return this._waitForAction();
  }

  /**
   * {{> grabNumberOfVisibleElements }}
   *
   */
  async grabNumberOfVisibleElements(locator) {
    let els = await this._locate(locator);
    els = await Promise.all(els.map(el => el.isVisible()));
    return els.filter(v => v).length;
  }

  /**
   * {{> seeInCurrentUrl }}
   */
  async seeInCurrentUrl(url) {
    stringIncludes('url').assert(url, await this._getPageUrl());
  }

  /**
   * {{> dontSeeInCurrentUrl }}
   */
  async dontSeeInCurrentUrl(url) {
    stringIncludes('url').negate(url, await this._getPageUrl());
  }

  /**
   * {{> seeCurrentUrlEquals }}
   */
  async seeCurrentUrlEquals(url) {
    urlEquals(this.options.url).assert(url, await this._getPageUrl());
  }

  /**
   * {{> dontSeeCurrentUrlEquals }}
   */
  async dontSeeCurrentUrlEquals(url) {
    urlEquals(this.options.url).negate(url, await this._getPageUrl());
  }

  /**
   * {{> see }}
   *
   *
   */
  async see(text, context = null) {
    return proceedSee.call(this, 'assert', text, context);
  }

  /**
   * {{> seeTextEquals }}
   */
  async seeTextEquals(text, context = null) {
    return proceedSee.call(this, 'assert', text, context, true);
  }

  /**
   * {{> dontSee }}
   *
   *
   */
  async dontSee(text, context = null) {
    return proceedSee.call(this, 'negate', text, context);
  }

  /**
   * {{> grabSource }}
   */
  async grabSource() {
    return this.page.content();
  }

  /**
   * Get JS log from browser.
   *
   * ```js
   * const logs = await I.grabBrowserLogs();
   * const errors = logs.map(l => ({ type: l.type(), text: l.text() })).filter(l => l.type === 'error');
   * console.log(JSON.stringify(errors));
   * ```
   * [Learn more about console messages](https://playwright.dev/docs/api/class-consolemessage)
   * @return {Promise<any[]>}
   */
  async grabBrowserLogs() {
    const logs = consoleLogStore.entries;
    consoleLogStore.clear();
    return logs;
  }

  /**
   * {{> grabCurrentUrl }}
   */
  async grabCurrentUrl() {
    return this._getPageUrl();
  }

  /**
   * {{> seeInSource }}
   */
  async seeInSource(text) {
    const source = await this.page.content();
    stringIncludes('HTML source of a page').assert(text, source);
  }

  /**
   * {{> dontSeeInSource }}
   */
  async dontSeeInSource(text) {
    const source = await this.page.content();
    stringIncludes('HTML source of a page').negate(text, source);
  }

  /**
   * {{> seeNumberOfElements }}
   *
   *
   */
  async seeNumberOfElements(locator, num) {
    const elements = await this._locate(locator);
    return equals(`expected number of elements (${(new Locator(locator))}) is ${num}, but found ${elements.length}`).assert(elements.length, num);
  }

  /**
   * {{> seeNumberOfVisibleElements }}
   *
   *
   */
  async seeNumberOfVisibleElements(locator, num) {
    const res = await this.grabNumberOfVisibleElements(locator);
    return equals(`expected number of visible elements (${(new Locator(locator))}) is ${num}, but found ${res}`).assert(res, num);
  }

  /**
   * {{> setCookie }}
   */
  async setCookie(cookie) {
    if (Array.isArray(cookie)) {
      return this.browserContext.addCookies(cookie);
    }
    return this.browserContext.addCookies([cookie]);
  }

  /**
   * {{> seeCookie }}
   *
   */
  async seeCookie(name) {
    const cookies = await this.browserContext.cookies();
    empty(`cookie ${name} to be set`).negate(cookies.filter(c => c.name === name));
  }

  /**
   * {{> dontSeeCookie }}
   */
  async dontSeeCookie(name) {
    const cookies = await this.browserContext.cookies();
    empty(`cookie ${name} to be set`).assert(cookies.filter(c => c.name === name));
  }

  /**
   * {{> grabCookie }}
   *
   * Returns cookie in JSON format. If name not passed returns all cookies for this domain.
   */
  async grabCookie(name) {
    const cookies = await this.browserContext.cookies();
    if (!name) return cookies;
    const cookie = cookies.filter(c => c.name === name);
    if (cookie[0]) return cookie[0];
  }

  /**
   * {{> clearCookie }}
   */
  async clearCookie() {
    // Playwright currently doesn't support to delete a certain cookie
    // https://github.com/microsoft/playwright/blob/main/docs/api.md#class-browsercontext
    if (!this.browserContext) return;
    return this.browserContext.clearCookies();
  }

  /**
   * Executes a script on the page:
   *
   * ```js
   * I.executeScript(() => window.alert('Hello world'));
   * ```
   *
   * Additional parameters of the function can be passed as an object argument:
   *
   * ```js
   * I.executeScript(({x, y}) => x + y, {x, y});
   * ```
   * You can pass only one parameter into a function
   * but you can pass in array or object.
   *
   * ```js
   * I.executeScript(([x, y]) => x + y, [x, y]);
   * ```
   * If a function returns a Promise it will wait for its resolution.
   *
   * @param {string|function} fn function to be executed in browser context.
   * @param {any} [arg] optional argument to pass to the function
   * @returns {Promise<any>}
   */
  async executeScript(fn, arg) {
    let context = this.page;
    if (this.context && this.context.constructor.name === 'Frame') {
      context = this.context; // switching to iframe context
    }
    return context.evaluate.apply(context, [fn, arg]);
  }

  /**
   * Grab Locator if called within Context
   *
   * @param {*} locator
   */
  _contextLocator(locator) {
    locator = buildLocatorString(new Locator(locator, 'css'));

    if (this.contextLocator) {
      const contextLocator = buildLocatorString(new Locator(this.contextLocator, 'css'));
      locator = `${contextLocator} >> ${locator}`;
    }

    return locator;
  }

  /**
   * {{> grabTextFrom }}
   *
   */
  async grabTextFrom(locator) {
    locator = this._contextLocator(locator);
    const text = await this.page.textContent(locator);
    assertElementExists(text, locator);
    this.debugSection('Text', text);
    return text;
  }

  /**
   * {{> grabTextFromAll }}
   *
   */
  async grabTextFromAll(locator) {
    const els = await this._locate(locator);
    const texts = [];
    for (const el of els) {
      texts.push(await (await el.innerText()));
    }
    this.debug(`Matched ${els.length} elements`);
    return texts;
  }

  /**
   * {{> grabValueFrom }}
   */
  async grabValueFrom(locator) {
    const values = await this.grabValueFromAll(locator);
    assertElementExists(values, locator);
    this.debugSection('Value', values[0]);
    return values[0];
  }

  /**
   * {{> grabValueFromAll }}
   */
  async grabValueFromAll(locator) {
    const els = await findFields.call(this, locator);
    this.debug(`Matched ${els.length} elements`);
    return Promise.all(els.map(el => el.inputValue()));
  }

  /**
   * {{> grabHTMLFrom }}
   */
  async grabHTMLFrom(locator) {
    const html = await this.grabHTMLFromAll(locator);
    assertElementExists(html, locator);
    this.debugSection('HTML', html[0]);
    return html[0];
  }

  /**
   * {{> grabHTMLFromAll }}
   */
  async grabHTMLFromAll(locator) {
    const els = await this._locate(locator);
    this.debug(`Matched ${els.length} elements`);
    return Promise.all(els.map(el => el.innerHTML()));
  }

  /**
   * {{> grabCssPropertyFrom }}
   *
   */
  async grabCssPropertyFrom(locator, cssProperty) {
    const cssValues = await this.grabCssPropertyFromAll(locator, cssProperty);
    assertElementExists(cssValues, locator);
    this.debugSection('CSS', cssValues[0]);
    return cssValues[0];
  }

  /**
   * {{> grabCssPropertyFromAll }}
   *
   */
  async grabCssPropertyFromAll(locator, cssProperty) {
    const els = await this._locate(locator);
    this.debug(`Matched ${els.length} elements`);
    const cssValues = await Promise.all(els.map(el => el.evaluate((el, cssProperty) => getComputedStyle(el).getPropertyValue(cssProperty), cssProperty)));

    return cssValues;
  }

  /**
   * {{> seeCssPropertiesOnElements }}
   *
   */
  async seeCssPropertiesOnElements(locator, cssProperties) {
    const res = await this._locate(locator);
    assertElementExists(res, locator);

    const cssPropertiesCamelCase = convertCssPropertiesToCamelCase(cssProperties);
    const elemAmount = res.length;
    const commands = [];
    let props = [];

    for (const element of res) {
      const cssProperties = await element.evaluate((el) => getComputedStyle(el));

      Object.keys(cssPropertiesCamelCase).forEach(prop => {
        if (isColorProperty(prop)) {
          props.push(convertColorToRGBA(cssProperties[prop]));
        } else {
          props.push(cssProperties[prop]);
        }
      });
    }

    const values = Object.keys(cssPropertiesCamelCase).map(key => cssPropertiesCamelCase[key]);
    if (!Array.isArray(props)) props = [props];
    let chunked = chunkArray(props, values.length);
    chunked = chunked.filter((val) => {
      for (let i = 0; i < val.length; ++i) {
        if (val[i] !== values[i]) return false;
      }
      return true;
    });
    return equals(`all elements (${(new Locator(locator))}) to have CSS property ${JSON.stringify(cssProperties)}`).assert(chunked.length, elemAmount);
  }

  /**
   * {{> seeAttributesOnElements }}
   *
   */
  async seeAttributesOnElements(locator, attributes) {
    const res = await this._locate(locator);
    assertElementExists(res, locator);

    const elemAmount = res.length;
    const commands = [];
    res.forEach((el) => {
      Object.keys(attributes).forEach((prop) => {
        commands.push(el
          .evaluate((el, attr) => el[attr] || el.getAttribute(attr), prop));
      });
    });
    let attrs = await Promise.all(commands);
    const values = Object.keys(attributes).map(key => attributes[key]);
    if (!Array.isArray(attrs)) attrs = [attrs];
    let chunked = chunkArray(attrs, values.length);
    chunked = chunked.filter((val) => {
      for (let i = 0; i < val.length; ++i) {
        if (val[i] !== values[i]) return false;
      }
      return true;
    });
    return equals(`all elements (${(new Locator(locator))}) to have attributes ${JSON.stringify(attributes)}`).assert(chunked.length, elemAmount);
  }

  /**
   * {{> dragSlider }}
   *
   */
  async dragSlider(locator, offsetX = 0) {
    const src = await this._locateElement(locator);
    assertElementExists(src, locator, 'Slider Element');

    // Note: Using clickablePoint private api because the .BoundingBox does not take into account iframe offsets!
    const sliderSource = await clickablePoint(src);

    // Drag start point
    await this.page.mouse.move(sliderSource.x, sliderSource.y, { steps: 5 });
    await this.page.mouse.down();

    // Drag destination
    await this.page.mouse.move(sliderSource.x + offsetX, sliderSource.y, { steps: 5 });
    await this.page.mouse.up();

    return this._waitForAction();
  }

  /**
   * {{> grabAttributeFrom }}
   *
   */
  async grabAttributeFrom(locator, attr) {
    const attrs = await this.grabAttributeFromAll(locator, attr);
    assertElementExists(attrs, locator);
    this.debugSection('Attribute', attrs[0]);
    return attrs[0];
  }

  /**
   * {{> grabAttributeFromAll }}
   *
   */
  async grabAttributeFromAll(locator, attr) {
    const els = await this._locate(locator);
    this.debug(`Matched ${els.length} elements`);
    const array = [];

    for (let index = 0; index < els.length; index++) {
      array.push(await els[index].getAttribute(attr));
    }

    return array;
  }

  /**
   * {{> saveElementScreenshot }}
   *
   */
  async saveElementScreenshot(locator, fileName) {
    const outputFile = screenshotOutputFolder(fileName);

    const res = await this._locateElement(locator);
    assertElementExists(res, locator);
    const elem = res;
    this.debug(`Screenshot of ${(new Locator(locator))} element has been saved to ${outputFile}`);
    return elem.screenshot({ path: outputFile, type: 'png' });
  }

  /**
   * {{> saveScreenshot }}
   */
  async saveScreenshot(fileName, fullPage) {
    const fullPageOption = fullPage || this.options.fullPageScreenshots;
    let outputFile = screenshotOutputFolder(fileName);

    this.debug(`Screenshot is saving to ${outputFile}`);

    await this.page.screenshot({
      path: outputFile,
      fullPage: fullPageOption,
      type: 'png',
    });

    if (this.activeSessionName) {
      for (const sessionName in this.sessionPages) {
        const activeSessionPage = this.sessionPages[sessionName];
        outputFile = screenshotOutputFolder(`${sessionName}_${fileName}`);

        this.debug(`${sessionName} - Screenshot is saving to ${outputFile}`);

        if (activeSessionPage) {
          await activeSessionPage.screenshot({
            path: outputFile,
            fullPage: fullPageOption,
            type: 'png',
          });
        }
      }
    }
  }

  /**
   * Performs [api request](https://playwright.dev/docs/api/class-apirequestcontext#api-request-context-get) using
   * the cookies from the current browser session.
   *
   * ```js
   * const users = await I.makeApiRequest('GET', '/api/users', { params: { page: 1 }});
   * users[0]
   * I.makeApiRequest('PATCH', )
   * ```
   *
   * > This is Playwright's built-in alternative to using REST helper's sendGet, sendPost, etc methods.
   *
   * @param {string} method HTTP method
   * @param {string} url endpoint
   * @param {object} options request options depending on method used
   * @returns {Promise<object>} response
   */
  async makeApiRequest(method, url, options) {
    method = method.toLowerCase();
    const allowedMethods = ['get', 'post', 'patch', 'head', 'fetch', 'delete'];
    if (!allowedMethods.includes(method)) {
      throw new Error(`Method ${method} is not allowed, use the one from a list ${allowedMethods} or switch to using REST helper`);
    }

    if (url.startsWith('/')) { // local url
      url = this.options.url + url;
      this.debugSection('URL', url);
    }

    const response = await this.page.request[method](url, options);
    this.debugSection('Status', response.status());
    this.debugSection('Response', await response.text());

    // hook to allow JSON response handle this
    if (this.config.onResponse) {
      const axiosResponse = {
        data: await response.json(),
        status: response.status(),
        statusText: response.statusText(),
        headers: response.headers(),
      };
      this.config.onResponse(axiosResponse);
    }

    return response;
  }

  async _failed(test) {
    await this._withinEnd();

    if (!test.artifacts) {
      test.artifacts = {};
    }

    if (this.options.recordVideo && this.page && this.page.video()) {
      test.artifacts.video = await saveVideoForPage(this.page, `${test.title}.failed`);
      for (const sessionName in this.sessionPages) {
        test.artifacts[`video_${sessionName}`] = await saveVideoForPage(this.sessionPages[sessionName], `${test.title}_${sessionName}.failed`);
      }
    }

    if (this.options.trace) {
      test.artifacts.trace = await saveTraceForContext(this.browserContext, `${test.title}.failed`);
      for (const sessionName in this.sessionPages) {
        if (!this.sessionPages[sessionName].context) continue;
        test.artifacts[`trace_${sessionName}`] = await saveTraceForContext(this.sessionPages[sessionName].context, `${test.title}_${sessionName}.failed`);
      }
    }
  }

  async _passed(test) {
    if (this.options.recordVideo && this.page && this.page.video()) {
      if (this.options.keepVideoForPassedTests) {
        test.artifacts.video = await saveVideoForPage(this.page, `${test.title}.passed`);
        for (const sessionName of Object.keys(this.sessionPages)) {
          test.artifacts[`video_${sessionName}`] = await saveVideoForPage(this.sessionPages[sessionName], `${test.title}_${sessionName}.passed`);
        }
      } else {
        this.page.video().delete().catch(e => {});
      }
    }

    if (this.options.trace) {
      if (this.options.keepTraceForPassedTests) {
        if (this.options.trace) {
          test.artifacts.trace = await saveTraceForContext(this.browserContext, `${test.title}.passed`);
          for (const sessionName in this.sessionPages) {
            if (!this.sessionPages[sessionName].context) continue;
            test.artifacts[`trace_${sessionName}`] = await saveTraceForContext(this.sessionPages[sessionName].context, `${test.title}_${sessionName}.passed`);
          }
        }
      } else {
        await this.browserContext.tracing.stop();
      }
    }
  }

  /**
   * {{> wait }}
   */
  async wait(sec) {
    return new Promise(((done) => {
      setTimeout(done, sec * 1000);
    }));
  }

  /**
   * {{> waitForEnabled }}
   */
  async waitForEnabled(locator, sec) {
    const waitTimeout = sec ? sec * 1000 : this.options.waitForTimeout;
    locator = new Locator(locator, 'css');
    const matcher = await this.context;
    let waiter;
    const context = await this._getContext();
    if (!locator.isXPath()) {
      const valueFn = function ([locator]) {
        return Array.from(document.querySelectorAll(locator)).filter(el => !el.disabled).length > 0;
      };
      waiter = context.waitForFunction(valueFn, [locator.value], { timeout: waitTimeout });
    } else {
      const enabledFn = function ([locator, $XPath]) {
        eval($XPath); // eslint-disable-line no-eval
        return $XPath(null, locator).filter(el => !el.disabled).length > 0;
      };
      waiter = context.waitForFunction(enabledFn, [locator.value, $XPath.toString()], { timeout: waitTimeout });
    }
    return waiter.catch((err) => {
      throw new Error(`element (${locator.toString()}) still not enabled after ${waitTimeout / 1000} sec\n${err.message}`);
    });
  }

  /**
   * {{> waitForValue }}
   */
  async waitForValue(field, value, sec) {
    const waitTimeout = sec ? sec * 1000 : this.options.waitForTimeout;
    const locator = new Locator(field, 'css');
    const matcher = await this.context;
    let waiter;
    const context = await this._getContext();
    if (!locator.isXPath()) {
      const valueFn = function ([locator, value]) {
        return Array.from(document.querySelectorAll(locator)).filter(el => (el.value || '').indexOf(value) !== -1).length > 0;
      };
      waiter = context.waitForFunction(valueFn, [locator.value, value], { timeout: waitTimeout });
    } else {
      const valueFn = function ([locator, $XPath, value]) {
        eval($XPath); // eslint-disable-line no-eval
        return $XPath(null, locator).filter(el => (el.value || '').indexOf(value) !== -1).length > 0;
      };
      waiter = context.waitForFunction(valueFn, [locator.value, $XPath.toString(), value], { timeout: waitTimeout });
    }
    return waiter.catch((err) => {
      const loc = locator.toString();
      throw new Error(`element (${loc}) is not in DOM or there is no element(${loc}) with value "${value}" after ${waitTimeout / 1000} sec\n${err.message}`);
    });
  }

  /**
   * {{> waitNumberOfVisibleElements }}
   *
   */
  async waitNumberOfVisibleElements(locator, num, sec) {
    const waitTimeout = sec ? sec * 1000 : this.options.waitForTimeout;
    locator = new Locator(locator, 'css');
    await this.context;
    let waiter;
    const context = await this._getContext();
    if (locator.isCSS()) {
      const visibleFn = function ([locator, num]) {
        const els = document.querySelectorAll(locator);
        if (!els || els.length === 0) {
          return false;
        }
        return Array.prototype.filter.call(els, el => el.offsetParent !== null).length === num;
      };
      waiter = context.waitForFunction(visibleFn, [locator.value, num], { timeout: waitTimeout });
    } else {
      const visibleFn = function ([locator, $XPath, num]) {
        eval($XPath); // eslint-disable-line no-eval
        return $XPath(null, locator).filter(el => el.offsetParent !== null).length === num;
      };
      waiter = context.waitForFunction(visibleFn, [locator.value, $XPath.toString(), num], { timeout: waitTimeout });
    }
    return waiter.catch((err) => {
      throw new Error(`The number of elements (${locator.toString()}) is not ${num} after ${waitTimeout / 1000} sec\n${err.message}`);
    });
  }

  /**
   * {{> waitForClickable }}
   */
  async waitForClickable(locator, waitTimeout) {
    console.log('I.waitForClickable is DEPRECATED: This is no longer needed, Playwright automatically waits for element to be clickable');
    console.log('Remove usage of this function');
  }

  /**
   * {{> waitForElement }}
   *
   */
  async waitForElement(locator, sec) {
    const waitTimeout = sec ? sec * 1000 : this.options.waitForTimeout;
    locator = new Locator(locator, 'css');

    const context = await this._getContext();
    const waiter = context.waitForSelector(buildLocatorString(locator), { timeout: waitTimeout, state: 'attached' });
    return waiter.catch((err) => {
      throw new Error(`element (${locator.toString()}) still not present on page after ${waitTimeout / 1000} sec\n${err.message}`);
    });
  }

  /**
   * {{> waitForVisible }}
   *
   * This method accepts [React selectors](https://codecept.io/react).
   */
  async waitForVisible(locator, sec) {
    const waitTimeout = sec ? sec * 1000 : this.options.waitForTimeout;
    locator = new Locator(locator, 'css');
    const context = await this._getContext();
    const waiter = context.waitForSelector(buildLocatorString(locator), { timeout: waitTimeout, state: 'visible' });
    return waiter.catch((err) => {
      throw new Error(`element (${locator.toString()}) still not visible after ${waitTimeout / 1000} sec\n${err.message}`);
    });
  }

  /**
   * {{> waitForInvisible }}
   */
  async waitForInvisible(locator, sec) {
    const waitTimeout = sec ? sec * 1000 : this.options.waitForTimeout;
    locator = new Locator(locator, 'css');
    const context = await this._getContext();
    const waiter = context.waitForSelector(buildLocatorString(locator), { timeout: waitTimeout, state: 'hidden' });
    return waiter.catch((err) => {
      throw new Error(`element (${locator.toString()}) still visible after ${waitTimeout / 1000} sec\n${err.message}`);
    });
  }

  /**
   * {{> waitToHide }}
   */
  async waitToHide(locator, sec) {
    const waitTimeout = sec ? sec * 1000 : this.options.waitForTimeout;
    locator = new Locator(locator, 'css');
    const context = await this._getContext();
    return context.waitForSelector(buildLocatorString(locator), { timeout: waitTimeout, state: 'hidden' }).catch((err) => {
      throw new Error(`element (${locator.toString()}) still not hidden after ${waitTimeout / 1000} sec\n${err.message}`);
    });
  }

  async _getContext() {
    if (this.context && this.context.constructor.name === 'Frame') {
      return this.context;
    }
    return this.page;
  }

  /**
   * {{> waitInUrl }}
   */
  async waitInUrl(urlPart, sec = null) {
    const waitTimeout = sec ? sec * 1000 : this.options.waitForTimeout;

    return this.page.waitForFunction((urlPart) => {
      const currUrl = decodeURIComponent(decodeURIComponent(decodeURIComponent(window.location.href)));
      return currUrl.indexOf(urlPart) > -1;
    }, urlPart, { timeout: waitTimeout }).catch(async (e) => {
      const currUrl = await this._getPageUrl(); // Required because the waitForFunction can't return data.
      if (/Timeout/i.test(e.message)) {
        throw new Error(`expected url to include ${urlPart}, but found ${currUrl}`);
      } else {
        throw e;
      }
    });
  }

  /**
   * {{> waitUrlEquals }}
   */
  async waitUrlEquals(urlPart, sec = null) {
    const waitTimeout = sec ? sec * 1000 : this.options.waitForTimeout;

    const baseUrl = this.options.url;
    if (urlPart.indexOf('http') < 0) {
      urlPart = baseUrl + urlPart;
    }

    return this.page.waitForFunction((urlPart) => {
      const currUrl = decodeURIComponent(decodeURIComponent(decodeURIComponent(window.location.href)));
      return currUrl.indexOf(urlPart) > -1;
    }, urlPart, { timeout: waitTimeout }).catch(async (e) => {
      const currUrl = await this._getPageUrl(); // Required because the waitForFunction can't return data.
      if (/Timeout/i.test(e.message)) {
        throw new Error(`expected url to be ${urlPart}, but found ${currUrl}`);
      } else {
        throw e;
      }
    });
  }

  /**
   * {{> waitForText }}
   */
  async waitForText(text, sec = null, context = null) {
    const waitTimeout = sec ? sec * 1000 : this.options.waitForTimeout;
    let waiter;

    const contextObject = await this._getContext();

    if (context) {
      const locator = new Locator(context, 'css');
      if (!locator.isXPath()) {
        waiter = contextObject.waitForSelector(`${locator.isCustom() ? `${locator.type}=${locator.value}` : locator.simplify()} >> text=${text}`, { timeout: waitTimeout, state: 'visible' });
      }

      if (locator.isXPath()) {
        waiter = contextObject.waitForFunction(([locator, text, $XPath]) => {
          eval($XPath); // eslint-disable-line no-eval
          const el = $XPath(null, locator);
          if (!el.length) return false;
          return el[0].innerText.indexOf(text) > -1;
        }, [locator.value, text, $XPath.toString()], { timeout: waitTimeout });
      }
    } else {
      waiter = contextObject.waitForFunction(text => document.body && document.body.innerText.indexOf(text) > -1, text, { timeout: waitTimeout });
    }
    return waiter.catch((err) => {
      throw new Error(`Text "${text}" was not found on page after ${waitTimeout / 1000} sec\n${err.message}`);
    });
  }

  /**
   * Waits for a network request.
   *
   * ```js
   * I.waitForRequest('http://example.com/resource');
   * I.waitForRequest(request => request.url() === 'http://example.com' && request.method() === 'GET');
   * ```
   *
   * @param {string|function} urlOrPredicate
   * @param {?number} [sec=null] seconds to wait
   */
  async waitForRequest(urlOrPredicate, sec = null) {
    const timeout = sec ? sec * 1000 : this.options.waitForTimeout;
    return this.page.waitForRequest(urlOrPredicate, { timeout });
  }

  /**
   * Waits for a network response.
   *
   * ```js
   * I.waitForResponse('http://example.com/resource');
   * I.waitForResponse(response => response.url() === 'https://example.com' && response.status() === 200);
   * ```
   *
   * @param {string|function} urlOrPredicate
   * @param {?number} [sec=null] number of seconds to wait
   */
  async waitForResponse(urlOrPredicate, sec = null) {
    const timeout = sec ? sec * 1000 : this.options.waitForTimeout;
    return this.page.waitForResponse(urlOrPredicate, { timeout });
  }

  /**
   * {{> switchTo }}
   */
  async switchTo(locator) {
    if (Number.isInteger(locator)) {
      // Select by frame index of current context

      let childFrames = null;
      if (this.context && typeof this.context.childFrames === 'function') {
        childFrames = this.context.childFrames();
      } else {
        childFrames = this.page.mainFrame().childFrames();
      }

      if (locator >= 0 && locator < childFrames.length) {
        this.context = childFrames[locator];
        this.contextLocator = locator;
      } else {
        throw new Error('Element #invalidIframeSelector was not found by text|CSS|XPath');
      }
      return;
    }
    let contentFrame;

    if (!locator) {
      this.context = await this.page.frames()[0];
      this.contextLocator = null;
      return;
    }

    // iframe by selector
    const els = await this._locate(locator);
    // assertElementExists(els, locator);

    // get content of the first iframe
    if ((locator.frame && locator.frame === 'iframe') || locator.toLowerCase() === 'iframe') {
      contentFrame = await this.page.frames()[1];
      // get content of the iframe using its name
    } else if (locator.toLowerCase().includes('name=')) {
      const frameName = locator.split('=')[1].replace(/"/g, '').replaceAll(/]/g, '');
      contentFrame = await this.page.frame(frameName);
    }

    if (contentFrame) {
      this.context = contentFrame;
      this.contextLocator = null;
    } else {
      this.context = els[0];
      this.contextLocator = locator;
    }
  }

  /**
   * {{> waitForFunction }}
   */
  async waitForFunction(fn, argsOrSec = null, sec = null) {
    let args = [];
    if (argsOrSec) {
      if (Array.isArray(argsOrSec)) {
        args = argsOrSec;
      } else if (typeof argsOrSec === 'number') {
        sec = argsOrSec;
      }
    }
    const waitTimeout = sec ? sec * 1000 : this.options.waitForTimeout;
    const context = await this._getContext();
    return context.waitForFunction(fn, args, { timeout: waitTimeout });
  }

  /**
   * Waits for navigation to finish. By default takes configured `waitForNavigation` option.
   *
   * See [Playwright's reference](https://playwright.dev/docs/api/class-page?_highlight=waitfornavi#pagewaitfornavigationoptions)
   *
   * @param {*} options
   */
  async waitForNavigation(options = {}) {
    options = {
      timeout: this.options.getPageTimeout,
      waitUntil: this.options.waitForNavigation,
      ...options,
    };
    return this.page.waitForNavigation(options);
  }

  async waitUntilExists(locator, sec) {
    console.log(`waitUntilExists deprecated:
    * use 'waitForElement' to wait for element to be attached
    * use 'waitForDetached to wait for element to be removed'`);
    return this.waitForDetached(locator, sec);
  }

  /**
   * {{> waitForDetached }}
   */
  async waitForDetached(locator, sec) {
    const waitTimeout = sec ? sec * 1000 : this.options.waitForTimeout;
    locator = new Locator(locator, 'css');

    let waiter;
    const context = await this._getContext();
    if (!locator.isXPath()) {
      waiter = context.waitForSelector(`${locator.isCustom() ? `${locator.type}=${locator.value}` : locator.simplify()}`, { timeout: waitTimeout, state: 'detached' });
    } else {
      const visibleFn = function ([locator, $XPath]) {
        eval($XPath); // eslint-disable-line no-eval
        return $XPath(null, locator).length === 0;
      };
      waiter = context.waitForFunction(visibleFn, [locator.value, $XPath.toString()], { timeout: waitTimeout });
    }
    return waiter.catch((err) => {
      throw new Error(`element (${locator.toString()}) still on page after ${waitTimeout / 1000} sec\n${err.message}`);
    });
  }

  async _waitForAction() {
    return this.wait(this.options.waitForAction / 1000);
  }

  /**
   * {{> grabDataFromPerformanceTiming }}
   */
  async grabDataFromPerformanceTiming() {
    return perfTiming;
  }

  /**
   * {{> grabElementBoundingRect }}
   */
  async grabElementBoundingRect(locator, prop) {
    const el = await this._locateElement(locator);
    assertElementExists(el, locator);
    const rect = await el.boundingBox();
    if (prop) return rect[prop];
    return rect;
  }

  /**
   * Mocks network request using [`browserContext.route`](https://playwright.dev/docs/api/class-browsercontext#browser-context-route) of Playwright
   *
   * ```js
   * I.mockRoute(/(\.png$)|(\.jpg$)/, route => route.abort());
   * ```
   * This method allows intercepting and mocking requests & responses. [Learn more about it](https://playwright.dev/docs/network#handle-requests)
   *
   * @param {string|RegExp} [url] URL, regex or pattern for to match URL
   * @param {function} [handler] a function to process reques
   */
  async mockRoute(url, handler) {
    return this.browserContext.route(...arguments);
  }

  /**
   * Stops network mocking created by `mockRoute`.
   *
   * ```js
   * I.stopMockingRoute(/(\.png$)|(\.jpg$)/);
   * I.stopMockingRoute(/(\.png$)|(\.jpg$)/, previouslySetHandler);
   * ```
   * If no handler is passed, all mock requests for the rote are disabled.
   *
   * @param {string|RegExp} [url] URL, regex or pattern for to match URL
   * @param {function} [handler] a function to process reques
   */
  async stopMockingRoute(url, handler) {
    return this.browserContext.unroute(...arguments);
  }

  /**
   * Starts recording of network traffic.
   * This also resets recorded network requests.
   *
   * ```js
   * I.startRecordingTraffic();
   * ```
   *
   * @return {Promise<void>}
   */
  async startRecordingTraffic() {
    this.flushNetworkTraffics();
    this.recording = true;
    this.recordedAtLeastOnce = true;

    this.page.on('requestfinished', async (request) => {
      const information = {
        url: request.url(),
        method: request.method(),
        requestHeaders: request.headers(),
        requestPostData: request.postData(),
      };

      this.debugSection('REQUEST: ', JSON.stringify(information));

      information.requestPostData = JSON.parse(information.requestPostData);
      this.requests.push(information);
      return this._waitForAction();
    });
  }

  /**
  *  Grab the recording network traffics
  *
  * @return { Array<any> }
  *
  */
  grabRecordedNetworkTraffics() {
    if (!this.recording || !this.recordedAtLeastOnce) {
      throw new Error('Failure in test automation. You use "I.grabRecordedNetworkTraffics", but "I.startRecordingTraffic" was never called before.');
    }
    return this.requests;
  }

  /**
   * Blocks traffic for URL.
   *
   * Examples:
   *
   * ```js
   * I.blockTraffic('http://example.com/css/style.css');
   * I.blockTraffic('http://example.com/css/*.css');
   * I.blockTraffic('http://example.com/**');
   * I.blockTraffic(/\.css$/);
   * ```
   *
   * @param url URL to block . URL can contain * for wildcards. Example: https://www.example.com** to block all traffic for that domain. Regexp are also supported.
   */
  async blockTraffic(url) {
    this.page.route(url, (route) => {
      route
        .abort()
        // Sometimes it happens that browser has been closed in the meantime. It is ok to ignore error then.
        .catch((e) => {});
    });
    return this._waitForAction();
  }

  /**
   * Mocks traffic for URL(s).
   * This is a powerful feature to manipulate network traffic. Can be used e.g. to stabilize your tests, speed up your tests or as a last resort to make some test scenarios even possible.
   *
   * Examples:
   *
   * ```js
   * I.mockTraffic('/api/users/1', '{ id: 1, name: 'John Doe' }');
   * I.mockTraffic('/api/users/*', JSON.stringify({ id: 1, name: 'John Doe' }));
   * I.mockTraffic([/^https://api.example.com/v1/, 'https://api.example.com/v2/**'], 'Internal Server Error', 'text/html');
   * ```
   *
   * @param urls string|Array These are the URL(s) to mock, e.g. "/fooapi/*" or "['/fooapi_1/*', '/barapi_2/*']". Regular expressions are also supported.
   * @param responseString string The string to return in fake response's body.
   * @param contentType Content type of fake response. If not specified default value 'application/json' is used.
   */
  async mockTraffic(urls, responseString, contentType = 'application/json') {
    // Required to mock cross-domain requests
    const headers = { 'access-control-allow-origin': '*' };

    if (typeof urls === 'string') {
      urls = [urls];
    }

    urls.forEach((url) => {
      this.page.route(url, (route) => {
        if (this.page.isClosed()) {
          // Sometimes it happens that browser has been closed in the meantime.
          // In this case we just don't fulfill to prevent error in test scenario.
          return;
        }
        route.fulfill({
          contentType,
          headers,
          body: responseString,
        });
      });
    });
    return this._waitForAction();
  }

  /**
   * Resets all recorded network requests.
   */
  flushNetworkTraffics() {
    this.requests = [];
  }

  /**
   * Stops recording of network traffic. Recorded traffic is not flashed.
   *
   * ```js
   * I.stopRecordingTraffic();
   * ```
   */
  stopRecordingTraffic() {
    this.page.removeAllListeners('request');
    this.recording = false;
  }

  /**
   * Verifies that a certain request is part of network traffic.
   *
   * ```js
   * // checking the request url contains certain query strings
   * I.amOnPage('https://openai.com/blog/chatgpt');
   * I.startRecordingTraffic();
   * await I.seeTraffic({
   *    name: 'sentry event',
   *    url: 'https://images.openai.com/blob/cf717bdb-0c8c-428a-b82b-3c3add87a600',
   *    parameters: {
   *       width: '1919',
   *       height: '1138',
   *     },
   * });
   * ```
   *
   * ```js
   * // checking the request url contains certain post data
   * I.amOnPage('https://openai.com/blog/chatgpt');
   * I.startRecordingTraffic();
   * await I.seeTraffic({
   *    name: 'event',
   *    url: 'https://cloudflareinsights.com/cdn-cgi/rum',
   *    requestPostData: {
   *       st: 2,
   *     },
   * });
   * ```
   *
   * @param {Object} opts - options when checking the traffic network.
   * @param {string} opts.name A name of that request. Can be any value. Only relevant to have a more meaningful error message in case of fail.
   * @param {string} opts.url Expected URL of request in network traffic
   * @param {Object} [opts.parameters] Expected parameters of that request in network traffic
   * @param {Object} [opts.requestPostData] Expected that request contains post data in network traffic
   * @param {number} [opts.timeout] Timeout to wait for request in seconds. Default is 10 seconds.
   * @return { Promise<*> }
   */
  async seeTraffic({
    name, url, parameters, requestPostData, timeout = 10,
  }) {
    if (!name) {
      throw new Error('Missing required key "name" in object given to "I.seeTraffic".');
    }

    if (!url) {
      throw new Error('Missing required key "url" in object given to "I.seeTraffic".');
    }

    if (!this.recording || !this.recordedAtLeastOnce) {
      throw new Error('Failure in test automation. You use "I.seeInTraffic", but "I.startRecordingTraffic" was never called before.');
    }

    for (let i = 0; i <= timeout * 2; i++) {
      const found = this._isInTraffic(url, parameters);
      if (found) {
        return true;
      }
      await new Promise((done) => {
        setTimeout(done, 1000);
      });
    }

    // check request post data
    if (requestPostData && this._isInTraffic(url)) {
      const advancedTestResults = createAdvancedTestResults(url, requestPostData, this.requests);

      assert.equal(advancedTestResults, true, `Traffic named "${name}" found correct URL ${url}, BUT the post data did not match:\n ${advancedTestResults}`);
    } else if (parameters && this._isInTraffic(url)) {
      const advancedTestResults = createAdvancedTestResults(url, parameters, this.requests);

      assert.fail(
        `Traffic named "${name}" found correct URL ${url}, BUT the query parameters did not match:\n`
        + `${advancedTestResults}`,
      );
    } else {
      assert.fail(
        `Traffic named "${name}" not found in recorded traffic within ${timeout} seconds.\n`
        + `Expected url: ${url}.\n`
        + `Recorded traffic:\n${this._getTrafficDump()}`,
      );
    }
  }

  /**
   * Returns full URL of request matching parameter "urlMatch".
   *
   * @param {string|RegExp} urlMatch Expected URL of request in network traffic. Can be a string or a regular expression.
   *
   * Examples:
   *
   * ```js
   * I.grabTrafficUrl('https://api.example.com/session');
   * I.grabTrafficUrl(/session.*start/);
   * ```
   *
   * @return {Promise<*>}
   */
  grabTrafficUrl(urlMatch) {
    if (!this.recordedAtLeastOnce) {
      throw new Error('Failure in test automation. You use "I.grabTrafficUrl", but "I.startRecordingTraffic" was never called before.');
    }

    for (const i in this.requests) {
      // eslint-disable-next-line no-prototype-builtins
      if (this.requests.hasOwnProperty(i)) {
        const request = this.requests[i];

        if (request.url && request.url.match(new RegExp(urlMatch))) {
          return request.url;
        }
      }
    }

    assert.fail(`Method "getTrafficUrl" failed: No request found in traffic that matches ${urlMatch}`);
  }

  /**
   * Verifies that a certain request is not part of network traffic.
   *
   * Examples:
   *
   * ```js
   * I.dontSeeTraffic({ name: 'Unexpected API Call', url: 'https://api.example.com' });
   * I.dontSeeTraffic({ name: 'Unexpected API Call of "user" endpoint', url: /api.example.com.*user/ });
   * ```
   *
   * @param {Object} opts - options when checking the traffic network.
   * @param {string} opts.name A name of that request. Can be any value. Only relevant to have a more meaningful error message in case of fail.
   * @param {string|RegExp} opts.url Expected URL of request in network traffic. Can be a string or a regular expression.
   *
   */
  dontSeeTraffic({ name, url }) {
    if (!this.recordedAtLeastOnce) {
      throw new Error('Failure in test automation. You use "I.dontSeeTraffic", but "I.startRecordingTraffic" was never called before.');
    }

    if (!name) {
      throw new Error('Missing required key "name" in object given to "I.dontSeeTraffic".');
    }

    if (!url) {
      throw new Error('Missing required key "url" in object given to "I.dontSeeTraffic".');
    }

    if (this._isInTraffic(url)) {
      assert.fail(`Traffic with name "${name}" (URL: "${url}') found, but was not expected to be found.`);
    }
  }

  /**
   * Checks if URL with parameters is part of network traffic. Returns true or false. Internal method for this helper.
   *
   * @param url URL to look for.
   * @param [parameters] Parameters that this URL needs to contain
   * @return {boolean} Whether or not URL with parameters is part of network traffic.
   * @private
   */
  _isInTraffic(url, parameters) {
    let isInTraffic = false;
    this.requests.forEach((request) => {
      if (isInTraffic) {
        return; // We already found traffic. Continue with next request
      }

      if (!request.url.match(new RegExp(url))) {
        return; // url not found in this request. continue with next request
      }

      // URL has matched. Now we check the parameters

      if (parameters) {
        const advancedReport = allParameterValuePairsMatchExtreme(extractQueryObjects(request.url), parameters);
        if (advancedReport === true) {
          isInTraffic = true;
        }
      } else {
        isInTraffic = true;
      }
    });

    return isInTraffic;
  }

  /**
   * Returns all URLs of all network requests recorded so far during execution of test scenario.
   *
   * @return {string} List of URLs recorded as a string, seperaeted by new lines after each URL
   * @private
   */
  _getTrafficDump() {
    let dumpedTraffic = '';
    this.requests.forEach((request) => {
      dumpedTraffic += `${request.method} - ${request.url}\n`;
    });
    return dumpedTraffic;
  }
}

module.exports = Playwright;

function buildLocatorString(locator) {
  if (locator.isCustom()) {
    return `${locator.type}=${locator.value}`;
  } if (locator.isXPath()) {
    return `xpath=${locator.value}`;
  }
  return locator.simplify();
}

async function findElements(matcher, locator) {
  if (locator.react) return findReact(matcher, locator);
  locator = new Locator(locator, 'css');

  return matcher.locator(buildLocatorString(locator)).all();
}

async function findElement(matcher, locator) {
  if (locator.react) return findReact(matcher, locator);
  locator = new Locator(locator, 'css');

  return matcher.locator(buildLocatorString(locator));
}

async function getVisibleElements(elements) {
  const visibleElements = [];
  for (const element of elements) {
    if (await element.isVisible()) {
      visibleElements.push(element);
    }
  }
  if (visibleElements.length === 0) {
    return elements;
  }
  return visibleElements;
}

async function proceedClick(locator, context = null, options = {}) {
  let matcher = await this._getContext();
  if (context) {
    const els = await this._locate(context);
    assertElementExists(els, context);
    matcher = els[0];
  }
  const els = await findClickable.call(this, matcher, locator);
  if (context) {
    assertElementExists(els, locator, 'Clickable element', `was not found inside element ${new Locator(context).toString()}`);
  } else {
    assertElementExists(els, locator, 'Clickable element');
  }

<<<<<<< HEAD
  const element = els[0];
  highlightActiveElement.call(this, els[0], await this._getContext());
=======
  highlightActiveElement.call(this, els[0], this.page);
>>>>>>> d9839aad

  /*
    using the force true options itself but instead dispatching a click
  */
  if (options.force) {
    await els[0].dispatchEvent('click');
  } else {
    const element = els.length > 1 ? (await getVisibleElements(els))[0] : els[0];
    await element.click(options);
  }
  const promises = [];
  if (options.waitForNavigation) {
    promises.push(this.waitForNavigation());
  }
  promises.push(this._waitForAction());

  return Promise.all(promises);
}

async function findClickable(matcher, locator) {
  if (locator.react) return findReact(matcher, locator);

  locator = new Locator(locator);
  if (!locator.isFuzzy()) return findElements.call(this, matcher, locator);

  let els;
  const literal = xpathLocator.literal(locator.value);

  els = await findElements.call(this, matcher, Locator.clickable.narrow(literal));
  if (els.length) return els;

  els = await findElements.call(this, matcher, Locator.clickable.wide(literal));
  if (els.length) return els;

  try {
    els = await findElements.call(this, matcher, Locator.clickable.self(literal));
    if (els.length) return els;
  } catch (err) {
    // Do nothing
  }

  return findElements.call(this, matcher, locator.value); // by css or xpath
}

async function proceedSee(assertType, text, context, strict = false) {
  let description;
  let allText;

  if (!context) {
    let el = await this.context;
    if (el && !el.getProperty) {
      // Fallback to body
      el = await this.page.$('body');
    }

    allText = [await el.innerText()];
    description = 'web application';
  } else {
    const locator = new Locator(context, 'css');
    description = `element ${locator.toString()}`;
    const els = await this._locate(locator);
    assertElementExists(els, locator.toString());
    allText = await Promise.all(els.map(el => el.innerText()));
  }

  if (strict) {
    return allText.map(elText => equals(description)[assertType](text, elText));
  }
  return stringIncludes(description)[assertType](normalizeSpacesInString(text), normalizeSpacesInString(allText.join(' | ')));
}

async function findCheckable(locator, context) {
  let contextEl = await this.context;
  if (typeof context === 'string') {
    contextEl = await findElements.call(this, contextEl, (new Locator(context, 'css')).simplify());
    contextEl = contextEl[0];
  }

  const matchedLocator = new Locator(locator);
  if (!matchedLocator.isFuzzy()) {
    return findElements.call(this, contextEl, matchedLocator.simplify());
  }

  const literal = xpathLocator.literal(locator);
  let els = await findElements.call(this, contextEl, Locator.checkable.byText(literal));
  if (els.length) {
    return els;
  }
  els = await findElements.call(this, contextEl, Locator.checkable.byName(literal));
  if (els.length) {
    return els;
  }
  return findElements.call(this, contextEl, locator);
}

async function proceedIsChecked(assertType, option) {
  let els = await findCheckable.call(this, option);
  assertElementExists(els, option, 'Checkable');
  els = await Promise.all(els.map(el => el.isChecked()));
  const selected = els.reduce((prev, cur) => prev || cur);
  return truth(`checkable ${option}`, 'to be checked')[assertType](selected);
}

async function findFields(locator) {
  const matchedLocator = new Locator(locator);
  if (!matchedLocator.isFuzzy()) {
    return this._locate(matchedLocator);
  }
  const literal = xpathLocator.literal(locator);

  let els = await this._locate({ xpath: Locator.field.labelEquals(literal) });
  if (els.length) {
    return els;
  }

  els = await this._locate({ xpath: Locator.field.labelContains(literal) });
  if (els.length) {
    return els;
  }
  els = await this._locate({ xpath: Locator.field.byName(literal) });
  if (els.length) {
    return els;
  }
  return this._locate({ css: locator });
}

async function proceedSeeInField(assertType, field, value) {
  const els = await findFields.call(this, field);
  assertElementExists(els, field, 'Field');
  const el = els[0];
  const tag = await el.evaluate(e => e.tagName);
  const fieldType = await el.getAttribute('type');

  const proceedMultiple = async (elements) => {
    const fields = Array.isArray(elements) ? elements : [elements];

    const elementValues = [];
    for (const element of fields) {
      elementValues.push(await element.inputValue());
    }

    if (typeof value === 'boolean') {
      equals(`no. of items matching > 0: ${field}`)[assertType](value, !!elementValues.length);
    } else {
      if (assertType === 'assert') {
        equals(`select option by ${field}`)[assertType](true, elementValues.length > 0);
      }
      elementValues.forEach(val => stringIncludes(`fields by ${field}`)[assertType](value, val));
    }
  };

  if (tag === 'SELECT') {
    if (await el.getAttribute('multiple')) {
      const selectedOptions = await el.all('option:checked');
      if (!selectedOptions.length) return null;

      const options = await filterFieldsByValue(selectedOptions, value, true);
      return proceedMultiple(options);
    }

    return el.inputValue();
  }

  if (tag === 'INPUT') {
    if (fieldType === 'checkbox' || fieldType === 'radio') {
      if (typeof value === 'boolean') {
        // Filter by values
        const options = await filterFieldsBySelectionState(els, true);
        return proceedMultiple(options);
      }

      const options = await filterFieldsByValue(els, value, true);
      return proceedMultiple(options);
    }
    return proceedMultiple(els[0]);
  }

  let fieldVal;

  try {
    fieldVal = await el.inputValue();
  } catch (e) {
    if (e.message.includes('Error: Node is not an <input>, <textarea> or <select> element')) {
      fieldVal = await el.innerText();
    }
  }

  return stringIncludes(`fields by ${field}`)[assertType](value, fieldVal);
}

async function filterFieldsByValue(elements, value, onlySelected) {
  const matches = [];
  for (const element of elements) {
    const val = await element.getAttribute('value');
    let isSelected = true;
    if (onlySelected) {
      isSelected = await elementSelected(element);
    }
    if ((value == null || val.indexOf(value) > -1) && isSelected) {
      matches.push(element);
    }
  }
  return matches;
}

async function filterFieldsBySelectionState(elements, state) {
  const matches = [];
  for (const element of elements) {
    const isSelected = await elementSelected(element);
    if (isSelected === state) {
      matches.push(element);
    }
  }
  return matches;
}

async function elementSelected(element) {
  const type = await element.getAttribute('type');

  if (type === 'checkbox' || type === 'radio') {
    return element.isChecked();
  }
  return element.getAttribute('selected');
}

function isFrameLocator(locator) {
  locator = new Locator(locator);
  if (locator.isFrame()) return locator.value;
  return false;
}

function assertElementExists(res, locator, prefix, suffix) {
  if (!res || res.length === 0) {
    throw new ElementNotFound(locator, prefix, suffix);
  }
}

function $XPath(element, selector) {
  const found = document.evaluate(selector, element || document.body, null, 5, null);
  const res = [];
  let current = null;
  while (current = found.iterateNext()) {
    res.push(current);
  }
  return res;
}

async function targetCreatedHandler(page) {
  if (!page) return;
  this.withinLocator = null;
  page.on('load', () => {
    page.$('body')
      .catch(() => null)
      .then(async () => {
        if (this.context && this.context._type === 'Frame') {
          // we are inside iframe?
          const frameEl = await this.context.frameElement();
          this.context = await frameEl.contentFrame();
          this.contextLocator = null;
          return;
        }
        // if context element was in iframe - keep it
        // if (await this.context.ownerFrame()) return;
        this.context = page;
        this.contextLocator = null;
      });
  });
  page.on('console', (msg) => {
    if (!consoleLogStore.includes(msg) && this.options.ignoreLog && !this.options.ignoreLog.includes(msg.type())) {
      this.debugSection(`Browser:${ucfirst(msg.type())}`, (msg.text && msg.text() || msg._text || '') + msg.args().join(' '));
    }
    consoleLogStore.add(msg);
  });

  if (this.options.windowSize && this.options.windowSize.indexOf('x') > 0 && this._getType() === 'Browser') {
    try {
      await page.setViewportSize(parseWindowSize(this.options.windowSize));
    } catch (err) {
      this.debug('Target can be already closed, ignoring...');
    }
  }
}

function parseWindowSize(windowSize) {
  if (!windowSize) return { width: 800, height: 600 };
  const dimensions = windowSize.split('x');
  if (dimensions.length < 2 || windowSize === 'maximize') {
    console.log('Invalid window size, setting window to default values');
    return { width: 800, height: 600 }; // invalid size
  }
  const width = parseInt(dimensions[0], 10);
  const height = parseInt(dimensions[1], 10);
  return { width, height };
}

// List of key values to key definitions
// https://github.com/puppeteer/puppeteer/blob/v1.20.0/lib/USKeyboardLayout.js
const keyDefinitionMap = {
  /* eslint-disable quote-props */
  '0': 'Digit0',
  '1': 'Digit1',
  '2': 'Digit2',
  '3': 'Digit3',
  '4': 'Digit4',
  '5': 'Digit5',
  '6': 'Digit6',
  '7': 'Digit7',
  '8': 'Digit8',
  '9': 'Digit9',
  'a': 'KeyA',
  'b': 'KeyB',
  'c': 'KeyC',
  'd': 'KeyD',
  'e': 'KeyE',
  'f': 'KeyF',
  'g': 'KeyG',
  'h': 'KeyH',
  'i': 'KeyI',
  'j': 'KeyJ',
  'k': 'KeyK',
  'l': 'KeyL',
  'm': 'KeyM',
  'n': 'KeyN',
  'o': 'KeyO',
  'p': 'KeyP',
  'q': 'KeyQ',
  'r': 'KeyR',
  's': 'KeyS',
  't': 'KeyT',
  'u': 'KeyU',
  'v': 'KeyV',
  'w': 'KeyW',
  'x': 'KeyX',
  'y': 'KeyY',
  'z': 'KeyZ',
  ';': 'Semicolon',
  '=': 'Equal',
  ',': 'Comma',
  '-': 'Minus',
  '.': 'Period',
  '/': 'Slash',
  '`': 'Backquote',
  '[': 'BracketLeft',
  '\\': 'Backslash',
  ']': 'BracketRight',
  '\'': 'Quote',
  /* eslint-enable quote-props */
};

function getNormalizedKey(key) {
  const normalizedKey = getNormalizedKeyAttributeValue(key);
  if (key !== normalizedKey) {
    this.debugSection('Input', `Mapping key '${key}' to '${normalizedKey}'`);
  }
  // Use key definition to ensure correct key is displayed when Shift modifier is active
  if (Object.prototype.hasOwnProperty.call(keyDefinitionMap, normalizedKey)) {
    return keyDefinitionMap[normalizedKey];
  }
  return normalizedKey;
}

async function clickablePoint(el) {
  const rect = await el.boundingBox();
  if (!rect) throw new ElementNotFound(el);
  const {
    x, y, width, height,
  } = rect;
  return { x: x + width / 2, y: y + height / 2 };
}

async function refreshContextSession() {
  // close other sessions
  try {
    const contexts = await this.browser.contexts();
    contexts.shift();

    await Promise.all(contexts.map(c => c.close()));
  } catch (e) {
    console.log(e);
  }

  if (this.page) {
    const existingPages = await this.browserContext.pages();
    await this._setPage(existingPages[0]);
  }

  if (this.options.keepBrowserState) return;

  if (!this.options.keepCookies) {
    this.debugSection('Session', 'cleaning cookies and localStorage');
    await this.clearCookie();
  }
  const currentUrl = await this.grabCurrentUrl();

  if (currentUrl.startsWith('http')) {
    await this.executeScript('localStorage.clear();').catch((err) => {
      if (!(err.message.indexOf("Storage is disabled inside 'data:' URLs.") > -1)) throw err;
    });
    await this.executeScript('sessionStorage.clear();').catch((err) => {
      if (!(err.message.indexOf("Storage is disabled inside 'data:' URLs.") > -1)) throw err;
    });
  }
}

async function saveVideoForPage(page, name) {
  if (!page.video()) return null;
  const fileName = `${`${global.output_dir}${pathSeparator}videos${pathSeparator}${uuidv4()}_${clearString(name)}`.slice(0, 245)}.webm`;
  page.video().saveAs(fileName).then(() => {
    if (!page) return;
    page.video().delete().catch(e => {});
  });
  return fileName;
}

async function saveTraceForContext(context, name) {
  if (!context) return;
  if (!context.tracing) return;
  const fileName = `${`${global.output_dir}${pathSeparator}trace${pathSeparator}${uuidv4()}_${clearString(name)}`.slice(0, 245)}.zip`;
  await context.tracing.stop({ path: fileName });
  return fileName;
}

function highlightActiveElement(element, context) {
  if (!this.options.highlightElement && !store.debugMode) return;

  highlightElement(element, context);
}

const createAdvancedTestResults = (url, dataToCheck, requests) => {
  // Creates advanced test results for a network traffic check.
  // Advanced test results only applies when expected parameters are set
  if (!dataToCheck) return '';

  let urlFound = false;
  let advancedResults;
  requests.forEach((request) => {
    // url not found in this request. continue with next request
    if (urlFound || !request.url.match(new RegExp(url))) return;
    urlFound = true;

    // Url found. Now we create advanced test report for that URL and show which parameters failed
    if (!request.requestPostData) {
      advancedResults = allParameterValuePairsMatchExtreme(extractQueryObjects(request.url), dataToCheck);
    } else if (request.requestPostData) {
      advancedResults = allRequestPostDataValuePairsMatchExtreme(request.requestPostData, dataToCheck);
    }
  });
  return advancedResults;
};

const extractQueryObjects = (queryString) => {
  // Converts a string of GET parameters into an array of parameter objects. Each parameter object contains the properties "name" and "value".
  if (queryString.indexOf('?') === -1) {
    return [];
  }
  const queryObjects = [];

  const queryPart = queryString.split('?')[1];

  const queryParameters = queryPart.split('&');

  queryParameters.forEach((queryParameter) => {
    const keyValue = queryParameter.split('=');
    const queryObject = {};
    // eslint-disable-next-line prefer-destructuring
    queryObject.name = keyValue[0];
    queryObject.value = decodeURIComponent(keyValue[1]);
    queryObjects.push(queryObject);
  });

  return queryObjects;
};

const allParameterValuePairsMatchExtreme = (queryStringObject, advancedExpectedParameterValuePairs) => {
  // More advanced check if all request parameters match with the expectations
  let littleReport = '\nQuery parameters:\n';
  let success = true;

  for (const expectedKey in advancedExpectedParameterValuePairs) {
    if (!Object.prototype.hasOwnProperty.call(advancedExpectedParameterValuePairs, expectedKey)) {
      continue;
    }
    let parameterFound = false;
    const expectedValue = advancedExpectedParameterValuePairs[expectedKey];

    for (const queryParameter of queryStringObject) {
      if (queryParameter.name === expectedKey) {
        parameterFound = true;
        if (expectedValue === undefined) {
          littleReport += `   ${expectedKey.padStart(10, ' ')}\n`;
        } else if (typeof expectedValue === 'object' && expectedValue.base64) {
          const decodedActualValue = Buffer.from(queryParameter.value, 'base64').toString('utf8');
          if (decodedActualValue === expectedValue.base64) {
            littleReport += `   ${expectedKey.padStart(10, ' ')} = base64(${expectedValue.base64})\n`;
          } else {
            littleReport += ` ✖ ${expectedKey.padStart(10, ' ')} = base64(${expectedValue.base64})     -> actual value: "base64(${decodedActualValue})"\n`;
            success = false;
          }
        } else if (queryParameter.value === expectedValue) {
          littleReport += `   ${expectedKey.padStart(10, ' ')} = ${expectedValue}\n`;
        } else {
          littleReport += ` ✖ ${expectedKey.padStart(10, ' ')} = ${expectedValue}      -> actual value: "${queryParameter.value}"\n`;
          success = false;
        }
      }
    }

    if (parameterFound === false) {
      littleReport += ` ✖ ${expectedKey.padStart(10, ' ')}${expectedValue ? ` = ${JSON.stringify(expectedValue)}` : ''}      -> parameter not found in request\n`;
      success = false;
    }
  }

  return success ? true : littleReport;
};

const allRequestPostDataValuePairsMatchExtreme = (RequestPostDataObject, advancedExpectedRequestPostValuePairs) => {
  // More advanced check if all request post data match with the expectations
  let littleReport = '\nRequest Post Data:\n';
  let success = true;

  for (const expectedKey in advancedExpectedRequestPostValuePairs) {
    if (!Object.prototype.hasOwnProperty.call(advancedExpectedRequestPostValuePairs, expectedKey)) {
      continue;
    }
    let keyFound = false;
    const expectedValue = advancedExpectedRequestPostValuePairs[expectedKey];

    for (const [key, value] of Object.entries(RequestPostDataObject)) {
      if (key === expectedKey) {
        keyFound = true;
        if (expectedValue === undefined) {
          littleReport += `   ${expectedKey.padStart(10, ' ')}\n`;
        } else if (typeof expectedValue === 'object' && expectedValue.base64) {
          const decodedActualValue = Buffer.from(value, 'base64').toString('utf8');
          if (decodedActualValue === expectedValue.base64) {
            littleReport += `   ${expectedKey.padStart(10, ' ')} = base64(${expectedValue.base64})\n`;
          } else {
            littleReport += ` ✖ ${expectedKey.padStart(10, ' ')} = base64(${expectedValue.base64})     -> actual value: "base64(${decodedActualValue})"\n`;
            success = false;
          }
        } else if (value === expectedValue) {
          littleReport += `   ${expectedKey.padStart(10, ' ')} = ${expectedValue}\n`;
        } else {
          littleReport += ` ✖ ${expectedKey.padStart(10, ' ')} = ${expectedValue}      -> actual value: "${value}"\n`;
          success = false;
        }
      }
    }

    if (keyFound === false) {
      littleReport += ` ✖ ${expectedKey.padStart(10, ' ')}${expectedValue ? ` = ${JSON.stringify(expectedValue)}` : ''}      -> key not found in request\n`;
      success = false;
    }
  }

  return success ? true : littleReport;
};<|MERGE_RESOLUTION|>--- conflicted
+++ resolved
@@ -1638,15 +1638,9 @@
     const els = await findFields.call(this, select);
     assertElementExists(els, select, 'Selectable field');
     const el = els[0];
-<<<<<<< HEAD
-    if (await el.getProperty('tagName').then(t => t.jsonValue()) !== 'SELECT') {
-      throw new Error('Element is not <select>');
-    }
+
     highlightActiveElement.call(this, el, await this._getContext());
-=======
-
-    highlightActiveElement.call(this, el, this.page);
->>>>>>> d9839aad
+
     if (!Array.isArray(option)) option = [option];
 
     await el.selectOption(option);
@@ -3042,12 +3036,7 @@
     assertElementExists(els, locator, 'Clickable element');
   }
 
-<<<<<<< HEAD
-  const element = els[0];
   highlightActiveElement.call(this, els[0], await this._getContext());
-=======
-  highlightActiveElement.call(this, els[0], this.page);
->>>>>>> d9839aad
 
   /*
     using the force true options itself but instead dispatching a click
