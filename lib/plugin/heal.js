--- conflicted
+++ resolved
@@ -1,23 +1,15 @@
-<<<<<<< HEAD
 import debug from 'debug';
 import colors from 'chalk';
 import Container from '../container.js';
-import AiAssistant from '../ai';
+import AiAssistant from '../ai.cjs';
 import recorder from '../recorder.js';
 import * as event from '../event.js';
 import * as output from '../output.js';
 import supportedHelpers from './standardActingHelpers.js';
 
 debug('codeceptjs:heal');
-=======
-const debug = require('debug')('codeceptjs:heal');
-const colors = require('chalk');
-const recorder = require('../recorder');
-const event = require('../event');
-const output = require('../output');
 const heal = require('../heal');
 const store = require('../store');
->>>>>>> 1a7f133e
 
 const defaultConfig = {
   healLimit: 2,
@@ -41,18 +33,14 @@
  * * `healLimit` - how many steps can be healed in a single test (default: 2)
  *
  */
-<<<<<<< HEAD
+
 export default function (config = {}) {
-  const aiAssistant = AiAssistant.getInstance();
-=======
-module.exports = function (config = {}) {
-  if (store.debugMode && !process.env.DEBUG) {
+  if (store.store.debugMode && !process.env.DEBUG) {
     event.dispatcher.on(event.test.failed, () => {
-      output.plugin('heal', 'Healing is disabled in --debug mode, use DEBUG="codeceptjs:heal" to enable it in debug mode');
+      output.output.plugin('heal', 'Healing is disabled in --debug mode, use DEBUG="codeceptjs:heal" to enable it in debug mode');
     });
     return;
   }
->>>>>>> 1a7f133e
 
   let currentTest = null;
   let currentStep = null;
@@ -73,15 +61,11 @@
 
   event.dispatcher.on(event.step.after, (step) => {
     if (isHealing) return;
-<<<<<<< HEAD
-    const store = require('../store.js');
-    if (store.debugMode) return;
-=======
+    if (store.store.debugMode) return;
     if (healTries >= config.healLimit) return; // out of limit
 
     if (!heal.hasCorrespondingRecipes(step)) return;
 
->>>>>>> 1a7f133e
     recorder.catchWithoutStop(async (err) => {
       isHealing = true;
       if (caughtError === err) throw err; // avoid double handling
@@ -138,14 +122,13 @@
       i++;
     }
   });
-<<<<<<< HEAD
 
   async function tryToHeal(failedStep, err) {
-    output.debug(`Running OpenAI to heal ${failedStep.toCode()} step`);
+    output.output.debug(`Running OpenAI to heal ${failedStep.toCode()} step`);
 
-    const codeSnippets = await aiAssistant.healFailedStep(failedStep, err, currentTest);
+    const codeSnippets = await AiAssistant.healFailedStep(failedStep, err, currentTest);
 
-    output.debug(`Received ${codeSnippets.length} suggestions from OpenAI`);
+    output.output.debug(`Received ${codeSnippets.length} suggestions from OpenAI`);
     const I = Container.support('I'); // eslint-disable-line
 
     for (const codeSnippet of codeSnippets) {
@@ -156,6 +139,7 @@
         });
         await eval(codeSnippet); // eslint-disable-line
 
+        let healSuggestions = [];
         healSuggestions.push({
           test: currentTest,
           step: failedStep,
@@ -172,10 +156,7 @@
       }
     }
 
-    output.debug(`Couldn't heal the code for ${failedStep.toCode()}`);
+    output.output.debug(`Couldn't heal the code for ${failedStep.toCode()}`);
   }
   return recorder.promise();
-}
-=======
-};
->>>>>>> 1a7f133e
+}