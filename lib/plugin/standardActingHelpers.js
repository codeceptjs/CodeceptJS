--- conflicted
+++ resolved
@@ -4,11 +4,6 @@
   'Puppeteer',
   'Appium',
   'TestCafe',
-<<<<<<< HEAD
-  'Protractor',
-=======
-  'Nightmare',
->>>>>>> 4c144cf9
 ];
 
 module.exports = standardActingHelpers;