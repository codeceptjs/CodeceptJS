<<<<<<< HEAD
import debugModule from 'debug';
import fs from 'fs';
import path from 'path';
import Container from '../container.js';
import recorder from '../recorder.js';
import * as event from '../event.js';
import * as output from '../output.js';
import { clearString } from '../utils.js';
=======
const debugModule = require('debug');
const { CoverageReport } = require('monocart-coverage-reports');
const Container = require('../container');
const recorder = require('../recorder');
const event = require('../event');
const output = require('../output');
const { deepMerge } = require('../utils');
>>>>>>> ef0e9683

const defaultConfig = {
  name: 'CodeceptJS Coverage Report',
  outputDir: 'output/coverage',
};

const supportedHelpers = ['Puppeteer', 'Playwright'];

const v8CoverageHelpers = {
  Playwright: {
    startCoverage: async (page) => {
      await Promise.all([
        page.coverage.startJSCoverage({
          resetOnNavigation: false,
        }),
        page.coverage.startCSSCoverage({
          resetOnNavigation: false,
        }),
      ]);
    },
    takeCoverage: async (page, coverageReport) => {
      const [jsCoverage, cssCoverage] = await Promise.all([
        page.coverage.stopJSCoverage(),
        page.coverage.stopCSSCoverage(),
      ]);
      const coverageList = [...jsCoverage, ...cssCoverage];
      await coverageReport.add(coverageList);
    },
  },
  Puppeteer: {
    startCoverage: async (page) => {
      await Promise.all([
        page.coverage.startJSCoverage({
          resetOnNavigation: false,
          includeRawScriptCoverage: true,
        }),
        page.coverage.startCSSCoverage({
          resetOnNavigation: false,
        }),
      ]);
    },
    takeCoverage: async (page, coverageReport) => {
      const [jsCoverage, cssCoverage] = await Promise.all([
        page.coverage.stopJSCoverage(),
        page.coverage.stopCSSCoverage(),
      ]);
      // to raw V8 script coverage
      const coverageList = [...jsCoverage.map((it) => {
        return {
          source: it.text,
          ...it.rawScriptCoverage,
        };
      }), ...cssCoverage];
      await coverageReport.add(coverageList);
    },
  },
};

/**
 * Dumps code coverage from Playwright/Puppeteer after every test.
 *
 * #### Configuration
 *
 *
 * ```js
 * plugins: {
 *    coverage: {
 *      enabled: true,
 *      debug: true,
 *      name: 'CodeceptJS Coverage Report',
 *      outputDir: 'output/coverage'
 *    }
 * }
 * ```
 *
 * Possible config options, More could be found at [monocart-coverage-reports](https://github.com/cenfun/monocart-coverage-reports?tab=readme-ov-file#default-options)
 *
 * * `debug`: debug info. By default, false.
 * * `name`: coverage report name.
 * * `outputDir`: path to coverage report.
 * * `sourceFilter`: filter the source files.
 * * `sourcePath`: option to resolve a custom path.
 *
 */
<<<<<<< HEAD
export default function (config) {
=======
module.exports = function (config) {
  config = deepMerge(defaultConfig, config);

  if (config.debug) config.logging = 'debug';

>>>>>>> ef0e9683
  const helpers = Container.helpers();
  let coverageRunning = false;

  const v8Names = Object.keys(v8CoverageHelpers);
  const helperName = Object.keys(helpers).find((it) => v8Names.includes(it));
  if (!helperName) {
    console.error(`Coverage is only supported in ${supportedHelpers.join(' or ')}`);
    // no helpers for screenshot
    return;
  }

  config.name = `${config.name} - in ${helperName}`;
  const debug = debugModule(`codeceptjs:plugin:${helperName.toLowerCase()}Coverage`);

  const helper = helpers[helperName];
  const v8Helper = v8CoverageHelpers[helperName];

  const coverageOptions = {
    ...config,
  };
  const coverageReport = new CoverageReport(coverageOptions);
  coverageReport.cleanCache();

  event.dispatcher.on(event.all.after, async () => {
    output.print(`writing ${coverageOptions.outputDir}`);
    await coverageReport.generate();
  });

  //  we're going to try to "start" coverage before each step because this is
  //  when the browser is already up and is ready to start coverage.
  event.dispatcher.on(event.step.before, () => {
    recorder.add('start coverage', async () => {
      if (coverageRunning) {
        return;
      }
      if (!helper.page || !helper.page.coverage) {
        return;
      }
      coverageRunning = true;
      debug('--> starting coverage <--');
      await v8Helper.startCoverage(helper.page);
    }, true);
  });

  // Save coverage data after every test run
  event.dispatcher.on(event.test.after, (test) => {
    recorder.add('take coverage', async () => {
      if (!coverageRunning) {
        return;
      }
      if (!helper.page || !helper.page.coverage) {
        return;
      }
      coverageRunning = false;
      debug('--> stopping coverage <--');
      await v8Helper.takeCoverage(helper.page, coverageReport);
    }, true);
  });
}<|MERGE_RESOLUTION|>--- conflicted
+++ resolved
@@ -1,21 +1,10 @@
-<<<<<<< HEAD
 import debugModule from 'debug';
-import fs from 'fs';
-import path from 'path';
+import { CoverageReport } from 'monocart-coverage-reports';
 import Container from '../container.js';
 import recorder from '../recorder.js';
 import * as event from '../event.js';
 import * as output from '../output.js';
-import { clearString } from '../utils.js';
-=======
-const debugModule = require('debug');
-const { CoverageReport } = require('monocart-coverage-reports');
-const Container = require('../container');
-const recorder = require('../recorder');
-const event = require('../event');
-const output = require('../output');
-const { deepMerge } = require('../utils');
->>>>>>> ef0e9683
+import { deepMerge } from '../utils.js';
 
 const defaultConfig = {
   name: 'CodeceptJS Coverage Report',
@@ -100,15 +89,10 @@
  * * `sourcePath`: option to resolve a custom path.
  *
  */
-<<<<<<< HEAD
+
 export default function (config) {
-=======
-module.exports = function (config) {
   config = deepMerge(defaultConfig, config);
-
   if (config.debug) config.logging = 'debug';
-
->>>>>>> ef0e9683
   const helpers = Container.helpers();
   let coverageRunning = false;
 
