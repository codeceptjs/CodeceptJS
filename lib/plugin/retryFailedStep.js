const event = require('../event');
const recorder = require('../recorder');

const defaultConfig = {
  retries: 5,
};

/**
 * Retries each failed step in a test.
 *
 * Add this plugin to config file:
 *
 * ```js
 * "plugins": {
 *     "retryFailedStep": {
 *        "enabled": true
 *     }
 * }
 * ```
 *
 *
 * Run tests with plugin enabled:
 *
 * ```
 * codeceptjs run --plugins retryFailedStep
 * ```
 *
 * ##### Configuration:
 *
 * * `retries` - number of retries (by default 5),
 * * `when` - function, when to perform a retry (accepts error as parameter)
 * * `factor` - The exponential factor to use. Default is 2.
 * * `minTimeout` - The number of milliseconds before starting the first retry. Default is 1000.
 * * `maxTimeout` - The maximum number of milliseconds between two retries. Default is Infinity.
 * * `randomize` - Randomizes the timeouts by multiplying with a factor between 1 to 2. Default is false.
 *
 * This plugin is very basic so it's recommended to improve it to match your custom needs.
 *
 */
module.exports = (config) => {
  config = Object.assign(defaultConfig, config);
<<<<<<< HEAD
  let customWhen = config.when;
=======
  const customWhen = config.when;
>>>>>>> 5f9155d2

  const when = (err) => {
    const store = require('../store');
    if (store.debugMode) return false;
    if (customWhen) return customWhen(err);
<<<<<<< HEAD
=======
    return true;
>>>>>>> 5f9155d2
  };
  config.when = when;

  event.dispatcher.on(event.test.before, (test) => {
    recorder.retry(config);
  });
};<|MERGE_RESOLUTION|>--- conflicted
+++ resolved
@@ -39,20 +39,13 @@
  */
 module.exports = (config) => {
   config = Object.assign(defaultConfig, config);
-<<<<<<< HEAD
-  let customWhen = config.when;
-=======
   const customWhen = config.when;
->>>>>>> 5f9155d2
 
   const when = (err) => {
     const store = require('../store');
     if (store.debugMode) return false;
     if (customWhen) return customWhen(err);
-<<<<<<< HEAD
-=======
     return true;
->>>>>>> 5f9155d2
   };
   config.when = when;
 
