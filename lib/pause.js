const colors = require('chalk');
const readline = require('readline');

const container = require('./container');
const history = require('./history');
const store = require('./store');
const recorder = require('./recorder');
const event = require('./event');
const output = require('./output');
const methodsOfObject = require('./utils').methodsOfObject;

// npm install colors
let rl;
let nextStep;
let finish;
let next;
<<<<<<< HEAD
let registeredVariables = {};
/**
 * Pauses test execution and starts interactive shell
 */
const pause = function (passedObject = {}) {
=======
let registeredVariables;
/**
 * Pauses test execution and starts interactive shell
 */
const pause = function (passedObject) {
>>>>>>> 993974c1
  if (store.dryRun) return;

  next = false;
  // add listener to all next steps to provide next() functionality
  registeredVariables = setPassedVariables(passedObject);
  event.dispatcher.on(event.step.after, () => {
    recorder.add('Start next pause session', () => {
      if (!next) return;
      return pauseSession();
    });
  });
  recorder.add('Start new session', () => pauseSession(passedObject));
};

function pauseSession(passedObject = {}) {
  registeredVariables = passedObject;
  recorder.session.start('pause');
  if (!next) {
    let vars = Object.keys(registeredVariables).join(', ');
    if (vars) vars = `(vars: ${vars})`;

    output.print(colors.yellow(' Interactive shell started'));
    output.print(colors.yellow(' Use JavaScript syntax to try steps in action'));
    output.print(colors.yellow(` - Press ${colors.bold('ENTER')} to run the next step`));
    output.print(colors.yellow(` - Press ${colors.bold('TAB')} twice to see all available commands`));
    output.print(colors.yellow(` - Type ${colors.bold('exit')} + Enter to exit the interactive shell`));
<<<<<<< HEAD
    output.print(colors.yellow(` - Prefix ${colors.bold('=>')} to run js commands ${colors.bold(vars)}`));
=======
    output.print(colors.yellow(` - Prefix ${colors.bold('=>')} to run js commands`));
    if (registeredVariables && registeredVariables.length > 0) {
      output.print();
      output.print(colors.yellow(` Registered variables : ${colors.bold(registeredVariables.join(', '))}`));
    }
>>>>>>> 993974c1
  }
  rl = readline.createInterface(process.stdin, process.stdout, completer);

  rl.on('line', parseInput);
  rl.on('close', () => {
    if (!next) console.log('Exiting interactive shell....');
  });
  return new Promise(((resolve) => {
    finish = resolve;
    return askForStep();
  }));
}

function parseInput(cmd) {
  rl.pause();
  next = false;
  store.debugMode = false;
  if (cmd === '') next = true;
  if (!cmd || cmd === 'resume' || cmd === 'exit') {
    finish();
    recorder.session.restore();
    rl.close();
    history.save();
    return nextStep();
  }
  for (const k of Object.keys(registeredVariables)) {
    eval(`var ${k} = registeredVariables['${k}'];`); // eslint-disable-line no-eval
  }
  store.debugMode = true;
  let isCustomCommand = false;
  let lastError = null;
  try {
    const locate = global.locate; // enable locate in this context
    const I = container.support('I');
    if (cmd.trim().startsWith('=>')) {
<<<<<<< HEAD
      isCustomCommand = true;
=======
>>>>>>> 993974c1
      cmd = cmd.trim().substring(2, cmd.length);
    } else {
      cmd = `I.${cmd}`;
    }
    const executeCommand = eval(cmd); // eslint-disable-line no-eval

    const result = executeCommand instanceof Promise ? executeCommand : Promise.resolve(executeCommand);
    result.then((val) => {
<<<<<<< HEAD
      if (isCustomCommand) {
        console.log(val);
        return;
      }
=======
>>>>>>> 993974c1
      if (cmd.startsWith('I.see') || cmd.startsWith('I.dontSee')) {
        output.print(output.styles.success('  OK  '), cmd);
        return;
      }
      if (cmd.startsWith('I.grab')) {
        output.print(output.styles.debug(val));
      }
    }).catch((err) => {
      if (!lastError) output.print(output.styles.error(' ERROR '), err.message);
      lastError = err.message;
    });

    history.push(cmd); // add command to history when successful
  } catch (err) {
    if (!lastError) output.print(output.styles.error(' ERROR '), err.message);
    lastError = err.message;
  }
  recorder.session.catch((err) => {
    const msg = err.cliMessage ? err.cliMessage() : err.message;

    // pop latest command from history because it failed
    history.pop();

    if (!lastError) output.print(output.styles.error(' FAIL '), msg);
    lastError = err.message;
  });
  recorder.add('ask for next step', askForStep);
  nextStep();
}

function askForStep() {
  return new Promise(((resolve) => {
    nextStep = resolve;
    rl.setPrompt(' I.', 3);
    rl.resume();
    rl.prompt([false]);
  }));
}

function completer(line) {
  const I = container.support('I');
  const completions = methodsOfObject(I);
  const hits = completions.filter((c) => {
    if (c.indexOf(line) === 0) {
      return c;
    }
    return null;
  });
  return [hits && hits.length ? hits : completions, line];
}

const setPassedVariables = (passedObject) => {
  const registeredVariables = [];
  if (passedObject) {
    for (const key of Object.keys(passedObject)) {
      registeredVariables.push(key);
      if (typeof passedObject[key] === 'string') {
        eval(`${key} = '${passedObject[key]}'`); // eslint-disable-line no-eval
      } else {
        eval(`${key} = ${passedObject[key]}`); // eslint-disable-line no-eval
      }
    }

    return registeredVariables;
  }
};

module.exports = pause;<|MERGE_RESOLUTION|>--- conflicted
+++ resolved
@@ -14,19 +14,12 @@
 let nextStep;
 let finish;
 let next;
-<<<<<<< HEAD
 let registeredVariables = {};
 /**
  * Pauses test execution and starts interactive shell
  */
 const pause = function (passedObject = {}) {
-=======
-let registeredVariables;
-/**
- * Pauses test execution and starts interactive shell
- */
-const pause = function (passedObject) {
->>>>>>> 993974c1
+
   if (store.dryRun) return;
 
   next = false;
@@ -53,15 +46,7 @@
     output.print(colors.yellow(` - Press ${colors.bold('ENTER')} to run the next step`));
     output.print(colors.yellow(` - Press ${colors.bold('TAB')} twice to see all available commands`));
     output.print(colors.yellow(` - Type ${colors.bold('exit')} + Enter to exit the interactive shell`));
-<<<<<<< HEAD
     output.print(colors.yellow(` - Prefix ${colors.bold('=>')} to run js commands ${colors.bold(vars)}`));
-=======
-    output.print(colors.yellow(` - Prefix ${colors.bold('=>')} to run js commands`));
-    if (registeredVariables && registeredVariables.length > 0) {
-      output.print();
-      output.print(colors.yellow(` Registered variables : ${colors.bold(registeredVariables.join(', '))}`));
-    }
->>>>>>> 993974c1
   }
   rl = readline.createInterface(process.stdin, process.stdout, completer);
 
@@ -97,10 +82,7 @@
     const locate = global.locate; // enable locate in this context
     const I = container.support('I');
     if (cmd.trim().startsWith('=>')) {
-<<<<<<< HEAD
       isCustomCommand = true;
-=======
->>>>>>> 993974c1
       cmd = cmd.trim().substring(2, cmd.length);
     } else {
       cmd = `I.${cmd}`;
@@ -109,13 +91,10 @@
 
     const result = executeCommand instanceof Promise ? executeCommand : Promise.resolve(executeCommand);
     result.then((val) => {
-<<<<<<< HEAD
       if (isCustomCommand) {
         console.log(val);
         return;
       }
-=======
->>>>>>> 993974c1
       if (cmd.startsWith('I.see') || cmd.startsWith('I.dontSee')) {
         output.print(output.styles.success('  OK  '), cmd);
         return;
