--- conflicted
+++ resolved
@@ -143,7 +143,6 @@
 
   .action(require('../lib/command/run-multiple'));
 
-<<<<<<< HEAD
 program.command('dry-run [test]')
   .description('Executes tests multiple')
   .option('-p, --plugins <k=v,k2=v2,...>', 'enable plugins, comma-separated')
@@ -159,12 +158,11 @@
   .option('--verbose', 'output internal logging information')
   .option('--debug', 'output additional information')
   .action(require('../lib/command/dryRun'));
-=======
+
 program.on('command:*', (cmd) => {
   console.log(`\nUnknown command ${cmd}\n`);
   program.outputHelp();
 });
->>>>>>> 875368f9
 
 if (process.argv.length <= 2) {
   program.outputHelp();
