#!/usr/bin/env node
const program = require('commander');
const path = require('path');
const Config = require('../lib/config');
const Codecept = require('../lib/codecept');
const { print, error } = require('../lib/output');

if (process.versions.node && process.versions.node.split('.') && process.versions.node.split('.')[0] < 8) {
  error('NodeJS >= 8 is required to run.');
  print();
  print('Please upgrade your NodeJS engine');
  print(`Current NodeJS version: ${process.version}`);
  process.exit(1);
}

<<<<<<< HEAD
program.usage('<command> [options]');
=======
program.version(Codecept.version());
>>>>>>> e5c6120c

program.command('init [path]')
  .description('Creates dummy config in current dir or [path]')
  .action(require('../lib/command/init'));

program.command('migrate [path]')
  .description('Migrate json config to js config in current dir or [path]')
  .action(require('../lib/command/configMigrate'));

program.command('shell [path]')
  .alias('sh')
  .description('Interactive shell')
  .option('--verbose', 'output internal logging information')
  .option('--profile [value]', 'configuration profile to be used')
  .action(require('../lib/command/interactive'));

program.command('list [path]')
  .alias('l')
  .description('List all actions for I.')
  .action(require('../lib/command/list'));

program.command('def [path]')
  .description('Generates TypeScript definitions for all I actions.')
  .option('-c, --config [file]', 'configuration file to be used')
  .option('-o, --output [folder]', 'target folder to paste definitions')
  .action(require('../lib/command/definitions'));

program.command('gherkin:init [path]')
  .alias('bdd:init')
  .description('Prepare CodeceptJS to run feature files.')
  .option('-c, --config [file]', 'configuration file to be used')
  .action(require('../lib/command/gherkin/init'));

program.command('gherkin:steps [path]')
  .alias('bdd:steps')
  .description('Prints all defined gherkin steps.')
  .option('-c, --config [file]', 'configuration file to be used')
  .action(require('../lib/command/gherkin/steps'));

program.command('gherkin:snippets [path]')
  .alias('bdd:snippets')
  .description('Generate step definitions from steps.')
  .option('--dry-run', "don't save snippets to file")
  .option('-c, --config [file]', 'configuration file to be used')
  .option('--feature [file]', 'feature files(s) to scan')
  .option('--path [file]', 'file in which to place the new snippets')
  .action(require('../lib/command/gherkin/snippets'));


program.command('generate:test [path]')
  .alias('gt')
  .description('Generates an empty test')
  .action(require('../lib/command/generate').test);

program.command('generate:pageobject [path]')
  .alias('gpo')
  .description('Generates an empty page object')
  .action(require('../lib/command/generate').pageObject);

program.command('generate:object [path]')
  .alias('go')
  .option('--type, -t [kind]', 'type of object to be created')
  .description('Generates an empty support object (page/step/fragment)')
  .action(require('../lib/command/generate').pageObject);

program.command('generate:helper [path]')
  .alias('gh')
  .description('Generates a new helper')
  .action(require('../lib/command/generate').helper);

program.command('run [test]')
  .description('Executes tests')

  // codecept-only options
  .option('--steps', 'show step-by-step execution')
  .option('--debug', 'output additional information')
  .option('--verbose', 'output internal logging information')
  .option('-o, --override [value]', 'override current config options')
  .option('--profile [value]', 'configuration profile to be used')
  .option('-c, --config [file]', 'configuration file to be used')
  .option('--features', 'run only *.feature files and skip tests')
  .option('--tests', 'run only JS test files and skip features')
  .option('-p, --plugins <k=v,k2=v2,...>', 'enable plugins, comma-separated')

  // mocha options
  .option('--colors', 'force enabling of colors')
  .option('--no-colors', 'force disabling of colors')
  .option('-G, --growl', 'enable growl notification support')
  .option('-O, --reporter-options <k=v,k2=v2,...>', 'reporter-specific options')
  .option('-R, --reporter <name>', 'specify the reporter to use')
  .option('-S, --sort', 'sort test files')
  .option('-b, --bail', 'bail after first test failure')
  .option('-d, --debug', "enable node's debugger, synonym for node --debug")
  .option('-g, --grep <pattern>', 'only run tests matching <pattern>')
  .option('-f, --fgrep <string>', 'only run tests containing <string>')
  .option('-i, --invert', 'inverts --grep and --fgrep matches')
  .option('--full-trace', 'display the full stack trace')
  .option('--compilers <ext>:<module>,...', 'use the given module(s) to compile files')
  .option('--debug-brk', "enable node's debugger breaking on the first line")
  .option('--inline-diffs', 'display actual/expected differences inline within each string')
  .option('--no-exit', 'require a clean shutdown of the event loop: mocha will not call process.exit')
  .option('--recursive', 'include sub directories')
  .option('--trace', 'trace function calls')
  .option('--child <string>', 'option for child processes')

  .action(require('../lib/command/run'));

program.command('run-multiple [suites...]')
  .description('Executes tests multiple')
  .option('-c, --config [file]', 'configuration file to be used')
  .option('--profile [value]', 'configuration profile to be used')
  .option('--all', 'run all suites')
  .option('--features', 'run only *.feature files and skip tests')
  .option('--tests', 'run only JS test files and skip features')
  .option('-g, --grep <pattern>', 'only run tests matching <pattern>')
  .option('-f, --fgrep <string>', 'only run tests containing <string>')
  .option('-i, --invert', 'inverts --grep and --fgrep matches')
  .option('--steps', 'show step-by-step execution')
  .option('--verbose', 'output internal logging information')
  .option('--debug', 'output additional information')
  .option('-p, --plugins <k=v,k2=v2,...>', 'enable plugins, comma-separated')
  .option('-o, --override [value]', 'override current config options')
  .option('-O, --reporter-options <k=v,k2=v2,...>', 'reporter-specific options')
  .option('-R, --reporter <name>', 'specify the reporter to use')
  .option('--recursive', 'include sub directories')

  .action(require('../lib/command/run-multiple'));

if (process.argv.length <= 2) {
  program.outputHelp();
}
program.parse(process.argv);<|MERGE_RESOLUTION|>--- conflicted
+++ resolved
@@ -13,11 +13,8 @@
   process.exit(1);
 }
 
-<<<<<<< HEAD
 program.usage('<command> [options]');
-=======
 program.version(Codecept.version());
->>>>>>> e5c6120c
 
 program.command('init [path]')
   .description('Creates dummy config in current dir or [path]')
