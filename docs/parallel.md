---
permalink: /parallel
title: Parallel Execution
---

# Parallel Execution

CodeceptJS has two engines for running tests in parallel:

* `run-workers` - which spawns [NodeJS Worker](https://nodejs.org/api/worker_threads.html) in a thread. Tests are split by scenarios, scenarios are mixed between groups, each worker runs tests from its own group.
* `run-multiple` - which spawns a subprocess with CodeceptJS. Tests are split by files and configured in `codecept.conf.js`.

Workers are faster and simpler to start, while `run-multiple` requires additional configuration and can be used to run tests in different browsers at once.

## Parallel Execution by Workers

It is easy to run tests in parallel if you have a lots of tests and free CPU cores. Just execute your tests using `run-workers` command specifying the number of workers to spawn:

```
npx codeceptjs run-workers 2
```

> ℹ Workers require NodeJS >= 11.7

This command is similar to `run`, however, steps output can't be shown in workers mode, as it is impossible to synchronize steps output from different processes.

Each worker spins an instance of CodeceptJS, executes a group of tests, and sends back report to the main process.

By default the tests are assigned one by one to the avaible workers this may lead to multiple execution of `BeforeSuite()`. Use the option `--suites` to assigne the suites one by one to the workers.

```sh
npx codeceptjs run-workers --suites 2
```

## Custom Parallel Execution

To get a full control of parallelization create a custom execution script to match your needs.
This way you can configure which tests are matched, how the groups are formed, and with which configuration each worker is executed.

Start with creating file `bin/parallel.js`.

On MacOS/Linux run following commands:
<<<<<<< HEAD

```
mkdir bin
touch bin/parallel.js
chmod +x bin/parallel.js
```

> Filename or directory can be customized. You are creating your own custom runner so take this paragraph as an example.

Create a placeholder in file:

```js
#!/usr/bin/env node
const { Workers } = require('codeceptjs');
// here will go magic
```

Now let's see how to update this file for different parallelization modes:

### Example: Running tests in 2 browsers in 4 threads

```js
const workerConfig = {
  testConfig: './test/data/sandbox/codecept.customworker.js',
};

// don't initialize workers in constructor
const workers = new Workers(null, workerConfig);
// split tests by suites in 2 groups
const testGroups = workers.createGroupsOfSuites(2);

const browsers = ['firefox', 'chrome'];

const configs = browsers.map(browser => {
  return helpers: { 
    WebDriver: { browser }
  }
});

for (const config of configs) {
  for (group of groupOfTests) {
    const worker = workers.spawn();
    worker.addTests(group);
    worker.addConfig(config);
  }
}

workers.run();

workers.on(event.all.result, (status, completed, workerStats) => {
  // print output
});

=======

```
mkdir bin
touch bin/parallel.js
chmod +x bin/parallel.js
```

> Filename or directory can be customized. You are creating your own custom runner so take this paragraph as an example.

Create a placeholder in file:

```js
#!/usr/bin/env node
const { Workers } = require('codeceptjs');
// here will go magic
```

Now let's see how to update this file for different parallelization modes:

### Example: Running tests in 2 browsers in 4 threads

```js
const workerConfig = {
  testConfig: './test/data/sandbox/codecept.customworker.js',
};

// don't initialize workers in constructor
const workers = new Workers(null, workerConfig);
// split tests by suites in 2 groups
const testGroups = workers.createGroupsOfSuites(2);

const browsers = ['firefox', 'chrome'];

const configs = browsers.map(browser => {
  return helpers: { 
    WebDriver: { browser }
  }
});

for (const config of configs) {
  for (group of groupOfTests) {
    const worker = workers.spawn();
    worker.addTests(group);
    worker.addConfig(config);
  }
}

workers.run();

// Listen events for failed test
workers.on(event.test.failed, (failedTest) => {
  console.log('Failed : ', failedTest.title);
});

// Listen events for passed test
workers.on(event.test.passed, (successTest) => {
  console.log('Passed : ', successTest.title);
});

// test run status will also be available in event
workers.on(event.all.result, (status, completedTests, workerStats) => {
  // print output
  console.log('Test status : ', status ? 'Passes' : 'Failed ');

  // print stats
  console.log(`Total tests : ${workerStats.tests}`);
  console.log(`Passed tests : ${workerStats.passes}`);
  console.log(`Failed test tests : ${workerStats.failures}`);

  // If you don't want to listen for failed and passed test separately, use completedTests object
  for (const test of Object.values(completedTests)) {
    console.log(`Test status: ${test.err===null}, `, `Test : ${test.title}`);
  }

  // Alternatively use printResults() to display result with proper style
  workers.printResults();
});

```

### Example: Running tests based on custom function

If you want your tests to split according to your need this method is suited for you. For ex: If you have 4 long running test files and 4 normal test files there chance all 4 tests end up in same worker thread. For these cases custom function will be helpful.

```js

/*
 Define a function to split your tests, Here its hardcoded, But you write a logic to split your tests 

 function should return an array with this format [[file1, file2], [file3], ...]

 where file1 and file2 will run in a worker thread and file3 will run in a worker thread
*/
const splitTests = () => {
  const files = [
    ['./test/data/sandbox/guthub_test.js', './test/data/sandbox/devto_test.js'],
    ['./test/data/sandbox/longrunnig_test.js']
  ];

  return files;
}

const workerConfig = {
  testConfig: './test/data/sandbox/codecept.customworker.js',
  by: splitTests
};

// don't initialize workers in constructor
const customWorkers = new Workers(null,  workerCOnfig);


customWorkers.run();

// You can use event listeners similar to above example.
customWorkers.on(event.all.result, () => {
  workers.printResults();
});
>>>>>>> fcef0ee9
```<|MERGE_RESOLUTION|>--- conflicted
+++ resolved
@@ -40,7 +40,6 @@
 Start with creating file `bin/parallel.js`.
 
 On MacOS/Linux run following commands:
-<<<<<<< HEAD
 
 ```
 mkdir bin
@@ -75,61 +74,7 @@
 const browsers = ['firefox', 'chrome'];
 
 const configs = browsers.map(browser => {
-  return helpers: { 
-    WebDriver: { browser }
-  }
-});
-
-for (const config of configs) {
-  for (group of groupOfTests) {
-    const worker = workers.spawn();
-    worker.addTests(group);
-    worker.addConfig(config);
-  }
-}
-
-workers.run();
-
-workers.on(event.all.result, (status, completed, workerStats) => {
-  // print output
-});
-
-=======
-
-```
-mkdir bin
-touch bin/parallel.js
-chmod +x bin/parallel.js
-```
-
-> Filename or directory can be customized. You are creating your own custom runner so take this paragraph as an example.
-
-Create a placeholder in file:
-
-```js
-#!/usr/bin/env node
-const { Workers } = require('codeceptjs');
-// here will go magic
-```
-
-Now let's see how to update this file for different parallelization modes:
-
-### Example: Running tests in 2 browsers in 4 threads
-
-```js
-const workerConfig = {
-  testConfig: './test/data/sandbox/codecept.customworker.js',
-};
-
-// don't initialize workers in constructor
-const workers = new Workers(null, workerConfig);
-// split tests by suites in 2 groups
-const testGroups = workers.createGroupsOfSuites(2);
-
-const browsers = ['firefox', 'chrome'];
-
-const configs = browsers.map(browser => {
-  return helpers: { 
+  return helpers: {
     WebDriver: { browser }
   }
 });
@@ -182,7 +127,7 @@
 ```js
 
 /*
- Define a function to split your tests, Here its hardcoded, But you write a logic to split your tests 
+ Define a function to split your tests.
 
  function should return an array with this format [[file1, file2], [file3], ...]
 
@@ -212,5 +157,4 @@
 customWorkers.on(event.all.result, () => {
   workers.printResults();
 });
->>>>>>> fcef0ee9
 ```