--- conflicted
+++ resolved
@@ -297,11 +297,7 @@
 While writing tests you should not think about promises, and instead should focus on the test scenario.
 
 However, behind the scenes **all actions are wrapped in promises**, inside of the `I` object.
-<<<<<<< HEAD
-[Global promise](https://github.com/codecept-js/CodeceptJS/blob/master/lib/recorder.js) chain is initialized before each test and all `I.*` calls will be appended to it, as well as setup and teardown.
-=======
 [Global promise](https://github.com/codeceptjs/CodeceptJS/blob/master/lib/recorder.js) chain is initialized before each test and all `I.*` calls will be appended to it, as well as setup and teardown.
->>>>>>> bee213da
 
 > 📺 [Learn how CodeceptJS](https://www.youtube.com/watch?v=MDLLpHAwy_s) works with promises by watching video on YouTube
 
@@ -621,11 +617,7 @@
 });
 ```
 
-<<<<<<< HEAD
-[Here are some ideas](https://github.com/codecept-js/CodeceptJS/pull/231#issuecomment-249554933) on where to use BeforeSuite hooks.
-=======
 [Here are some ideas](https://github.com/codeceptjs/CodeceptJS/pull/231#issuecomment-249554933) on where to use BeforeSuite hooks.
->>>>>>> bee213da
 
 ## Within
 
