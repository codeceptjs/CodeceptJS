---
permalink: /basics
title: Getting Started
---

# Getting Started

CodeceptJS is a modern end to end testing framework with a special BDD-style syntax. The tests are written as a linear scenario of the user's action on a site.

```js
Feature('CodeceptJS demo');

Scenario('check Welcome page on site', (I) => {
  I.amOnPage('/');
  I.see('Welcome');
});
```

Tests are expected to be written in **ECMAScript 7**.

Each test is described inside a `Scenario` function with the `I` object passed into it.
The `I` object is an **actor**, an abstraction for a testing user. The `I` is a proxy object for currently enabled **Helpers**.

## Architecture

CodeceptJS bypasses execution commands to helpers. Depending on the helper enabled, your tests will be executed differently. If you need cross-browser support you should choose Selenium-based WebDriver or TestCafé. If you are interested in speed - you should use Chrome-based Puppeteer.

The following is a diagram of the CodeceptJS architecture:

![architecture](/img/architecture.svg)

All helpers share the same API, so it's easy to migrate tests from one backend to another.
However, because of the difference in backends and their limitations, they are not guaranteed to be compatible with each other. For instance, you can't set request headers in WebDriver or Protractor, but you can do so in Puppteer or Nightmare.

**Pick one helper, as it defines how tests are executed.** If requirements change it's easy to migrate to another.

---

Refer to following guides to more information on:

* [▶ WebDriver](/webdriver)
* [▶ Protractor](/angular)
* [▶ Puppeteer](/puppeteer)
* [▶ Nightmare](/nightmare)
* [▶ TestCafe](/testcafe)

> ℹ Depending on a helper selected a list of available actions may change.

To list all available commands for the current configuration run `codeceptjs list`
or enable [auto-completion by generating TypeScript definitions](#intellisense).


## Writing Tests

Tests are written from a user's perspective. There is an actor (represented as `I`) which contains actions taken from helpers. A test is written as a sequence of actions performed by an actor:

```js
I.amOnPage('/');
I.click('Login');
I.see('Please Login', 'h1');
// ...
```

### Opening a Page

A test should usually start by navigating the browser to a website.

Start a test by opening a page. Use the `I.amOnPage()` command for this:

```js
// When "http://site.com" is url in config
I.amOnPage('/'); // -> opens http://site.com/
I.amOnPage('/about'); // -> opens http://site.com/about
I.amOnPage('https://google.com'); // -> https://google.com
```

When an URL doesn't start with a protocol (http:// or https://) it is considered to be a relative URL and will be appended to the URL which was initially set-up in the config.

> It is recommended to use a relative URL and keep the base URL in the config file, so you can easily switch between development, stage, and production environments.


### Locating Element

Element can be found by CSS or XPath locators.

```js
I.seeElement('.user'); // element with CSS class user
I.seeElement('//button[contains(., "press me")]'); // button
```

By default CodeceptJS tries to guess the locator type.
In order to specify the exact locator type you can pass an object called **strict locator**.

```js
I.seeElement({css: 'div.user'});
I.seeElement({xpath: '//div[@class=user]'});
```

Strict locators allow to specify additional locator types:

```js
// locate form element by name
I.seeElement({name: 'password'});
// locate element by React component and props
I.seeElement({react: 'user-profile', props: {name: 'davert'}});
```

In [mobile testing](http://codecept.io/mobile/#locating-elements) you can use `~` to specify the accessibility id to locate an element. In web application you can locate elements by their `aria-label` value.

```js
// locate element by [aria-label] attribute in web
// or by accessibility id in mobile
I.seeElement('~username');
```

> [▶ Learn more about using locators in CodeceptJS](/locators).

### Clicking

CodeceptJS provides a flexible syntax to specify an element to click.

By default CodeceptJS tries to find the button or link with the exact text on it

```js
// search for link or button
I.click('Login');
```

If none was found, CodeceptJS tries to find a link or button containing that text. In case an image is clickable its `alt` attribute will be checked for text inclusion. Form buttons will also be searched by name.

To narrow down the results you can specify a context in the second parameter.

```js
I.click('Login', '.nav'); // search only in .nav
I.click('Login', {css: 'footer'}); // search only in footer
```

> To skip guessing the locator type, pass in a strict locator - A locator starting with '#' or '.' is considered to be CSS. Locators starting with '//' or './/' are considered to be XPath.

You are not limited to buttons and links. Any element can be found by passing in valid CSS or XPath:

```js
// click element by CSS
I.click('#signup');
// click element located by special test-id attribute
I.click('//dev[@test-id="myid"]');
```

### Filling Fields

Clicking the links is not what takes the most time during testing a web site. If your site consists only of links you can skip test automation. The most waste of time goes into the testing of forms. CodeceptJS provides several ways of doing that.

Let's submit this sample form for a test:

```html
<form method="post" action="/update" id="update_form">
     <label for="user_name">Name</label>
     <input type="text" name="user[name]" id="user_name" />
     <label for="user_email">Email</label>
     <input type="text" name="user[email]" id="user_email" />
     <label for="user_gender">Gender</label>
     <select id="user_gender" name="user[gender]">
          <option value="m">Male</option>
          <option value="f">Female</option>
     </select>
     <input type="submit" name="submitButton" value="Update" />
</form>
```

We need to fill in all those fields and click the "Update" button. CodeceptJS matches form elements by their label, name, or by CSS or XPath locators.

```js
// we are using label to match user_name field
I.fillField('Name', 'Miles');
// we can use input name
I.fillField('user[email]','miles@davis.com');
// select element by label, choose option by text
I.selectOption('Gender','Male');
// click 'Update' button, found by text
I.click('Update');
```

Alternative scenario:

```js
// we are using CSS
I.fillField('#user_name', 'Miles');
I.fillField('#user_email','miles@davis.com');
// select element by label, option by value
I.selectOption('#user_gender','m');
// click 'Update' button, found by name
I.click('submitButton', '#update_form');
```

To fill in sensitive data use the `secret` function:

```js
I.fillField('password', secret('123456'));
```

### Assertions

In order to verify the expected behavior of a web application, it's content should be checked.
CodeceptJS provides built-in assertions for that. They start with a `see` (or `dontSee`) prefix.

The most general and common assertion is `see`, which checks visilibility of a text on a page:

```js
// Just a visible text on a page
I.see('Hello');
// text inside .msg element
I.see('Hello', '.msg');
// opposite
I.dontSee('Bye');
```

You should provide a text as first argument and, optionally, a locator to search for a text in a context.

You can check that specific element exists (or not) on a page, as it was described in [Locating Element](#locating-element) section.

```js
I.seeElement('.notice');
I.dontSeeElement('.error');
```

Additional assertions:

```js
I.seeInCurrentUrl('/user/miles');
I.seeInField('user[name]', 'Miles');
I.seeInTitle('My Website');
```

To see all possible assertions, check the helper's reference.

### Grabbing

Sometimes you need to retrieve data from a page to use it in the following steps of a scenario.
Imagine the application generates a password, and you want to ensure that user can login using this password.

```js
Scenario('login with generated password', async (I) => {
  I.fillField('email', 'miles@davis.com');
  I.click('Generate Password');
  const password = await I.grabTextFrom('#password');
  I.click('Login');
  I.fillField('email', 'miles@davis.com');
  I.fillField('password', password);
  I.click('Log in!');
  I.see('Hello, Miles');
});
```

The `grabTextFrom` action is used to retrieve the text from an element. All actions starting with the `grab` prefix are expected to return data. In order to synchronize this step with a scenario you should pause the test execution with the `await` keyword of ES6. To make it work, your test should be written inside a async function (notice `async` in its definition).

```js
Scenario('use page title', async (I) => {
  // ...
  const password = await I.grabTextFrom('#password');
  I.fillField('password', password);
});
```

### Waiting

In modern web applications, rendering is done on the client-side.
Sometimes that may cause delays. A test may fail while trying to click an element which has not appeared on a page yet.
To handle these cases, the `wait*` methods has been introduced.

```js
I.waitForElement('#agree_button', 30); // secs
// clicks a button only when it is visible
I.click('#agree_button');
```

> ℹ See [helpers reference](/reference) for a complete list of all available commands for the helper you use.

## How It Works

Tests are written in a synchronous way. This improves the readability and maintainability of tests.
While writing tests you should not think about promises, and instead should focus on the test scenario.

However, behind the scenes **all actions are wrapped in promises**, inside of the `I` object.
[Global promise](https://github.com/Codeception/CodeceptJS/blob/master/lib/recorder.js) chain is initialized before each test and all `I.*` calls will be appended to it, as well as setup and teardown.

> 📺 [Learn how CodeceptJS](https://www.youtube.com/watch?v=MDLLpHAwy_s) works with promises by watching video on YouTube

If you want to get information from a running test you can use `await` inside the **async function**, and utilize special methods of helpers started with the `grab` prefix.

```js
Scenario('try grabbers', async (I) => {
  let title = await I.grabTitle();
});
```

then you can use those variables in assertions:

```js
var title = await I.grabTitle();
var assert = require('assert');
assert.equal(title, 'CodeceptJS');
```

## Running Tests

To launch tests use the `run` command, and to execute tests in [multiple browsers](/advanced/#multiple-browsers-execution) or [multiple threads](/advanced/#parallel-execution) use the `run-multiple` command.

### Level of Detail

To see the step-by-step output of running tests, add the `--steps` flag:

```
npx codeceptjs run --steps
```

To see a more detailed output add the `--debug` flag:

```
npx codeceptjs run --debug
```

To see very detailed output informations use the `--verbose` flag:

```
npx codeceptjs run --verbose
```

### Filter

A single test file can be executed if you provide a relative path to such a file:

```
npx codeceptjs run github_test.js

# or

npx codeceptjs run admin/login_test.js
```

To filter a test by name use the `--grep` parameter, which will execute all tests with names matching the regex pattern.

To run all tests with the `slow` word in it:

```
npx codeceptjs run --grep "slow"
```

It is recommended to [filter tests by tags](/advanced/#tags).


> For more options see [full reference of `run` command](/commands/#run).

### Parallel Run

Since CodeceptJS 2.3, you can run tests in parallel by using NodeJS workers. This feature requires NodeJS >= 11.6. Use `run-workers` command with the number of workers (threads) to split tests.

```
npx codeceptjs run-workers 3
```

Tests are split by scenarios, not by files. Results are aggregated and shown up in the main process.

## Configuration

Configuration is set in the `codecept.conf.js` file which was created during the `init` process.
Inside the config file you can enable and configure helpers and plugins, and set bootstrap and teardown scripts.

```js
exports.config = {
  helpers: {
    // enabled helpers with their configs
  },
  plugins: {
    // list of used plugins
  },
  include: {
    // current actor and page objects
  }
}
```

> ▶ See complete [configuration reference](/configuration).

You can have multiple configuration files for a the same project, in this case you can specify a config file to be used with `-c` when running.

```
npx codeceptjs run -c codecept.ci.conf.js
```

Tuning configuration for helpers like WebDriver, Puppeteer can be hard, as it requires good understanding of how these technologies work. Use the [`@codeceptjs/configure`](https://github.com/codecept-js/configure) package with common configuration recipes.

For instance, you can set the window size or toggle headless mode, no matter of which helpers are actually used.

```js
const { setHeadlessWhen, setWindowSize } = require('@codeceptjs/configure');

// run headless when CI environment variable set
setHeadlessWhen(process.env.CI);
// set window size for any helper: Puppeteer, WebDriver, TestCafe
setWindowSize(1600, 1200);

exports.config = {
  // ...
}
```

> ▶ See more [configuration recipes](https://github.com/codecept-js/configure)

## Debug

CodeceptJS allows to write and debug tests on the fly while keeping your browser opened.
By using the interactive shell you can stop execution at any point and type in any CodeceptJS commands.

This is especially useful while writing a new scratch. After opening a page call `pause()` to start interacting with a page:

```js
I.amOnPage('/');
pause();
```

Try to perform your scenario step by step. Then copy succesful commands and insert them into a test.

### Pause

Test execution can be paused in any place of a test with `pause()` call. 
Variables can also be passed to `pause({data: 'hi', func: () => console.log('hello')})` which can be accessed in Interactive shell.

This launches the interactive console where you can call any action from the `I` object.

```
 Interactive shell started
 Press ENTER to resume test
 - Use JavaScript syntax to try steps in action
 - Press TAB twice to see all available commands
 - Enter next to run the next step
<<<<<<< HEAD

 I.click
 I.see(data)
=======
 - Prefix => to run js commands

 Registered variables : data, func

 I.click
 I.see(data)
```

To run any JS commands prefix `=>` and execute the command.
```
I.=> func()
>>>>>>> 993974c1
```

Type in different actions to try them, copy and paste successful ones into the test file.

Press `ENTER` to resume test execution.

To **debug test step-by-step** press Enter, the next step will be executed and interactive shell will be shown again.

To see all available commands, press TAB two times to see list of all actions included in the `I` object.

> The interactive shell can be started outside of test context by running `npx codeceptjs shell`

PageObjects and other variables can also be passed to as object:

```js
pause({ loginPage, data: 'hi', func: () => console.log('hello') });
```

Inside a pause mode you can use `loginPage`, `data`, `func` variables.
Arbitrary JavaScript code can be executed when used `=> ` prefix:

```js
I.=> loginPage.open()
I.=> func()
I.=> 2 + 5
```

### Pause on Failure <Badge text="Since 2.4" type="warning"/>

To start interactive pause automatically for a failing test you can run tests with [pauseOnFail Plugin](/plugins/#pauseonfail).
When a test fails, the pause mode will be activated, so you can inspect current browser session before it is closed.

This is an **essential feature to debug flaky tests**, as you can analyze them in the moment of failure.

> ℹ To enable pause after a test without a plugin use `After(pause)` inside a test file.


### Screenshot on Failure

By default CodeceptJS saves a screenshot of a failed test.
This can be configured in [screenshotOnFail Plugin](/plugins/#screenshotonfail)

> **screenshotOnFail plugin is enabled by default** for new setups

### Step By Step Report

To see how the test was executed, use [stepByStepReport Plugin](/plugins/#stepbystepreport). It saves a screenshot of each passed step and shows them in a nice slideshow.

## Retries

### Auto Retry

You can auto-retry a failed step by enabling [retryFailedStep Plugin](/plugins/#retryfailedstep).

> **autoRetry plugin is enabled by default** for new setups since CodeceptJS 2.4

### Retry Step

Unless you use retryFailedStep plugin you can manually control retries in your project.

If you have a step which often fails, you can retry execution for this single step.
Use the `retry()` function before an action to ask CodeceptJS to retry it on failure:

```js
I.retry().see('Welcome');
```

If you'd like to retry a step more than once, pass the amount as a parameter:

```js
I.retry(3).see('Welcome');
```

Additional options can be provided to `retry`, so you can set the additional options (defined in [promise-retry](https://www.npmjs.com/package/promise-retry) library).


```js
// retry action 3 times waiting for 0.1 second before next try
I.retry({ retries: 3, minTimeout: 100 }).see('Hello');

// retry action 3 times waiting no more than 3 seconds for last retry
I.retry({ retries: 3, maxTimeout: 3000 }).see('Hello');

// retry 2 times if error with message 'Node not visible' happens
I.retry({
  retries: 2,
  when: err => err.message === 'Node not visible'
}).seeElement('#user');
```

Pass a function to the `when` option to retry only when an error matches the expected one.


### Retry Scenario

When you need to rerun scenarios a few times, add the `retries` option to the `Scenario` declaration.

CodeceptJS implements retries the same way [Mocha does](https://mochajs.org#retry-tests);
You can set the number of a retries for a feature:

```js
Scenario('Really complex', (I) => {
  // test goes here
}).retry(2);

// alternative
Scenario('Really complex', { retries: 2 }, (I) => {});
```

This scenario will be restarted two times on a failure.
Unlike retry step, there is no `when` condition supported for retries on a scenario level.

### Retry Feature

To set this option for all scenarios in a file, add `retry` to a feature:

```js
Feature('Complex JS Stuff').retry(3);
```

Every Scenario inside this feature will be rerun 3 times.
You can make an exception for a specific scenario by passing the `retries` option to a Scenario.


## Before

Common preparation steps like opening a web page or logging in a user, can be placed in the `Before` or `Background` hooks:

```js
Feature('CodeceptJS Demonstration');

Before((I) => { // or Background
  I.amOnPage('/documentation');
});

Scenario('test some forms', (I) => {
  I.click('Create User');
  I.see('User is valid');
  I.dontSeeInCurrentUrl('/documentation');
});

Scenario('test title', (I) => {
  I.seeInTitle('Example application');
});
```

Same as `Before` you can use `After` to run teardown for each scenario.

## BeforeSuite

If you need to run complex a setup before all tests and have to teardown this afterwards, you can use the `BeforeSuite` and `AfterSuite` functions.
`BeforeSuite` and `AfterSuite` have access to the `I` object, but `BeforeSuite/AfterSuite` don't have any access to the browser, because it's not running at this moment.
You can use them to execute handlers that will setup your environment. `BeforeSuite/AfterSuite` will work only for the file it was declared in (so you can declare different setups for files)

```js
BeforeSuite((I) => {
  I.syncDown('testfolder');
});

AfterSuite((I) => {
  I.syncUp('testfolder');
  I.clearDir('testfolder');
});
```

[Here are some ideas](https://github.com/Codeception/CodeceptJS/pull/231#issuecomment-249554933) on where to use BeforeSuite hooks.

## Within

To specify the exact area on a page where actions can be performed you can use the `within` function.
Everything executed in its context will be narrowed to context specified by locator:

Usage: `within('section', ()=>{})`

```js
I.amOnPage('https://github.com');
within('.js-signup-form', () => {
  I.fillField('user[login]', 'User');
  I.fillField('user[email]', 'user@user.com');
  I.fillField('user[password]', 'user@user.com');
  I.click('button');
});
I.see('There were problems creating your account.');
```

> ⚠ `within` can cause problems when used incorrectly. If you see a weired behavior of a test try to refactor it to not use `within`. It is recommended to keep within for simplest cases when possible.

`within` can also work with IFrames. A special `frame` locator is required to locate the iframe and get into its context.


See example:

```js
within({frame: "#editor"}, () => {
  I.see('Page');
});
```

> ℹ IFrames can also be accessed via `I.switchTo` command of a corresponding helper.

Nested IFrames can be set by passing an array *(WebDriver, Nightmare & Puppeteer only)*:

```js
within({frame: [".content", "#editor"]}, () => {
  I.see('Page');
});
```

When running steps inside, a within block will be shown with a shift:

![within](/img/within.png)

Within can return a value, which can be used in a scenario:

```js
// inside async function
const val = await within('#sidebar', () => {
  return I.grabTextFrom({ css: 'h1' });
});
I.fillField('Description', val);
```

## Comments

There is a simple way to add additional comments to your test scenario:
Use the `say` command to print information to screen:

```js
I.say('I am going to publish post');
I.say('I enter title and body');
I.say('I expect post is visible on site');
```

Use the second parameter to pass in a color value (ASCII).

```js
I.say('This is red', 'red'); //red is used
I.say('This is blue', 'blue'); //blue is used
I.say('This is by default'); //cyan is used
```


## IntelliSense

![](/img/edit.gif)

To get autocompletion when working with CodeceptJS, use Visual Studio Code or another IDE that supports TypeScript Definitions.

Generate step definitions with:

```sh
npx codeceptjs def
```

Create a file called `jsconfig.json` in your project root directory, unless you already have one.

```jsconfig.json
{
  "compilerOptions": {
    "allowJs": true,
  }
}
```

Alternatively, you can include `/// <reference path="./steps.d.ts" />` into your test files
to get method autocompletion while writing tests.


## Multiple Sessions

CodeceptJS allows to run several browser sessions inside a test. This can be useful for testing communication between users inside a chat or other systems. To open another browser use the `session()` function as shown in the example:

```js
Scenario('test app', (I) => {
  I.amOnPage('/chat');
  I.fillField('name', 'davert');
  I.click('Sign In');
  I.see('Hello, davert');
  session('john', () => {
    // another session started
    I.amOnPage('/chat');
    I.fillField('name', 'john');
    I.click('Sign In');
    I.see('Hello, john');
  });
  // switching back to default session
  I.fillField('message', 'Hi, john');
  // there is a message from current user
  I.see('me: Hi, john', '.messages');
  session('john', () => {
    // let's check if john received it
    I.see('davert: Hi, john', '.messages');
  });
});
```

The `session` function expects the first parameter to be the name of the session. You can switch back to this session by using the same name.

You can override the configuration for the session by passing a second parameter:

```js
session('john', { browser: 'firefox' } , () => {
  // run this steps in firefox
  I.amOnPage('/');
});
```

or just start the session without switching to it. Call `session` passing only its name:

```js
Scenario('test', (I) => {
  // opens 3 additional browsers
  session('john');
  session('mary');
  session('jane');

  I.amOnPage('/');

  // switch to session by its name
  session('mary', () => {
    I.amOnPage('/login');
  });
}
```
`session` can return a value which can be used in a scenario:

```js
// inside async function
const val = await session('john', () => {
  I.amOnPage('/info');
  return I.grabTextFrom({ css: 'h1' });
});
I.fillField('Description', val);
```

Functions passed into a session can use the `I` object, page objects, and any other objects declared for the scenario.
This function can also be declared as async (but doesn't work as generator).

Also, you can use `within` inside a session, but you can't call session from inside `within`.


## Skipping

Like in Mocha you can use `x` and `only` to skip tests or to run a single test.

* `xScenario` - skips current test
* `Scenario.only` - executes only the current test

## Todo Test <Badge text="Since 2.4" type="warning"/>

You can use `Scenario.todo` when you are planning on writing tests.

This test will be skipped like with regular `Scenario.skip` but with additional message "Test not implemented!":

Use it with a test body as a test plan:

```js
Scenario.todo('Test',  I => {
/**
 * 1. Click to field
 * 2. Fill field
 *
 * Result:
 * 3. Field contains text
 */
});
```

Or even without a test body:

```js
Scenario.todo('Test');
```<|MERGE_RESOLUTION|>--- conflicted
+++ resolved
@@ -433,23 +433,8 @@
  - Use JavaScript syntax to try steps in action
  - Press TAB twice to see all available commands
  - Enter next to run the next step
-<<<<<<< HEAD
-
- I.click
- I.see(data)
-=======
- - Prefix => to run js commands
-
- Registered variables : data, func
-
- I.click
- I.see(data)
-```
-
-To run any JS commands prefix `=>` and execute the command.
-```
-I.=> func()
->>>>>>> 993974c1
+
+ I.
 ```
 
 Type in different actions to try them, copy and paste successful ones into the test file.
