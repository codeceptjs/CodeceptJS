--- conflicted
+++ resolved
@@ -144,36 +144,22 @@
 
 ## Testomat.io
 
-<<<<<<< HEAD
-[Testomat.io](https://testomat.io) is a modern test management tool focused on CodeceptJS and **created CodeceptJS author**.
-=======
 [Testomat.io](https://testomat.io) is a modern test management tool focused on CodeceptJS and **created by CodeceptJS team**.
->>>>>>> 3ecfb23b
 Testomat.io is commercial SaaS service that can receive run reports from local runs or CI. Out of box Testomat.io supports parallel runs, uploading of screenshots and videos.
 
 ![](https://user-images.githubusercontent.com/220264/151728836-b52d2b2b-56e1-4640-8d3a-b39de817b1fd.png)
 
 > 😻 **Testomat.io is free** for small teams, so you can use its reporting features with CodeceptJS.
 
-<<<<<<< HEAD
 To receive run reports you should:
-=======
->>>>>>> 3ecfb23b
 
 * [Sign up](https://app.testomat.io/users/sign_up) at Testomat.io
 * Create a new "Classical" project (select "BDD" project if you use CodeceptJS in BDD mode)
 * Select "Import from Source Code"
 * Select "CodeceptJS" as testing framework and JavaScript or TypeScript as a language. If you use BDD select "Gherkin" as language.
 * Execute provided command in a terminal with your project. This will be "check-tests" or "check-cucmber" command. It scans all your test files and imports them into Testomat.io. This way all your e2e tests will be visible in one UI.
-<<<<<<< HEAD
-* After tests are imported, go to Runs tab and select "setup automated tests".
-* Follow the instructions on the screen. You will need to install `@testomatio/reporter` package and enable it as a plugin in codeceptjs config.
-* Run tests with `TESTOMATIO=` key passed and see the run report is created and updated in realtime.
-
-[Testomat.io](https://testomat.io) reporter works in the cloud, so it doesn't require you to install additional software. It can be integrated with your CI service to rerun only failed tests, launch new runs from UI, and send report notifications by email or in Slack, MS Teams, or create issue in Jira. 
-=======
 * After tests are imported, go to Runs tab and select "Setup automated tests".
-* Follow the instructions on the screen. 
+* Follow the instructions:
 
 ![image](https://user-images.githubusercontent.com/77803888/151834217-5da44d92-a59a-458d-8856-64ce61bf3a38.png)
 
@@ -194,7 +180,6 @@
 
 
 [Testomat.io](https://testomat.io) reporter works in the cloud, so it doesn't require you to install additional software. It can be integrated with your CI service to rerun only failed tests, launch new runs from UI, and send report notifications by email or in Slack, MS Teams, or create issue in Jira.
->>>>>>> 3ecfb23b
 
 
 ## Allure
