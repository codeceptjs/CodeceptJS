---
permalink: /pageobjects
title: Page Objects
---

# Page Objects

UI of your web application has interaction areas which can be shared across different tests.
To avoid code duplication you can put common locators and methods into one place.

## Dependency Injection

All objects described here are injected with Dependency Injection. The similar way it happens in AngularJS framework. If you want an object to be injected in scenario by its name add it to configuration:

```js
  include: {
    I: "./custom_steps.js",
    Smth: "./pages/Smth.js",
    loginPage: "./pages/Login.js",
    signinFragment: "./fragments/Signin.js"
  }
```

Now this objects can be retrieved by the name specified in configuration.

Required objects can be obtained via parameters in tests or via global `inject()` call.

```js
// globally inject objects by name
const { I, myPage, mySteps } = inject();

// inject objects for a test by name
Scenario('sample test', (I, myPage, mySteps) => {
  // ...
})
```

## Actor

At initialization you were asked to create custom steps file. If you accepted this option you may use `custom_steps.js` file to extend `I`. See how `login` method can be added to `I`:

```js
module.exports = function() {
  return actor({

    login: function(email, password) {
      this.fillField('Email', email);
      this.fillField('Password', password);
      this.click('Submit');
    }
  });
}
```

> ℹ Instead of `I` you should use `this` in current context.

## PageObject

In case an application has different pages (login, admin, etc) you should use a page object.
CodeceptJS can generate a template for it with the command:

```sh
npx codeceptjs gpo
```

This will create a sample template for a page object and include it into `codecept.json` config.

```js
const { I, otherPage } = inject();

module.exports = {

  // insert your locators and methods here
}
```

As you see, `I` object is available there so you can use it as you do in tests.
General page object for a login page may look like this:

```js
// enable I and another page object
const { I, registerPage } = inject();

module.exports = {

  // setting locators
  fields: {
    email: '#user_basic_email',
    password: '#user_basic_password'
  },
  submitButton: {css: '#new_user_basic input[type=submit]'},

  // introducing methods
  sendForm(email, password) {
    I.fillField(this.fields.email, email);
    I.fillField(this.fields.password, password);
    I.click(this.submitButton);
  },

  register(email, password) {
    // use another page object inside current one
    registerPage.registerUser({ email, password });
  }
}
```

You can include this pageobject in test by its name (defined in `codecept.json`). In case you created a `loginPage` object
it should be added to list of test arguments to be included in test:

```js
Scenario('login', (I, loginPage) => {
  loginPage.sendForm('john@doe.com','123456');
  I.see('Hello, John');
});
```

Also you can use `async/await` inside PageObject:

```js
const { I } = inject();

module.exports = {

  // setting locators
  container: "//div[@class = 'numbers']",
  mainItem: {
    number: ".//div[contains(@class, 'numbers__main-number')]",
    title: ".//div[contains(@class, 'numbers__main-title-block')]"
  },

  // introducing methods
  async openMainArticle() {
    I.waitForVisible(this.container)
    let _this = this
    let title;
    await within(this.container, async () => {
      title = await I.grabTextFrom(_this.mainItem.number);
      let subtitle = await I.grabTextFrom(_this.mainItem.title);
      title = title + " " + subtitle.charAt(0).toLowerCase() + subtitle.slice(1);
      await I.click(_this.mainItem.title)
    })
    return title;
  }
}
```

and use them in your tests:

```js
Scenario('login2', async (I, loginPage, basePage) => {
  let title = await mainPage.openMainArticle()
  basePage.pageShouldBeOpened(title)
});
```

Page Objects can be be functions, arrays or classes. When declared page objects as classes you can easily extend them in other page objects.

Here is an example of declaring page object as a class:

```js
const { expect } = require('chai');
const { I } = inject();

class AttachFile {
  constructor() {
    this.inputFileField = 'input[name=fileUpload]';
    this.fileSize = '.file-size';
    this.fileName = '.file-name'
  }

  async attachFileFrom(path) {
    await I.waitForVisible(this.inputFileField)
    await I.attachFile(this.inputFileField, path)
  }

  async hasFileSize(fileSizeText) {
    await I.waitForElement(this.fileSize)
    const size = await I.grabTextFrom(this.fileSize)
    expect(size).toEqual(fileSizeText)
  }

  async hasFileSizeInPosition(fileNameText, position) {
    await I.waitNumberOfVisibleElements(this.fileName, position)
    const text = await I.grabTextFrom(this.fileName)
    expect(text[position - 1]).toEqual(fileNameText)
  }
}

// For inheritance
<<<<<<< HEAD
exports.AttachFile = AttachFile
module.exports = new AttachFile();
=======
module.exports = new AttachFile();
module.exports.AttachFile = AttachFile;
>>>>>>> d903ec66
```

## Page Fragments

In a similar manner CodeceptJS allows you to generate **PageFragments** and any other are abstraction
by running `go` command with `--type` (or `-t`) option:

```sh
npx codeceptjs go --type fragment
```

Page Fragments represent autonomous parts of a page, like modal boxes, components, widgets.
Technically they are the same as PageObject but conceptually they are a bit different.
For instance, it is recommended that Page Fragment to include a root locator of a component.
Methods of page fragment can use `within` block to narrow scope to a root locator:

```js
const { I } = inject();
// fragments/modal.js
module.exports = {

  root: '#modal',

  // we are clicking "Accept: inside a popup window
  accept() {
    within(this.root, function() {
      I.click('Accept');
    });
  }
}
```

To use a Page Fragment within a Test Scenario just inject it into your Scenario:

```js
Scenario('failed_login', async (I, loginPage, modal) => {
  loginPage.sendForm('john@doe.com','wrong password');
  I.waitForVisible(modal.root);
  within(modal.root, function () {
    I.see('Login failed');
  })
});
```

To use a Page Fragment within a Page Object, you can use `inject` method to get it by its name.

```js
const { I, modal } = inject();

module.exports = {
  doStuff() {
    ...
    modal.accept();
    ...
  }
}
```

> PageObject and PageFragment names are declared inside `include` section of `codecept.conf.js`. See [Dependency Injection](#dependency-injection)

## StepObjects

StepObjects represent complex actions which involve usage of multiple web pages. For instance, creating users in backend, changing permissions, etc.
StepObject can be created similarly to PageObjects or PageFragments:

```sh
npx codeceptjs go --type step
```

Technically they are the same as PageObjects. StepObjects can inject PageObjects and use multiple POs to make a complex scenarios:

```js
const { I, userPage, permissionPage } = inject();

module.exports = {

  createUser(name) {
    // action composed from actions of page objects
    userPage.open();
    userPage.create(name);
    permissionPage.activate(name);
  }

};
```

## Dynamic Injection

You can inject objects per test by calling `injectDependencies` function on Scenario:

```js
Scenario('search @grop', (I, Data) => {
  I.fillField('Username', Data.username);
  I.pressKey('Enter');
}).injectDependencies({ Data: require('./data.js') });
```

This requires `./data.js` module and assigns it to `Data` argument in a test.<|MERGE_RESOLUTION|>--- conflicted
+++ resolved
@@ -187,13 +187,8 @@
 }
 
 // For inheritance
-<<<<<<< HEAD
-exports.AttachFile = AttachFile
-module.exports = new AttachFile();
-=======
 module.exports = new AttachFile();
 module.exports.AttachFile = AttachFile;
->>>>>>> d903ec66
 ```
 
 ## Page Fragments
