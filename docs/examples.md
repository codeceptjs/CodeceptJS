---
permalink: /examples
layout: Section
sidebar: false
title: Examples
editLink: false
---

# Examples
> Add your own examples to our [Wiki Page](https://github.com/Codeception/CodeceptJS/wiki/Examples)
## [TodoMVC Examples](https://github.com/codecept-js/examples)

![](https://github.com/codecept-js/examples/raw/master/todo.png)

Playground repository where you can run tests in different helpers on a basic single-page website.

Tests repository demonstrate usage of

* Puppeteer helper
* WebDriver helper
* TestCafe plugin
* Toggle headless mode with env variables
* PageObjects
<<<<<<< HEAD
* Cucumber syntax
=======
* Cucumber Syntax
>>>>>>> 7e8599ed

## [Basic Examples](https://github.com/Codeception/CodeceptJS/tree/master/examples)

CodeceptJS repo contains basic tests (both failing and passing) just to show how it works.
Our team uses it to test new features and run simple scenarios.


## [Testing Single Page Application](https://github.com/bugiratracker/codeceptjs-demo)

![](https://user-images.githubusercontent.com/220264/56353972-56975080-61db-11e9-8b23-06e8b4620995.png)

<<<<<<< HEAD
End 2 end tests for [Bugira Bugtracker](https://bugira.com) app built with Rails & EmberJS. Bugira is a SaaS application that helps collecting users' feedbacks and transforming them into professional bug reports.
=======
End 2 end tests for [Bugira Bugtracker](https://bugira.com) app built with Rails & EmberJS. Bugira is a SaaS application that helps to collect user feedback and transform it into professional bugreports.
>>>>>>> 7e8599ed

Tests repository demonstrate usage of

* Puppeteer helper
* ApiDataFactory helper
* autoLogin plugin
* Dynamic config with profiles

## [Practical E2E Tests](https://gitlab.com/paulvincent/codeceptjs-e2e-testing)

Examples from the book [Practical End 2 End Testing with CodeceptJS](https://leanpub.com/codeceptjs/) by **Paul Vincent Beigang**. 

This repository demonstrates usage of:

* dynamic config with profiles
* testing WYSIWYG editor
* GitLab CI

## [CodeceptJS Cucumber E2E Framework](https://github.com/gkushang/codeceptjs-e2e)

This repository contains complete E2E framework for CodeceptJS with Cucumber and SauceLabs Integration

* CodecepJS-Cucumber E2E Framework
* Saucelabs Integration
* Run Cross Browser tests in Parallel on SauceLabs with a simple command
* Run tests on `chrome:headless`
* Page Objects
* `Should.js` Assertion Library
* Uses `wdio` service (selenium-standalone, sauce)
* Allure HTML Reports
* Uses shared Master configuration
* Sample example and feature files of GitHub Features

## [Amazon Tests v2](https://gitlab.com/thanhnguyendh/codeceptjs-wdio-services)

Testing Amazon website using Selenium WebDriver.

This repository demonstrates usage of:

* WebDriver helper
* Page Objects
* wdio services (selenium-standalone)
* Parallel execution
* GitLab CI setup

## [Amazon Tests v1](https://github.com/PeterNgTr/amazon-ui-tests)

Previous version of Amazon Tests, still valid but quite different.

This repository demonstrates usage of:

* WebDriver helper
* Page Objects
* Bootstrap and teardown
* Parallel execution

## [Tests with Docker Compose](https://github.com/mathesouza/codeceptjs-docker-compose)

Running CodeceptJS tests with Docker Compose

This repository demonstrates usage of:

* CodeceptJS Docker image 
* WebDriver helper
* Allure plugin


## [ModusCreate Tests](https://github.com/ModusCreateOrg/codeceptjs-nightmare-harness)

Test automation by ModusCreate agency with NightmareJS.

This repository demonstrates usage of:

* Nightmare helper
* Reports with Mochawesome
* Docker
* Page objects and page fragments

## [AngularJS Example Tests](https://github.com/armno/angular-e2e-codeceptjs-example)

Based on [Setting up End-to-End Testing in Angular Project with CodeceptJS](https://medium.com/@armno/setting-up-end-to-end-testing-in-angular-project-with-codeceptjs-ac1784de3420) post by Armno Prommarak.

This repository demonstrates usage of

* Puppeteer helper
* Working with Angular CLI
* Reports with Mochawesome helper

## [REST Example Tests](https://github.com/PeterNgTr/codeceptjs-rest-demo)

This repository demonstrates usage of

* REST helper

## [Automation Starter](https://github.com/sjorrillo/automation-starter)

The purpose of this application is for learning the basics and how to use good practices and useful tools in automation.

* Puppeteer helper
* Working with gherkin, also it has type definitions and to be able to use them inside when, given and then make sure you add `declare function inject(): { I: CodeceptJS.I, [key: string]: any; };`in the `steps.d.ts`file 
* Linting `airbnb-base`, `codeceptjs/codeceptjs` and full ES6 support

## [Example for using: Puppeteer, Gherkin, Allure with parallel execution](https://github.com/SchnuckySchuster/codeceptJSExample)

This is a ready to use example that shows how to integrate CodeceptJS with Puppeteer and Allure as reporting tool.

* detailed ReadMe
* tests written in cucumber alongside tests written in the codeceptJS DSL
* puppeteer helper example
* test steps, pages, fragments
* examples for sequential and parallel execution
* generation of allure test results  <|MERGE_RESOLUTION|>--- conflicted
+++ resolved
@@ -21,11 +21,7 @@
 * TestCafe plugin
 * Toggle headless mode with env variables
 * PageObjects
-<<<<<<< HEAD
-* Cucumber syntax
-=======
 * Cucumber Syntax
->>>>>>> 7e8599ed
 
 ## [Basic Examples](https://github.com/Codeception/CodeceptJS/tree/master/examples)
 
@@ -37,11 +33,7 @@
 
 ![](https://user-images.githubusercontent.com/220264/56353972-56975080-61db-11e9-8b23-06e8b4620995.png)
 
-<<<<<<< HEAD
-End 2 end tests for [Bugira Bugtracker](https://bugira.com) app built with Rails & EmberJS. Bugira is a SaaS application that helps collecting users' feedbacks and transforming them into professional bug reports.
-=======
 End 2 end tests for [Bugira Bugtracker](https://bugira.com) app built with Rails & EmberJS. Bugira is a SaaS application that helps to collect user feedback and transform it into professional bugreports.
->>>>>>> 7e8599ed
 
 Tests repository demonstrate usage of
 
@@ -52,7 +44,7 @@
 
 ## [Practical E2E Tests](https://gitlab.com/paulvincent/codeceptjs-e2e-testing)
 
-Examples from the book [Practical End 2 End Testing with CodeceptJS](https://leanpub.com/codeceptjs/) by **Paul Vincent Beigang**. 
+Examples from the book [Practical End 2 End Testing with CodeceptJS](https://leanpub.com/codeceptjs/) by **Paul Vincent Beigang**.
 
 This repository demonstrates usage of:
 
@@ -104,7 +96,7 @@
 
 This repository demonstrates usage of:
 
-* CodeceptJS Docker image 
+* CodeceptJS Docker image
 * WebDriver helper
 * Allure plugin
 
@@ -141,7 +133,7 @@
 The purpose of this application is for learning the basics and how to use good practices and useful tools in automation.
 
 * Puppeteer helper
-* Working with gherkin, also it has type definitions and to be able to use them inside when, given and then make sure you add `declare function inject(): { I: CodeceptJS.I, [key: string]: any; };`in the `steps.d.ts`file 
+* Working with gherkin, also it has type definitions and to be able to use them inside when, given and then make sure you add `declare function inject(): { I: CodeceptJS.I, [key: string]: any; };`in the `steps.d.ts`file
 * Linting `airbnb-base`, `codeceptjs/codeceptjs` and full ES6 support
 
 ## [Example for using: Puppeteer, Gherkin, Allure with parallel execution](https://github.com/SchnuckySchuster/codeceptJSExample)
@@ -153,4 +145,4 @@
 * puppeteer helper example
 * test steps, pages, fragments
 * examples for sequential and parallel execution
-* generation of allure test results  +* generation of allure test results