---
id: commands
title: Commands
---


## Run

Executes tests. Requires `codecept.conf.js` config to be present in provided path.

---

Run all tests from current dir

```sh
npx codeceptjs run
```

Load config and run tests from `test` dir

```sh
npx codeceptjs run -c test
```

Run only tests with "signin" word in name

```sh
npx codeceptjs run --grep "signin"
```

Run all tests without "@IEOnly" word in name

```sh
npx codeceptjs run --grep "@IEOnly" --invert
```

Run single test [path to codecept.js] [test filename]

```sh
npx codeceptjs run github_test.js
```

Run single test with steps printed

```sh
npx codeceptjs run github_test.js --steps
```

Run single test in debug mode

```sh
npx codeceptjs run github_test.js --debug
```

Run test with internal logs printed (global promises, and events).

```sh
npx codeceptjs run github_test.js --verbose
```

Select config file manually (`-c` or `--config` option)

```sh
npx codeceptjs run -c my.codecept.conf.js
npx codeceptjs run --config path/to/codecept.json
```

Override config on the fly. Provide valid JSON which will be merged into current config:

```sh
npx codeceptjs run --override '{ "helpers": {"WebDriver": {"browser": "chrome"}}}'
```

Run tests and produce xunit report:

```sh
npx codeceptjs run --reporter xunit
```

Use any of [Mocha reporters](https://github.com/mochajs/mocha/tree/master/lib/reporters) used.

<<<<<<< HEAD
## Run Workers
=======
## Dry Run

Prints test scenarios without executing them

```
npx codeceptjs dry-run
```

When passed `--steps` or `--debug` option runs tests, disabling all plugins and helpers, so you can get step-by-step report with no tests actually executed.

```
npx codeceptjs dry-run --steps
```

If a plugin needs to be enabled in `dry-run` mode, pass its name in `-p` option:

```
npx codeceptjs dry-run --steps -p allure
```

To enable bootstrap script in dry-run mode, pass in `--bootstrap` option when running with `--steps` or `--debug`

```
nox codeceptjs dry-run --steps --bootstrap
```

## Run multiple
>>>>>>> 987760dc

Run tests in parallel threads.

```
npx codeceptjs run-workers 3
```

## Run Multiple

Run multiple suites. Unlike `run-workers` spawns processes to execute tests.
[Requires additional configuration](https://codecept.io/advanced#multiple-browsers-execution) and can be used to execute tests in multiple browsers.

```sh
npx codeceptjs run-multiple smoke:chrome regression:firefox
```

## Init

Creates `codecept.conf.js` file in current directory:

```sh
npx codeceptjs init
```

Or in provided path

```sh
npx codecept init test
```

## Migrate

Migrate your current `codecept.json` to `codecept.conf.js`

```sh
npx codeceptjs migrate
```

## Shell

Interactive shell. Allows to try `I.` commands in runtime

```sh
npx codeceptjs shell
```

## Generators

Create new test

```sh
npx codeceptjs generate:test
```

Create new pageobject

```sh
npx codeceptjs generate:pageobject
```

Create new helper

```sh
npx codeceptjs generate:helper
```

## TypeScript Definitions

TypeScript Definitions allows IDEs to provide autocompletion when writing tests.

```sh
npx codeceptjs def
npx codeceptjs def --config path/to/codecept.json
```

After doing that IDE should provide autocompletion for `I` object inside `Scenario` and `within` blocks.

Add optional parameter `output` (or shortcat `-o`), if you want to place your definition file in specific folder:

```sh
npx codeceptjs def --output ./tests/typings
npx codeceptjs def -o ./tests/typings
```

## List Commands

Prints all available methods of `I` to console

```sh
npx codeceptjs list
```<|MERGE_RESOLUTION|>--- conflicted
+++ resolved
@@ -79,9 +79,14 @@
 
 Use any of [Mocha reporters](https://github.com/mochajs/mocha/tree/master/lib/reporters) used.
 
-<<<<<<< HEAD
 ## Run Workers
-=======
+
+Run tests in parallel threads.
+
+```
+npx codeceptjs run-workers 3
+```
+
 ## Dry Run
 
 Prints test scenarios without executing them
@@ -106,15 +111,6 @@
 
 ```
 nox codeceptjs dry-run --steps --bootstrap
-```
-
-## Run multiple
->>>>>>> 987760dc
-
-Run tests in parallel threads.
-
-```
-npx codeceptjs run-workers 3
 ```
 
 ## Run Multiple
