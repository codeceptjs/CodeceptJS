---
permalink: /playwright
title: Testing with Playwright
---

# Testing with Playwright <Badge text="Since 2.5" type="warning"/>

Playwright is a Node library to automate the [Chromium](https://www.chromium.org/Home), [WebKit](https://webkit.org/) and [Firefox](https://www.mozilla.org/en-US/firefox/new/) browsers with a single API. It enables **cross-browser** web automation that is **ever-green**, **capable**, **reliable** and **fast**.

Playwright was built similarly to [Puppeteer](https://github.com/puppeteer/puppeteer), using its API and so is very different in usage. However, Playwright has cross browser support with better design for test automaiton.

Take a look at a sample test:

```js
I.amOnPage('https://github.com');
I.click('Sign in', '//html/body/div[1]/header');
I.see('Sign in to GitHub', 'h1');
I.fillField('Username or email address', 'something@totest.com');
I.fillField('Password', '123456');
I.click('Sign in');
I.see('Incorrect username or password.', '.flash-error');
```

It's readable and simple and working using Playwright API!

## Setup

To start you need CodeceptJS with Playwright packages installed

```bash
npm install codeceptjs playwright@^1 --save
```

Or see [alternative installation options](http://codecept.io/installation/)

> If you already have CodeceptJS project, just install `playwright` package and enable a helper it in config.

And a basic project initialized

```sh
npx codeceptjs init
```

You will be asked for a Helper to use, you should select Playwright and provide url of a website you are testing.

## Configuring

Make sure `Playwright` helper is enabled in `codecept.conf.js` config:

```js
{ // ..
  helpers: {
    Playwright: {
      url: "http://localhost",
      show: true,
      browser: 'chromium'
    }
  }
  // ..
}
```

> Turn off the `show` option if you want to run test in headless mode.
> If you don't specify the browser here, `chromium` will be used. Possible browsers are: `chromium`, `firefox` and `webkit`

Playwright uses different strategies to detect if a page is loaded. In configuration use `waitForNavigation` option for that:

When to consider navigation succeeded, defaults to `load`. Given an array of event strings, navigation is considered to be successful after all events have been fired. Events can be either:
- `load` - consider navigation to be finished when the load event is fired.
- `domcontentloaded` - consider navigation to be finished when the DOMContentLoaded event is fired.
- `networkidle` - consider navigation to be finished when there are no network connections for at least 500 ms.

```js
  helpers: {
    Playwright: {
      url: "http://localhost",
      show: true,
      browser: 'chromium',
      waitForNavigation: "networkidle0"
    }
  }
```

When a test runs faster than application it is recommended to increase `waitForAction` config value.
It will wait for a small amount of time (100ms) by default after each user action is taken.

> ▶ More options are listed in [helper reference](http://codecept.io/helpers/Playwright/).

## Writing Tests

Additional CodeceptJS tests should be created with `gt` command:

```sh
npx codeceptjs gt
```

As an example we will use `ToDoMvc` app for testing.

### Actions

Tests consist with a scenario of user's action taken on a page. The most widely used ones are:

* `amOnPage` - to open a webpage (accepts relative or absolute url)
* `click` - to locate a button or link and click on it
* `fillField` - to enter a text inside a field
* `selectOption`, `checkOption` - to interact with a form
* `wait*` to wait for some parts of page to be fully rendered (important for testing SPA)
* `grab*` to get values from page sources
* `see`, `dontSee` - to check for a text on a page
* `seeElement`, `dontSeeElement` - to check for elements on a page

> ℹ  All actions are listed in [Playwright helper reference](http://codecept.io/helpers/Playwright/).*

All actions which interact with elements can use **[CSS or XPath locators](https://codecept.io/locators/#css-and-xpath)**. Actions like `click` or `fillField` can locate elements by their name or value on a page:

```js
// search for link or button
I.click('Login');
// locate field by its label
I.fillField('Name', 'Miles');
// we can use input name
I.fillField('user[email]','miles@davis.com');
```

You can also specify the exact locator type with strict locators:

```js
I.click({css: 'button.red'});
I.fillField({name: 'user[email]'},'miles@davis.com');
I.seeElement({xpath: '//body/header'});
```

### Interactive Pause

It's easy to start writing a test if you use [interactive pause](/basics#debug). Just open a web page and pause execution.

```js
Feature('Sample Test');

Scenario('open my website', ({ I }) => {
  I.amOnPage('http://todomvc.com/examples/react/');
  pause();
});
```

This is just enough to run a test, open a browser, and think what to do next to write a test case.

When you execute such test with `codeceptjs run` command you may see the browser is started

```
npx codeceptjs run --steps
```

After a page is opened a full control of a browser is given to a terminal. Type in different commands such as `click`, `see`, `fillField` to write the test. A successful commands will be saved to `./output/cli-history` file and can be copied into a test.

A complete ToDo-MVC test may look like:

```js
Feature('ToDo');

Scenario('create todo item', ({ I }) => {
  I.amOnPage('http://todomvc.com/examples/react/');
  I.dontSeeElement('.todo-count');
  I.fillField('What needs to be done?', 'Write a guide');
  I.pressKey('Enter');
  I.see('Write a guide', '.todo-list');
  I.see('1 item left', '.todo-count');
});
```

### Grabbers

If you need to get element's value inside a test you can use `grab*` methods. They should be used with `await` operator inside `async` function:

```js
const assert = require('assert');
Scenario('get value of current tasks', async ({ I }) => {
  I.createTodo('do 1');
  I.createTodo('do 2');
  let numTodos = await I.grabTextFrom('.todo-count strong');
  assert.equal(2, numTodos);
});
```

### Within

In case some actions should be taken inside one element (a container or modal window or iframe) you can use `within` block to narrow the scope.
Please take a note that you can't use within inside another within in Playwright helper:

```js
within('.todoapp', () => {
  I.createTodo('my new item');
  I.see('1 item left', '.todo-count');
  I.click('.todo-list input.toggle');
});
I.see('0 items left', '.todo-count');
```

> [▶ Learn more about basic commands](/basics#writing-tests)

CodeceptJS allows you to implement custom actions like `I.createTodo` or use **PageObjects**. Learn how to improve your tests in [PageObjects](http://codecept.io/pageobjects/) guide.

## Multi Session Testing

TO launch additional browser context (or incognito window) use `session` command.

```js
Scenario('I try to open this site as anonymous user', () => {
  I.amOnPage('/');
  I.dontSee('Agree to cookies');
  session('anonymous user', () => {
    I.amOnPage('/');
    I.see('Agree to cookies');
  });
})
```

> ℹ Learn more about [multi-session testing](/basics/#multiple-sessions)

## Device Emulation

Playwright can emulate browsers of mobile devices. Instead of paying for expensive devices for mobile tests you can adjust Playwright settings so it could emulate mobile browsers on iPhone, Samsung Galaxy, etc.

Device emulation can be enabled in CodeceptJS globally in a config or per session.

Playwright contains a [list of predefined devices](https://github.com/Microsoft/playwright/blob/master/src/deviceDescriptors.ts) to emulate, for instance this is how you can enable iPhone 6 emulation for all tests:

```js
const { devices } = require('playwright');

helpers: {
  Playwright: {
    // regular config goes here
    emulate: devices['iPhone 6'],
  }
}
```
To adjust browser settings you can pass [custom options](https://github.com/microsoft/playwright/blob/master/docs/api.md#browsernewcontextoptions)

```js
helpers: {
  Playwright: {
    // regular config goes here
    // put on mobile device
    emulate: { isMobile: true, deviceScaleFactor: 2 }
  }
}
```

To enable device emulation for a specific test, create an additional browser session and pass in config as a second parameter:

```js
const { devices } = require('playwright');

Scenario('website looks nice on iPhone', () => {
  session('mobile user', devices['iPhone 6'], () => {
    I.amOnPage('/');
    I.see('Hello, iPhone user!')
  })
});
```

## Accessing Playwright API

<<<<<<< HEAD
To get [Playwright API](https://github.com/microsoft/playwright/blob/master/docs/api.md) inside a test use `I.usePlaywrightTo` method with a callback.
To keep test readable provide a description of a callback inside the first parameter.

```js
I.usePlaywrightTo('emulate offline mode', async ({ browser, context, page }) => {
  // use browser, page, context objects inside this function
  await context.setOffline(true);
});
```

Playwright commands are asynchronous so a callback function must be async.

A Playwright helper is passed as argument for callback, so you can combine Playwrigth API with CodeceptJS API:

```js
I.usePlaywrightTo('emulate offline mode', async (Playwright) => {
  // access internal objects browser, page, context of helper
  await Playwright.context.setOffline(true);
  // call a method of helper, await is required here
  await Playwright.click('Reload');
});

```



## Extending Helper

To create custom `I.*` commands using Playwright API you need to create a custom helper.
=======
Playwright has a very [rich and flexible API](https://github.com/microsoft/playwright/blob/master/docs/api.md). Sure, you can extend your test suites to use the methods listed there. CodeceptJS already prepares some objects for you and you can use them from your you helpers.
>>>>>>> df17d377

Start with creating an `MyPlaywright` helper using `generate:helper` or `gh` command:

```sh
npx codeceptjs gh
```

Then inside a Helper you can access `Playwright` helper of CodeceptJS.
Let's say you want to create `I.grabDimensionsOfCurrentPage` action. In this case you need to call `evaluate` method of `page` object

```js
// inside a MyPlaywright helper
async grabDimensionsOfCurrentPage() {
  const { page } = this.helpers.Playwright;
  await page.goto('https://www.example.com/');
  return page.evaluate(() => {
    return {
      width: document.documentElement.clientWidth,
      height: document.documentElement.clientHeight,
      deviceScaleFactor: window.devicePixelRatio
    }
  })
}
```

The same way you can also access `browser` object to implement more actions or handle events. For instance, you want to set the permissions, you can approach it with:

```js
// inside a MyPlaywright helper
async setPermissions() {
  const { browser } = this.helpers.Playwright;
  const context = browser.defaultContext()
  return context.setPermissions('https://html5demos.com', ['geolocation']);
}
```

> [▶ Learn more about BrowserContext](https://github.com/microsoft/playwright/blob/master/docs/api.md#class-browsercontext)

> [▶ Learn more about Helpers](http://codecept.io/helpers/)<|MERGE_RESOLUTION|>--- conflicted
+++ resolved
@@ -262,7 +262,6 @@
 
 ## Accessing Playwright API
 
-<<<<<<< HEAD
 To get [Playwright API](https://github.com/microsoft/playwright/blob/master/docs/api.md) inside a test use `I.usePlaywrightTo` method with a callback.
 To keep test readable provide a description of a callback inside the first parameter.
 
@@ -292,9 +291,6 @@
 ## Extending Helper
 
 To create custom `I.*` commands using Playwright API you need to create a custom helper.
-=======
-Playwright has a very [rich and flexible API](https://github.com/microsoft/playwright/blob/master/docs/api.md). Sure, you can extend your test suites to use the methods listed there. CodeceptJS already prepares some objects for you and you can use them from your you helpers.
->>>>>>> df17d377
 
 Start with creating an `MyPlaywright` helper using `generate:helper` or `gh` command:
 
