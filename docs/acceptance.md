# Acceptance Testing

How does your client, manager, or tester, or any other non-technical person, know your web application is working? By opening the browser, accessing a site, clicking on links, filling in the forms, and actually seeing the content on a web page.

*Acceptance tests* (also called *End-to-End tests*) can cover standard but complex scenarios from a user's perspective. With acceptance tests you can be confident that users, following all defined scenarios, won't get errors. We check **not just functionality of application but a user interface** (UI) as well.

<<<<<<< HEAD
No matter of helper and driver you use for acceptance testing, CodeceptJS should execute same actions in similar manner.
=======
By default CodeceptJS uses [WebDriver](/helpers/WebDriver/) helper and **Selenium** to automate browser. Within web page you can locate elements, interact with them, and check that expected elements are present on a page.
However, you can also choose [Nightmare](/helpers/Nightmare) or [Protractor](/helpers/Protractor) helpers, driven by corresponding libraries.
No matter of helper and library you use for acceptance testing, CodeceptJS should execute same actions in similar manner.
>>>>>>> 24f705d7

In case of CodeceptJS you can be sure that in code it will be as easy as it sounds. You just describe a test scenario with JavaScript and allow the framework to handle the rest.

Within web page you can locate elements, interact with them, and check that expected elements are present on a page. That is what a test look like.

```js
I.amOnPage('/login');
I.fillField('Username', 'john');
I.fillField('Password', '123456');
I.click('Login');
I.see('Welcome, John');
```

This is how we can check that login form of a simple web application works. At first we opened the `/login` page, then filled in form fields, clicked a button, and in the end we check that we saw the greeting text.

## Locating Element

Element can be found by CSS or XPath locators. Practically every steps
in WebDriver helper accept them both.

```js
I.seeElement('.user'); // element with CSS class user
I.seeElement('//button[contains(., "press me")]'); // button
```

By default CodeceptJS tries to guess the locator type.
In order to specify exact locator type you can pass a hash called **strict locator**.

```js
I.seeElement({css: 'div.user'});
I.seeElement({xpath: '//div[@class=user]'});
```

Strict locators allow to specify additional locator types:

```js
// locate form element by name
I.seeElement({name: 'password'});
// locate element by id
I.seeElement({id: 'users'});
```

In [mobile testing](mobile.md#locating-elements) you can use `~` to specify accessibility id to locate an element. In web application you can locate element by their `aria-label` value.

```js
// locate element by [aria-label] attribute in web
// or by accessibility id in mobile
I.seeElement('~username');
```

## Clicking

CodeceptJS provides a flexible syntax to specify an element to click.

By default CodeceptJS tries to find button or link with exact text on it

```js
// search for link or button
I.click('Login');
```

If none found, CodeceptJS tries to find link or button containing that text. In case an image is clickable its `alt` attribute will be checked for text inclusion. Form buttons will also be searched by name.

To narrow down the results you can specify a context in second parameter.

```js
I.click('Login', '.nav'); // search only in .nav
I.click('Login', {css: 'footer'}); // search only in footer
```

To skip the global search pass exact strict locator (or start locator with `//` or `.` or `#`).
In this case you are not limited to buttons and links. Any element found by that locator is clicked.

```js
// click element by CSS
I.click('#signup');
// click element located by name inside a form
I.click({name: 'submit'}, '#user>form');
```

## Filling Fields

Clicking the links is not what takes the most time during testing a web site. If your site consists only of links you can skip test automation. The most routine waste of time goes into the testing of forms. CodeceptJS provides several ways of doing that.

Let's submit this sample form for a test:

```html
<form method="post" action="/update" id="update_form">
     <label for="user_name">Name</label>
     <input type="text" name="user[name]" id="user_name" />
     <label for="user_email">Email</label>
     <input type="text" name="user[email]" id="user_email" />
     <label for="user_gender">Gender</label>
     <select id="user_gender" name="user[gender]">
          <option value="m">Male</option>
          <option value="f">Female</option>
     </select>
     <input type="submit" name="submitButton" value="Update" />
</form>
```

We need to fill in all those fields and click "Update" button. CodeceptJS matches form elements by their label, name, or by CSS or XPath locators.

```js
// we are using label to match user_name field
I.fillField('Name', 'Miles');
// we can use input name
I.fillField('user[email]','miles@davis.com');
// select element by label, choose option by text
I.selectOption('Gender','Male');
// click 'Update' button, found by text
I.click('Update');
```

Alternative scenario:

```js
// we are using CSS
I.fillField('#user_name', 'Miles');
I.fillField('#user_email','miles@davis.com');
// select element by label, option by value
I.selectOption('#user_gender','m');
// click 'Update' button, found by name
I.click('submitButton', '#update_form');
```

## Assertions

In order to verify the expected behavior of a web application, web page connects should be checked.
CodeceptJS provides built-in assertions for that. They start with `see` (or `dontSee`) prefix, as they describe user's current vision.

The most general and common assertion is `see`:

```js
// Just a visible text on a page
I.see('Hello');
// text inside .msg element
I.see('Hello', '.msg');
// opposite
I.dontSee('Bye');
```

You should provide a text as first argument, and optionally a locator to narrow the search context.

You can check that specific element exists (or not) on a page, as it was described in [Locating Element](#locating-element) section.

```js
I.seeElement('.notice');
I.dontSeeElement('.error');
```

Additional assertions:

```js
I.seeInCurrentUrl('/user/miles');
I.seeInField('user[name]', 'Miles');
I.seeInTitle('My Website');
```

To see all possible assertions see the helper's reference.

## Grabbing

Sometimes you need to retrieve a data from a page to use it in next steps of a scenario.
Imagine, application generates a password and you want to ensure that user can login using this password.

```js
Scenario('login with generated password', async (I) => {
  I.fillField('email', 'miles@davis.com');
  I.click('Generate Password');
  const password = await I.grabTextFrom('#password');
  I.click('Login');
  I.fillField('email', 'miles@davis.com');
  I.fillField('password', password);
  I.click('Log in!');
  I.see('Hello, Miles');
});
```

`grabTextFrom` action is used here to retrieve text from an element. All actions starting with `grab` prefix are expected to return data. In order to synchronize this step with a scenario you should pause test execution with `await` keyword of ES6. To make it work your test should be written inside a async function (notice `async` in its definition).

```js
Scenario('use page title', async (I) => {
  // ...
  const password = await I.grabTextFrom('#password');
  I.fillField('password', password);
});
```

## Waiting

In modern web applications rendering is happen on client side.
Sometimes that may cause delays. A test may fail while trying to click an element which has not appeared on a page yet.
To handle this cases `wait*` methods introduced.

```js
I.waitForElement('#agree_button', 30); // secs
// clicks a button only when it is visible
I.click('#agree_button');
```

More wait actions can be found in helper's reference.

## SmartWait

It is possible to wait for elements pragmatically. If a test uses element which is not on a page yet, CodeceptJS will wait for few extra seconds before failing. This feature is based on [Implicit Wait](http://www.seleniumhq.org/docs/04_webdriver_advanced.jsp#implicit-waits) of Selenium. CodeceptJS enables implicit wait only when searching for a specific element and disables in all other cases. Thus, the performance of a test is not affected.

SmartWait can be enabled by setting wait option in WebDriver config.
Add `"smartWait": 5000` to wait for additional 5s.

SmartWait works with a CSS/XPath locators in `click`, `seeElement` and other methods. See where it is enabled and where is not:

```js
I.click('Login'); // DISABLED, not a locator
I.fillField('user', 'davert'); // DISABLED, not a specific locator
I.fillField({name: 'password'}, '123456'); // ENABLED, strict locator
I.click('#login'); // ENABLED, locator is CSS ID
I.see('Hello, Davert'); // DISABLED, Not a locator
I.seeElement('#userbar'); // ENABLED
I.dontSeeElement('#login'); // DISABLED, can't wait for element to hide
I.seeNumberOfElements('button.link', 5); // DISABLED, can wait only for one element

```

SmartWait doesn't check element for visibility, so tests may fail even element is on a page.

Usage example:

```js
// we use smartWait: 5000 instead of
// I.waitForElement('#click-me', 5);
// to wait for element on page
I.click('#click-me');
```

If it's hard to define what to wait, it is recommended to use [retries](https://codecept.io/basics/#retries) to rerun flaky steps.

## IFrames

[within](locators.md#within) operator can be used to work inside IFrames. Special `frame` locator is required to locate the iframe and get into its context.

See example:

```js
within({frame: "#editor"}, () => {
  I.see('Page');
});
```

Nested IFrames can be set by passing array *(WebDriver, Nightmare & Puppeteer only)*:

```js
within({frame: [".content", "#editor"]}, () => {
  I.see('Page');
});
```

## Multiple Sessions

CodeceptJS allows to run several browser sessions inside a test. This can be useful for testing communication between users inside a system, for instance in chats. To open another browser use `session()` function as shown in example:

```js
Scenario('test app', (I) => {
  I.amOnPage('/chat');
  I.fillField('name', 'davert');
  I.click('Sign In');
  I.see('Hello, davert');
  session('john', () => {
    // another session started
    I.amOnPage('/chat');
    I.fillField('name', 'john');
    I.click('Sign In');
    I.see('Hello, john');
  });
  // switching back to default session
  I.fillField('message', 'Hi, john');
  // there is a message from current user
  I.see('me: Hi, john', '.messages');
  session('john', () => {
    // let's check if john received it
    I.see('davert: Hi, john', '.messages');
  });
});
```

`session` function expects a first parameter to be a name of a session. You can switch back to session by using the same name.

You can override config for session by passing second parameter:

```js
session('john', { browser: 'firefox' } , () => {
  // run this steps in firefox
  I.amOnPage('/');
});
```

or just start session without switching to it. Call `session` passing only its name:

```js
Scenario('test', (I) => {
  // opens 3 additional browsers
  session('john');
  session('mary');
  session('jane');

  I.amOnPage('/');

  // switch to session by its name
  session('mary', () => {
    I.amOnPage('/login');
  });
}
```
`session` can return value which can be used in scenario:

```js
// inside async function
const val = await session('john', () => {
  I.amOnPage('/info');
  return I.grabTextFrom({ css: 'h1' });
});
I.fillField('Description', val);
```

Function passed into session can use `I`, page objects, and any objects declared for the scenario.
This function can also be declared as async (but doesn't work as generator).

Also, you can use `within` inside a session but you can't call session from inside `within`.

---

CodeceptJS through helpers provides user friendly API to interact with a webpage. In this section we described using WebDriverIO helper which allows to control browser through Selenium WebDriver.

<<<<<<< HEAD
---

### Next: [BDD Testing >>>](bdd.md)

---
=======
CodeceptJS through helpers provides user friendly API to interact with a webpage. In this section we described using WebDriver helper which allows to control browser through Selenium WebDriver.
>>>>>>> 24f705d7
<|MERGE_RESOLUTION|>--- conflicted
+++ resolved
@@ -4,13 +4,7 @@
 
 *Acceptance tests* (also called *End-to-End tests*) can cover standard but complex scenarios from a user's perspective. With acceptance tests you can be confident that users, following all defined scenarios, won't get errors. We check **not just functionality of application but a user interface** (UI) as well.
 
-<<<<<<< HEAD
 No matter of helper and driver you use for acceptance testing, CodeceptJS should execute same actions in similar manner.
-=======
-By default CodeceptJS uses [WebDriver](/helpers/WebDriver/) helper and **Selenium** to automate browser. Within web page you can locate elements, interact with them, and check that expected elements are present on a page.
-However, you can also choose [Nightmare](/helpers/Nightmare) or [Protractor](/helpers/Protractor) helpers, driven by corresponding libraries.
-No matter of helper and library you use for acceptance testing, CodeceptJS should execute same actions in similar manner.
->>>>>>> 24f705d7
 
 In case of CodeceptJS you can be sure that in code it will be as easy as it sounds. You just describe a test scenario with JavaScript and allow the framework to handle the rest.
 
@@ -268,88 +262,9 @@
 });
 ```
 
-## Multiple Sessions
-
-CodeceptJS allows to run several browser sessions inside a test. This can be useful for testing communication between users inside a system, for instance in chats. To open another browser use `session()` function as shown in example:
-
-```js
-Scenario('test app', (I) => {
-  I.amOnPage('/chat');
-  I.fillField('name', 'davert');
-  I.click('Sign In');
-  I.see('Hello, davert');
-  session('john', () => {
-    // another session started
-    I.amOnPage('/chat');
-    I.fillField('name', 'john');
-    I.click('Sign In');
-    I.see('Hello, john');
-  });
-  // switching back to default session
-  I.fillField('message', 'Hi, john');
-  // there is a message from current user
-  I.see('me: Hi, john', '.messages');
-  session('john', () => {
-    // let's check if john received it
-    I.see('davert: Hi, john', '.messages');
-  });
-});
-```
-
-`session` function expects a first parameter to be a name of a session. You can switch back to session by using the same name.
-
-You can override config for session by passing second parameter:
-
-```js
-session('john', { browser: 'firefox' } , () => {
-  // run this steps in firefox
-  I.amOnPage('/');
-});
-```
-
-or just start session without switching to it. Call `session` passing only its name:
-
-```js
-Scenario('test', (I) => {
-  // opens 3 additional browsers
-  session('john');
-  session('mary');
-  session('jane');
-
-  I.amOnPage('/');
-
-  // switch to session by its name
-  session('mary', () => {
-    I.amOnPage('/login');
-  });
-}
-```
-`session` can return value which can be used in scenario:
-
-```js
-// inside async function
-const val = await session('john', () => {
-  I.amOnPage('/info');
-  return I.grabTextFrom({ css: 'h1' });
-});
-I.fillField('Description', val);
-```
-
-Function passed into session can use `I`, page objects, and any objects declared for the scenario.
-This function can also be declared as async (but doesn't work as generator).
-
-Also, you can use `within` inside a session but you can't call session from inside `within`.
 
 ---
 
-CodeceptJS through helpers provides user friendly API to interact with a webpage. In this section we described using WebDriverIO helper which allows to control browser through Selenium WebDriver.
-
-<<<<<<< HEAD
----
-
 ### Next: [BDD Testing >>>](bdd.md)
 
----
-=======
-CodeceptJS through helpers provides user friendly API to interact with a webpage. In this section we described using WebDriver helper which allows to control browser through Selenium WebDriver.
->>>>>>> 24f705d7
+---