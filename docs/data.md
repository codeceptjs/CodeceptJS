# Data Management

*This chapter describes data management for external sources. If you are looking for using Data Sets in tests, see [Data Driven Tests](datadriven.md) concept*

Managing data for tests is always a tricky issue. How isolate data between tests, how to prepare data for different tests, etc.
There are different approaches to solve it:

1.  reset database completely between tests
2.  create unique non-intersecting data sets per each test
3.  create and delete data for a test

The most efficient way would be to allow test to control its data, i.e. the 3rd option.
However, accessing database directly is not a good idea as database vendor, schema and data are used by application internally and are out of scope of acceptance test.

Today all modern web applications have REST API. So it is a good idea to use it to create data for a test and delete it after.
API supposed to be a stable interface and it can be used by acceptance tests. CodeceptJS provides 2 helpers for Data Management via REST API.

## REST

<<<<<<< HEAD
[REST helper](helpers/REST.md) uses [Unirest](http://unirest.io/nodejs.html) library to send HTTP requests to application.
However, it doesn't provide tools for testing APIs, so it should be paired with WebDriverIO, Nightmare or Protractor helpers for browser testing.
=======
[REST helper](http://codecept.io/helpers/REST/) uses [Unirest](http://unirest.io/nodejs.html) library to send HTTP requests to application.
However, it doesn't provide tools for testing APIs, so it should be paired with WebDriver, Nightmare or Protractor helpers for browser testing.
>>>>>>> 24f705d7

Enable REST helper in global config. It is recommended to set `endpoint`, a base URL for all API requests.
If you need some authorization you can optionally set default headers too.

See this sample config:

```js
"helpers": {
  "REST": {
    "endpoint": "http://localhost/api/v1/",
    "defaultHeaders": {
      "Auth": "11111"
    }
  },

<<<<<<< HEAD
  "WebDriverIO" : {
    "browser": "chrome",
    "url": "http://localhost/"
=======
  "WebDriver" : {
    "browser": "chrome"
>>>>>>> 24f705d7
  }
}
```

Note that the WebDriverIO helper is still there, and it is handling all the web-page related commands like `I.click` and so on.

The `REST` helper provides basic methods to send requests to application:

```js
I.sendGetRequest()
I.sendPostRequest()
I.sendPutRequest()
I.sendPatchRequest()
I.sendDeleteRequest()
```

As well as a method for setting headers: `haveRequestHeaders`.

Here is an example:

```js
let postId = null;

Scenario('check post page', async (I)  => {
  // valid access token
  I.haveRequestHeaders({auth: '1111111'});
  // get the first user
  let user = await I.sendGetRequest('/api/users/1');
  // create a post and save its Id
  postId = await I.sendPostRequest('/api/posts', { author: user.id, body: 'some text' });
  // open browser page of new post
  I.amOnPage('/posts/2.html');
  I.see('some text', 'p.body');
});

// cleanup created data
After((I) => {
  I.sendDeleteRequest('/api/posts/'+postId);
});
```

This can also be used to emulate Ajax requests:

```js
I.sendPostRequest('/update-status', {}, { http_x_requested_with: 'xmlhttprequest' });
```

## Data Generation with Factories

This concept is extended by [ApiDataFactory](helpers/ApiDataFactory.md) helper.
It builds data according to defined rules and uses API to store them and automatically clean them up after a test,
This way setting data for a test is as simple as writing:

```js
let post = yield I.have('post');
I.haveMultiple('comment', 5, { postId: post.id});
```

Just define how many items of any kind you need and ApiDataFactory will create them for you.
However, to make this work some preparations required.

At first, you need data generation libraries which are [Rosie](https://github.com/rosiejs/rosie) and [Faker](https://www.npmjs.com/package/faker). Faker can generate random names, emails, texts, and Rosie uses them
to generate objects using factories.

Install rosie and faker to create a first factory:

```js
npm i rosie faker --save-dev
```

Then create a module which will export a factory for an entity.

See the example providing a factory for User generation:

```js
// factories/post.js
var Factory = require('rosie').Factory;
var faker = require('faker');

module.exports = new Factory()
  .attr('name', () => faker.name.findName())
  .attr('email', () => faker.internet.email());
```

Next is to configure helper to match factories with API:

```js
 "ApiDataFactory": {
   "endpoint": "http://user.com/api",
   "factories": {
     "user": {
        "uri": "/users"
        "factory": "./factories/user"
     }
   }
 }
```

Then, calling `I.have('user')` inside a test will create a new user for you.
This is done by sending POST request to `/api/users` URL. Response is returned and can be used in tests.

At the end of a test ApiDataFactory will clean up created record for you. This is done by collecting
ids from crated records and running `DELETE /api/users/{id}` requests at the end of a test.
This rules can be customized in helper configuration.

<|MERGE_RESOLUTION|>--- conflicted
+++ resolved
@@ -17,13 +17,8 @@
 
 ## REST
 
-<<<<<<< HEAD
-[REST helper](helpers/REST.md) uses [Unirest](http://unirest.io/nodejs.html) library to send HTTP requests to application.
-However, it doesn't provide tools for testing APIs, so it should be paired with WebDriverIO, Nightmare or Protractor helpers for browser testing.
-=======
-[REST helper](http://codecept.io/helpers/REST/) uses [Unirest](http://unirest.io/nodejs.html) library to send HTTP requests to application.
+[REST helper](helpers/REST.md) uses [Axios](https://github.com/axios/axios) library to send HTTP requests to application.
 However, it doesn't provide tools for testing APIs, so it should be paired with WebDriver, Nightmare or Protractor helpers for browser testing.
->>>>>>> 24f705d7
 
 Enable REST helper in global config. It is recommended to set `endpoint`, a base URL for all API requests.
 If you need some authorization you can optionally set default headers too.
@@ -39,14 +34,8 @@
     }
   },
 
-<<<<<<< HEAD
-  "WebDriverIO" : {
-    "browser": "chrome",
-    "url": "http://localhost/"
-=======
   "WebDriver" : {
     "browser": "chrome"
->>>>>>> 24f705d7
   }
 }
 ```
