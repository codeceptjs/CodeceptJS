--- conflicted
+++ resolved
@@ -3,11 +3,7 @@
 title: Testing React Native with Detox
 ---
 
-<<<<<<< HEAD
-> Warning! Detox support in CodeceptJS is experimental. Please try it and help us to test it and improve it. [See Detox helper repository](https://github.com/codecept-js/detox-helper).
-=======
 > Warning! Detox support in CodeceptJS is experimental. Please try it and help us to test it and improve it. [See Detox helper repository](https://github.com/codeceptjs/detox-helper).
->>>>>>> 5164f009
 
 Automated mobile testing can be slow, hard, and ineffective. The price of it goes high, if we take into account fragility of applications, slowness of emulators, and the complexity of debug. [Appium](/mobile) helps writing mobile tests but not all apps can be tested effectively with it. That's why you should consider using an alternative approach.
 
@@ -123,11 +119,7 @@
 * `seeElement` - to check visibility of element
 * `seeElementExists` - to check that element exists
 
-<<<<<<< HEAD
-> For more details on actions refer to the [API reference of Detox helper](https://github.com/codecept-js/detox-helper#api).
-=======
 > For more details on actions refer to the [API reference of Detox helper](https://github.com/codeceptjs/detox-helper#api).
->>>>>>> 5164f009
 
 ## Locators
 
