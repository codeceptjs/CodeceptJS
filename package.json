{
  "name": "codeceptjs",
  "version": "1.0.3",
  "description": "Modern Era Acceptance Testing Framework for NodeJS",
  "keywords": [
    "acceptance",
    "bdd",
    "tdd",
    "testing"
  ],
  "homepage": "http://codecept.io",
  "license": "MIT",
  "author": {
    "name": "DavertMik",
    "email": "davert@codegyre.com",
    "url": "http://codegyre.com"
  },
  "files": [
    "bin",
    "docs",
    "lib",
    "translations"
  ],
  "main": "lib/index.js",
  "typings": "typings/index.d.ts",
  "bin": {
    "codeceptjs": "./bin/codecept.js"
  },
  "repository": "Codeception/codeceptjs",
  "scripts": {
    "json-server": "./node_modules/json-server/bin/index.js test/data/rest/db.json -p 8010 --watch -m test/data/rest/headers.js",
    "lint": "eslint bin/ examples/ lib/ test/ translations/",
    "lint-fix": "eslint bin/ examples/ lib/ test/ translations/ --fix",
    "test": "npm run lint && mocha test/unit && mocha test/runner"
  },
  "dependencies": {
    "chalk": "^1.1.3",
    "co": "^4.6.0",
    "commander": "^2.12.2",
    "escape-string-regexp": "^1.0.3",
    "get-function-arguments": "^1.0.0",
    "glob": "^6.0.1",
    "inquirer": "^0.11.0",
    "js-function-reflector": "^1.3.1",
    "mkdirp": "^0.5.1",
    "mocha": "^3.5.3",
    "requireg": "^0.1.5"
  },
  "devDependencies": {
    "@types/commander": "^2.12.2",
    "@types/inquirer": "^0.0.35",
    "@types/node": "^8.0.54",
    "chai": "^3.4.1",
    "chai-as-promised": "^5.2.0",
    "co-mocha": "^1.2.1",
    "documentation": "^4.0.0-beta1",
    "eslint": "^4.12.1",
    "eslint-config-airbnb-base": "^12.1.0",
    "eslint-plugin-import": "^2.8.0",
    "faker": "^4.1.0",
    "json-server": "^0.10.1",
    "nightmare": "^2.5.2",
    "nightmare-upload": "^0.1.1",
<<<<<<< HEAD
    "nyc": "^11.1.0",
    "protractor": "^5.0",
    "puppeteer": "^0.13.0",
=======
    "nyc": "^11.4.0",
    "protractor": "^5.2.0",
>>>>>>> cfeae5b0
    "rosie": "^1.6.0",
    "selenium-webdriver": "^2.53.1",
    "sinon": "^1.17.2",
    "sinon-chai": "^2.14.0",
    "typescript": "^2.6.2",
    "unirest": "^0.5.1",
    "webdriverio": "^4.9.11"
  },
  "engines": {
    "node": ">=8.9.1"
  },
  "es6": true
}<|MERGE_RESOLUTION|>--- conflicted
+++ resolved
@@ -61,14 +61,9 @@
     "json-server": "^0.10.1",
     "nightmare": "^2.5.2",
     "nightmare-upload": "^0.1.1",
-<<<<<<< HEAD
     "nyc": "^11.1.0",
-    "protractor": "^5.0",
     "puppeteer": "^0.13.0",
-=======
-    "nyc": "^11.4.0",
     "protractor": "^5.2.0",
->>>>>>> cfeae5b0
     "rosie": "^1.6.0",
     "selenium-webdriver": "^2.53.1",
     "sinon": "^1.17.2",
