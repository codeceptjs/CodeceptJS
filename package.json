{
  "name": "codeceptjs",
  "version": "2.2.0",
  "description": "Modern Era Acceptance Testing Framework for NodeJS",
  "keywords": [
    "acceptance",
    "end2end",
    "bdd",
    "tdd",
    "testing"
  ],
  "homepage": "https://codecept.io",
  "license": "MIT",
  "author": {
    "name": "DavertMik",
    "email": "davert@codegyre.com",
    "url": "http://codegyre.com"
  },
  "files": [
    "bin",
    "docs",
    "lib",
    "translations"
  ],
  "main": "lib/index.js",
  "typings": "typings/index.d.ts",
  "bin": {
    "codeceptjs": "./bin/codecept.js"
  },
  "repository": "Codeception/codeceptjs",
  "scripts": {
    "build": "tsc -p ./",
    "json-server": "./node_modules/json-server/bin/index.js test/data/rest/db.json -p 8010 --watch -m test/data/rest/headers.js",
    "lint": "eslint bin/ examples/ lib/ test/ translations/ gulpfile.js",
    "lint-fix": "eslint bin/ examples/ lib/ test/ translations/ gulpfile.js --fix",
    "docs": "gulp docs",
    "test": "mocha test/unit --recursive && mocha test/runner --recursive"
  },
  "dependencies": {
    "@codeceptjs/detox-helper": "^1.0.1",
    "allure-js-commons": "^1.3.2",
    "archiver": "^3.0.0",
    "axios": "^0.19.0",
    "chalk": "^1.1.3",
    "commander": "^2.20.0",
    "css-to-xpath": "^0.1.0",
    "cucumber-expressions": "^6.6.2",
    "escape-string-regexp": "^1.0.3",
    "figures": "^2.0.0",
    "fn-args": "^4.0.0",
    "fs-extra": "^8.0.1",
    "gherkin": "^5.1.0",
    "glob": "^6.0.1",
<<<<<<< HEAD
    "inquirer": "^6.3.1",
    "js-beautify": "^1.9.1",
    "lodash.clonedeep": "^4.5.0",
=======
    "inquirer": "^6.4.1",
    "js-beautify": "^1.10.0",
>>>>>>> 9bb1f155
    "lodash.merge": "^4.6.1",
    "mkdirp": "^0.5.1",
    "mocha": "^4.1.0",
    "mocha-junit-reporter": "^1.23.0",
    "parse-function": "^5.2.10",
    "promise-retry": "^1.1.1",
    "requireg": "^0.1.8",
    "resq": "^1.5.0",
    "sprintf-js": "^1.1.1"
  },
  "devDependencies": {
    "@pollyjs/adapter-puppeteer": "^2.5.0",
    "@pollyjs/core": "^2.5.0",
    "@types/inquirer": "^0.0.35",
    "@types/node": "^8.10.49",
    "@wdio/sauce-service": "^5.10.8",
    "@wdio/selenium-standalone-service": "^5.9.3",
    "@wdio/utils": "^5.9.3",
    "chai": "^3.4.1",
    "chai-as-promised": "^5.2.0",
    "co-mocha": "^1.2",
    "documentation": "^8.1.2",
    "eslint": "^4.17.0",
    "eslint-config-airbnb-base": "^12.1.0",
    "eslint-plugin-import": "^2.18.0",
    "eslint-plugin-mocha": "^5.3.0",
    "faker": "^4.1.0",
    "husky": "^1.2.1",
    "json-server": "^0.10.1",
    "nightmare": "^3.0.2",
    "protractor": "^5.4.1",
    "puppeteer": "^1.18.1",
    "rosie": "^1.6.0",
    "sinon": "^1.17.2",
    "sinon-chai": "^2.14.0",
    "testcafe": "^1.2.1",
    "typescript": "^2.9.2",
    "wdio-docker-service": "^1.5.0",
    "webdriverio": "^5.10.9",
    "xmldom": "^0.1.27",
    "xpath": "0.0.27"
  },
  "engines": {
    "node": ">=8.9.1",
    "npm": ">=5.6.0"
  },
  "es6": true,
  "husky": {
    "hooks": {
      "pre-commit": "npm run lint",
      "pre-push": "npm run lint && npm run test"
    }
  }
}<|MERGE_RESOLUTION|>--- conflicted
+++ resolved
@@ -51,14 +51,9 @@
     "fs-extra": "^8.0.1",
     "gherkin": "^5.1.0",
     "glob": "^6.0.1",
-<<<<<<< HEAD
-    "inquirer": "^6.3.1",
-    "js-beautify": "^1.9.1",
-    "lodash.clonedeep": "^4.5.0",
-=======
     "inquirer": "^6.4.1",
     "js-beautify": "^1.10.0",
->>>>>>> 9bb1f155
+    "lodash.clonedeep": "^4.5.0",
     "lodash.merge": "^4.6.1",
     "mkdirp": "^0.5.1",
     "mocha": "^4.1.0",
