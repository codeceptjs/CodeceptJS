{
<<<<<<< HEAD
  "name": "codeceptjs-sravniru",
  "version": "2.6.3",
  "description": "Modern Era Acceptance Testing Framework for NodeJS tailored for sravni.ru company",
=======
  "name": "codeceptjs",
  "version": "2.6.4",
  "description": "Supercharged End 2 End Testing Framework for NodeJS",
>>>>>>> 8cd9e170
  "keywords": [
    "acceptance",
    "end2end",
    "end 2 end",
    "puppeteer",
    "webdriver",
    "testcafe",
    "protractor",
    "bdd",
    "tdd",
    "testing"
  ],
  "homepage": "https://codecept.io",
  "license": "MIT",
  "author": {
    "name": "VladislavP",
    "email": "vladislav888@gmail.com",
    "url": "http://codegyre.com"
  },
  "files": [
    "bin",
    "docs",
    "lib",
    "translations",
    "typings"
  ],
  "main": "lib/index.js",
  "typings": "typings/index.d.ts",
  "bin": {
    "codeceptjs": "./bin/codecept.js"
  },
  "repository": "Codeception/codeceptjs",
  "scripts": {
    "build": "tsc -p ./",
    "json-server": "./node_modules/json-server/bin/index.js test/data/rest/db.json -p 8010 --watch -m test/data/rest/headers.js",
    "json-server:graphql": "node test/data/graphql/index.js",
    "lint": "eslint bin/ examples/ lib/ test/ translations/ runio.js",
    "lint-fix": "eslint bin/ examples/ lib/ test/ translations/ runio.js --fix",
    "docs": "./runio.js docs",
    "test:unit": "mocha test/unit --recursive",
    "test:runner": "mocha test/runner --recursive",
    "test": "npm run test:unit && npm run test:runner",
    "def": "./runio.js def",
    "dev:graphql": "nodemon test/data/graphql/index.js",
    "publish:site": "./runio.js publish:site",
    "update-contributor-faces": "contributor-faces ."
  },
  "dependencies": {
    "@codeceptjs/configure": "^0.4.0",
    "allure-js-commons": "^1.3.2",
    "arrify": "^2.0.1",
    "axios": "^0.19.1",
    "chalk": "^1.1.3",
    "commander": "^2.20.3",
    "css-to-xpath": "^0.1.0",
    "cucumber-expressions": "^6.6.2",
    "envinfo": "^7.3.1",
    "escape-string-regexp": "^1.0.3",
    "figures": "^2.0.0",
    "fn-args": "^4.0.0",
    "fs-extra": "^8.1.0",
    "gherkin": "^5.1.0",
    "glob": "^6.0.1",
    "inquirer": "^6.5.2",
    "js-beautify": "^1.10.2",
    "lodash.clonedeep": "^4.5.0",
    "lodash.merge": "^4.6.2",
    "mkdirp": "^1.0.3",
    "mocha": "^6.2.2",
    "mocha-junit-reporter": "^1.23.1",
    "ms": "^2.1.2",
    "parse-function": "^5.5.0",
    "promise-retry": "^1.1.1",
    "requireg": "^0.2.2",
    "resq": "^1.7.0",
    "semver": "^6.2.0",
    "sprintf-js": "^1.1.1",
    "uuid": "^8.0.0"
  },
  "devDependencies": {
    "@codeceptjs/detox-helper": "^1.0.2",
    "@codeceptjs/mock-request": "^0.3.0",
    "@pollyjs/adapter-puppeteer": "^2.6.3",
    "@pollyjs/core": "^2.6.3",
    "@types/inquirer": "^0.0.35",
    "@types/node": "^8.10.54",
    "@wdio/sauce-service": "^5.16.10",
    "@wdio/selenium-standalone-service": "^5.16.10",
    "@wdio/utils": "^5.16.15",
    "apollo-server-express": "^2.9.16",
    "chai": "^3.4.1",
    "chai-as-promised": "^5.2.0",
    "chai-subset": "^1.6.0",
    "contributor-faces": "^1.0.3",
    "documentation": "^12.1.4",
    "eslint": "^6.8.0",
    "eslint-config-airbnb-base": "^14.0.0",
    "eslint-plugin-import": "^2.19.1",
    "eslint-plugin-mocha": "^6.2.2",
    "express": "^4.17.1",
    "faker": "^4.1.0",
    "graphql": "^14.5.8",
    "husky": "^1.2.1",
    "jsdoc": "^3.6.2",
    "jsdoc-typeof-plugin": "^1.0.0",
    "json-server": "^0.10.1",
    "mocha-parallel-tests": "^2.2.2",
    "nightmare": "^3.0.2",
    "nodemon": "^1.19.4",
    "playwright": "^1.0.1",
    "protractor": "^5.4.1",
    "puppeteer": "^3.0.0",
    "qrcode-terminal": "^0.12.0",
    "rosie": "^1.6.0",
    "runio.js": "^1.0.20",
    "sinon": "^1.17.2",
    "sinon-chai": "^2.14.0",
    "testcafe": "^1.7.1",
    "ts-morph": "^3.1.3",
    "tsd-jsdoc": "^2.3.0",
    "typescript": "^2.9.2",
    "wdio-docker-service": "^1.5.0",
    "webdriverio": "^6.0.4",
    "xmldom": "^0.1.31",
    "xpath": "0.0.27"
  },
  "engines": {
    "node": ">=8.9.1",
    "npm": ">=5.6.0"
  },
  "es6": true,
  "husky": {
    "hooks": {
      "pre-commit": "npm run lint",
      "pre-push": "npm run lint && npm run test:unit"
    }
  }
}<|MERGE_RESOLUTION|>--- conflicted
+++ resolved
@@ -1,13 +1,7 @@
 {
-<<<<<<< HEAD
   "name": "codeceptjs-sravniru",
   "version": "2.6.3",
   "description": "Modern Era Acceptance Testing Framework for NodeJS tailored for sravni.ru company",
-=======
-  "name": "codeceptjs",
-  "version": "2.6.4",
-  "description": "Supercharged End 2 End Testing Framework for NodeJS",
->>>>>>> 8cd9e170
   "keywords": [
     "acceptance",
     "end2end",
