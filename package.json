--- conflicted
+++ resolved
@@ -58,14 +58,9 @@
     "lodash.clonedeep": "^4.5.0",
     "lodash.merge": "^4.6.1",
     "mkdirp": "^0.5.1",
-<<<<<<< HEAD
     "mocha": "^6.2.0",
     "mocha-junit-reporter": "^1.23.1",
     "ms": "^2.1.2",
-=======
-    "mocha": "^4.1.0",
-    "mocha-junit-reporter": "^1.23.0",
->>>>>>> 049b02ae
     "parse-function": "^5.2.10",
     "promise-retry": "^1.1.1",
     "requireg": "^0.1.8",
@@ -76,19 +71,12 @@
     "@pollyjs/adapter-puppeteer": "^2.5.0",
     "@pollyjs/core": "^2.5.0",
     "@types/inquirer": "^0.0.35",
-<<<<<<< HEAD
     "@types/mocha": "^5.2.7",
     "@types/node": "^8.10.48",
     "@wdio/sauce-service": "^5.8.0",
     "@wdio/selenium-standalone-service": "^5.8.0",
     "@wdio/utils": "^5.8.0",
-=======
-    "@types/node": "^8.10.49",
-    "@wdio/sauce-service": "^5.10.8",
-    "@wdio/selenium-standalone-service": "^5.9.3",
-    "@wdio/utils": "^5.9.3",
     "apollo-server-express": "^2.8.1",
->>>>>>> 049b02ae
     "chai": "^3.4.1",
     "chai-as-promised": "^5.2.0",
     "documentation": "^8.1.2",
