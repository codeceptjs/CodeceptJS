--- conflicted
+++ resolved
@@ -70,11 +70,8 @@
     "rosie": "^1.6.0",
     "selenium-webdriver": "^2.53.1",
     "sinon": "^1.17.2",
-<<<<<<< HEAD
+    "sinon-chai": "^2.12.0",
     "typescript": "^2.5.2",
-=======
-    "sinon-chai": "^2.12.0",
->>>>>>> 7213b14f
     "unirest": "^0.5.1",
     "webdriverio": ">3.4.0 <5.0.0"
   },
