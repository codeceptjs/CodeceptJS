'use strict';
let TestHelper = require('../support/TestHelper');

let WebDriverIO = require('../../lib/helper/WebDriverIO');
let should = require('chai').should();
let wd;
let site_url = TestHelper.siteUrl();
let assert = require('assert');
let path = require('path');
let fs = require('fs');
let fileExists = require('../../lib/utils').fileExists;
let AssertionFailedError = require('../../lib/assert/error');
let formContents = require('../../lib/utils').test.submittedData(path.join(__dirname, '/../data/app/db'));
let expectError = require('../../lib/utils').test.expectError;
let webApiTests = require('./webapi');
let within = require('../../lib/within')


describe('WebDriverIO', function () {
  this.retries(4);
  this.timeout(35000);

  before(() => {
    global.codecept_dir = path.join(__dirname, '/../data');
    try {
      fs.unlinkSync(dataFile);
    } catch (err) {}

    wd = new WebDriverIO({
      url: site_url,
      browser: 'chrome',
<<<<<<< HEAD
      windowSize: '500x400',
      smartWait: 10, // just to try
      host: TestHelper.seleniumHost(),
      port: TestHelper.seleniumPort()
=======
      windowSize: '500x700',
      smartWait: 10 // just to try
>>>>>>> c79bf358
    });
  });

  beforeEach(() => {
    webApiTests.init({I: wd, site_url});
    return wd._before();
  });

  afterEach(() => {
    return wd._after();
  });

  // load common test suite
  webApiTests.tests();

  describe('open page : #amOnPage', () => {
    it('should open main page of configured site', () => {
      return wd.amOnPage('/').getUrl().then((url) => {
        return url.should.eql(site_url + '/');
      });
    });

    it('should open any page of configured site', () => {
      return wd.amOnPage('/info').getUrl().then((url) => {
        return url.should.eql(site_url + '/info');
      });
    });

    it('should open absolute url', () => {
      return wd.amOnPage(site_url).getUrl().then((url) => {
        return url.should.eql(site_url + '/');
      });
    });
  });

  describe('see text : #see', () => {
    it('should fail when text is not on site', () => {
      return wd.amOnPage('/')
        .then(() => wd.see('Something incredible!'))
        .then(expectError)
        .catch((e) => {
          e.should.be.instanceOf(AssertionFailedError);
          e.inspect().should.include('web page');
        })
        .then(() => wd.dontSee('Welcome'))
        .then(expectError)
        .catch((e) => {
          e.should.be.instanceOf(AssertionFailedError);
          e.inspect().should.include('web page');
      });
    });
      });

  describe('check fields: #seeInField, #seeCheckboxIsChecked, ...', () => {
    it('should throw error if field is not empty', () => {
      return wd.amOnPage('/form/empty')
        .then(() => wd.seeInField('#empty_input', 'Ayayay'))
        .then(expectError)
        .catch((e) => {
          e.should.be.instanceOf(AssertionFailedError);
          e.inspect().should.be.equal('expected fields by #empty_input to include "Ayayay"');
        });
    });

    it('should check values in checkboxes', function*() {
      yield wd.amOnPage('/form/field_values')
      yield wd.dontSeeInField('checkbox[]', 'not seen one');
      yield wd.seeInField('checkbox[]', 'see test one');
      yield wd.dontSeeInField('checkbox[]', 'not seen two');
      yield wd.seeInField('checkbox[]', 'see test two');
      yield wd.dontSeeInField('checkbox[]', 'not seen three');
      return wd.seeInField('checkbox[]', 'see test three');
    });

    it('should check values with boolean', function*() {
      yield wd.amOnPage('/form/field_values')
      yield wd.seeInField('checkbox1', true);
      yield wd.dontSeeInField('checkbox1', false);
      yield wd.seeInField('checkbox2', false);
      yield wd.dontSeeInField('checkbox2', true);
      yield wd.seeInField('radio2', true);
      yield wd.dontSeeInField('radio2', false);
      yield wd.seeInField('radio3', false);
      return wd.dontSeeInField('radio3', true);
    });

    it('should check values in radio', function*() {
      yield wd.amOnPage('/form/field_values')
      yield wd.seeInField('radio1', 'see test one');
      yield wd.dontSeeInField('radio1', 'not seen one');
      yield wd.dontSeeInField('radio1', 'not seen two');
      return wd.dontSeeInField('radio1', 'not seen three');
    });

    it('should check values in select', function*() {
      yield wd.amOnPage('/form/field_values')
      yield wd.seeInField('select1', 'see test one');
      yield wd.dontSeeInField('select1', 'not seen one');
      yield wd.dontSeeInField('select1', 'not seen two');
      return wd.dontSeeInField('select1', 'not seen three');
    });

    it('should check for empty select field', function*() {
      yield wd.amOnPage('/form/field_values')
      return wd.seeInField('select3', '');
    });

    it('should check for select multiple field', function*() {
      yield wd.amOnPage('/form/field_values')
      yield wd.dontSeeInField('select2', 'not seen one');
      yield wd.seeInField('select2', 'see test one');
      yield wd.dontSeeInField('select2', 'not seen two');
      yield wd.seeInField('select2', 'see test two');
      yield wd.dontSeeInField('select2', 'not seen three');
      return wd.seeInField('select2', 'see test three');
    });
  });

  describe('#pressKey', () => {
    it('should be able to send special keys to element', function*() {
      yield wd.amOnPage('/form/field');
      yield wd.appendField('Name', '-');
      yield wd.pressKey([`Control`, `a`]);
      yield wd.pressKey(`Delete`);
      yield wd.pressKey(['Shift', '111']);
      yield wd.pressKey('1');
      return wd.seeInField('Name', '!!!1');
    });
  });

  describe('#seeInSource', () => {
    it('should check for text to be in HTML source', () => {
      return wd.amOnPage('/')
        .then(() => wd.seeInSource('<title>TestEd Beta 2.0</title>'))
        .then(() => wd.dontSeeInSource('<meta'));
    });
  });

  describe('#seeAttributesOnElements', () => {
    it('should check attributes values for given element', () => {
      return wd.amOnPage('/info')
        .then(() => wd.seeAttributesOnElements('//form', { method: "post"}))
        .then(() => wd.seeAttributesOnElements('//form', { method: "post", action: `${site_url}/` }))
        .then(() => wd.seeAttributesOnElements('//form', { method: "get"}))
        .then(expectError)
        .catch((e) => {
          assert.equal(e.message, `Not all elements (//form) have attributes {"method":"get"}`);
        });
    });

    it('should check attributes values for several elements', () => {
      return wd.amOnPage('/')
        .then(() => wd.seeAttributesOnElements('a', { 'qa-id': "test", 'qa-link': 'test'}))
        .then(() => wd.seeAttributesOnElements('//div', { 'qa-id': 'test'}))
        .then(() => wd.seeAttributesOnElements('a', { 'qa-id': "test", href: '/info'}))
        .then(expectError)
        .catch((e) => {
          e.message.should.include(`Not all elements (a) have attributes {"qa-id":"test","href":"/info"}`);
        });
    });
  });

  describe('#seeTitleEquals', () => {
    it('should check that title is equal to provided one', () => {
      return wd.amOnPage('/')
        .then(() => wd.seeTitleEquals('TestEd Beta 2.0'))
        .then(() => wd.seeTitleEquals('TestEd Beta 2.'))
        .then(expectError)
        .catch((e) => {
          assert.equal(e.message, `expected web page title to be TestEd Beta 2., but found TestEd Beta 2.0`);
        });
    });
  });

  describe('#seeTextEquals', () => {
    it('should check text is equal to provided one', () => {
      return wd.amOnPage('/')
        .then(() => wd.seeTextEquals('Welcome to test app!', 'h1'))
        .then(() => wd.seeTextEquals('Welcome to test app', 'h1'))
        .then(expectError)
        .catch((e) => {
          e.should.be.instanceOf(AssertionFailedError);
          e.inspect().should.include("expected element h1 'Welcome to test app' to equal 'Welcome to test app!'");
        });
    });
  });

  describe('#grabCssPropertyFrom', () => {
    it('should grab css property for given element', () => {
      return wd.amOnPage('/info')
        .then(() => wd.grabCssPropertyFrom('h3', 'font-weight'))
        .then((css) => assert.equal(css, "bold"));
    });
  });

  describe('#seeCssPropertiesOnElements', () => {
    it('should check css property for given element', () => {
      return wd.amOnPage('/info')
        .then(() => wd.seeCssPropertiesOnElements('h3', { 'font-weight': "bold"}))
        .then(() => wd.seeCssPropertiesOnElements('h3', { 'font-weight': "bold", display: 'block'}))
        .then(() => wd.seeCssPropertiesOnElements('h3', { 'font-weight': "non-bold"}))
        .then(expectError)
        .catch((e) => {
          e.message.should.include(`Not all elements (h3) have CSS property {"font-weight":"non-bold"}`);
        });
    });

    it('should check css property for several elements', () => {
      return wd.amOnPage('/')
        .then(() => wd.seeCssPropertiesOnElements('a', { color: "rgba(0, 0, 238, 1)", cursor: 'auto'}))
        .then(() => wd.seeCssPropertiesOnElements('//div', { display: 'block'}))
        .then(() => wd.seeCssPropertiesOnElements('a', { 'margin-top': "0em", cursor: 'auto'}))
        .then(expectError)
        .catch((e) => {
          e.message.should.include(`Not all elements (a) have CSS property {"margin-top":"0em","cursor":"auto"}`);
        });
    });
  });


  describe('#seeNumberOfVisibleElements', () => {
    it('should check number of visible elements for given locator', () => {
      return wd.amOnPage('/info')
        .then(() => wd.seeNumberOfVisibleElements('//div[@id = "grab-multiple"]//a', 3));
    });
  });

  describe('#grabNumberOfVisibleElements', () => {
    it('should grab number of visible elements for given locator', () => {
      return wd.amOnPage('/info')
        .then(() => wd.grabNumberOfVisibleElements('//div[@id = "grab-multiple"]//a'))
        .then((num) => assert.equal(num, 3));
    });
    it('should support locators like {xpath:"//div"}', () => {
      return wd.amOnPage('/info')
        .then(() => wd.grabNumberOfVisibleElements({xpath: '//div[@id = "grab-multiple"]//a'}))
        .then((num) => assert.equal(num, 3));
    });
  });

  describe('#waitInUrl, #waitUrlEquals', () => {
    it('should wait part of the URL to match the expected', () => {
      return wd.amOnPage('/info')
        .then(() => wd.waitInUrl('/info'))
        .then(() => wd.waitInUrl('/info2', 0.1))
        .then(expectError)
        .catch((e) => {
          assert.equal(e.message, `expected url to include /info2, but found ${site_url}/info`);
        });
    });
    it('should wait for the entire URL to match the expected', () => {
      return wd.amOnPage('/info')
        .then(() => wd.waitUrlEquals('/info'))
        .then(() => wd.waitUrlEquals(`${site_url}/info`))
        .then(() => wd.waitUrlEquals('/info2', 0.1))
        .then(expectError)
        .catch((e) => {
          assert.equal(e.message, `expected url to be ${site_url}/info2, but found ${site_url}/info`);
        });
    });
  });

  describe('#saveScreenshot', () => {
    beforeEach(() => {
      global.output_dir = path.join(global.codecept_dir, 'output');
    });

    it('should create a screenshot on fail  @ups', () => {
      let sec = (new Date()).getUTCMilliseconds().toString();
      let test = { title: 'sw should do smth '+sec };
      return wd.amOnPage('/')
        .then(() => wd._failed(test))
        .then(() => assert.ok(fileExists(path.join(output_dir, `sw_should_do_smth_${sec}.failed.png`)), null, 'file does not exists'));
    });
  });

  describe('#waitForValue', () => {
    it('should wait for expected value for given locator', () => {
      return wd.amOnPage('/info')
        .then(() => wd.waitForValue('//input[@name= "rus"]', "Верно"))
        .then(() => wd.waitForValue('//input[@name= "rus"]', "Верно3", 0.1))
        .then(expectError)
        .catch((e) => {
          assert.equal(e.message, `element (//input[@name= "rus"]) is not in DOM or there is no element(//input[@name= "rus"]) with value "Верно3" after 0.1 sec`);
        });
    });
  });

  describe('#waitNumberOfVisibleElements', () => {
    it('should wait for a specified number of elements on the page', () => {
      return wd.amOnPage('/info')
        .then(() => wd.waitNumberOfVisibleElements('//div[@id = "grab-multiple"]//a', 3))
        .then(() => wd.waitNumberOfVisibleElements('//div[@id = "grab-multiple"]//a', 2, 0.1))
        .then(expectError)
        .catch((e) => {
          assert.equal(e.message, `The number of elements //div[@id = "grab-multiple"]//a is not 2 after 0.1 sec`);
        });
    });
  });

  describe('#switchToNextTab, #switchToPreviousTab, #openNewTab, #closeCurrentTab', () => {
    it('should switch to next tab', () => {
      return wd.amOnPage('/info')
        .then(() => wd.click('New tab'))
        .then(() => wd.switchToNextTab())
        .then(() => wd.waitInUrl('/login'));
    });
    it('should assert when there is no ability to switch to next tab', () => {
      return wd.amOnPage('/')
        .then(() => wd.click('More info'))
        .then(() => wd.switchToNextTab(2))
        .then(expectError)
        .catch((e) => {
        assert.equal(e.message, "There is no ability to switch to next tab with offset 2");
        });
    });
    it('should close current tab', () => {
      return wd.amOnPage('/info')
        .then(() => wd.click('New tab'))
        .then(() => wd.switchToNextTab())
        .then(() => wd.waitInUrl('/login'))
        .then(() => wd.closeCurrentTab())
        .then(() => wd.waitInUrl('/info'));
    });
    it('should open new tab', () => {
      return wd.amOnPage('/info')
        .then(() => wd.openNewTab())
        .then(() => wd.waitInUrl('about:blank'));
    });
    it('should switch to previous tab', () => {
      return wd.amOnPage('/info')
        .then(() => wd.openNewTab())
        .then(() => wd.waitInUrl('about:blank'))
        .then(() => wd.switchToPreviousTab())
        .then(() => wd.waitInUrl('/info'));
    });
    it('should assert when there is no ability to switch to previous tab', () => {
      return wd.amOnPage('/info')
        .then(() => wd.openNewTab())
        .then(() => wd.waitInUrl('about:blank'))
        .then(() => wd.switchToPreviousTab(2))
        .then(() => wd.waitInUrl('/info'))
        .then(expectError)
        .catch((e) => {
          assert.equal(e.message, "There is no ability to switch to previous tab with offset 2");
        });
    });
  });

  describe('popup : #acceptPopup, #seeInPopup, #cancelPopup', () => {
    it('should accept popup window', () => {
      return wd.amOnPage('/form/popup')
        .then(() => wd.click('Confirm'))
        .then(() => wd.acceptPopup())
        .then(() => wd.see('Yes', '#result'));
    });

    it('should cancel popup', () => {
      return wd.amOnPage('/form/popup')
        .then(() => wd.click('Confirm'))
        .then(() => wd.cancelPopup())
        .then(() => wd.see('No', '#result'));
    });

    it('should check text in popup', () => {
      return wd.amOnPage('/form/popup')
        .then(() => wd.click('Alert'))
        .then(() => wd.seeInPopup('Really?'))
        .then(() => wd.cancelPopup());
    });
  });

  describe('#waitForText', () => {
    it('should return error if not present', () => {
      return wd.amOnPage('/dynamic')
        .then(() => wd.waitForText('Nothing here', 1, '#text'))
        .then(expectError)
        .catch((e) => {
          e.message.should.be.equal('element (#text) is not in DOM or there is no element(#text) with text "Nothing here" after 1 sec');
        });
    });

    it('should return error if waiting is too small', () => {
      return wd.amOnPage('/dynamic')
        .then(() => wd.waitForText('Dynamic text', 0.1))
        .then(expectError)
        .catch((e) => {
          e.message.should.be.equal('element (body) is not in DOM or there is no element(body) with text "Dynamic text" after 0.1 sec');
        });
    });
  });

  describe('#seeNumberOfElements', () => {
    it('should return 1 as count', () => {
      return wd.amOnPage('/')
        .then(() => wd.seeNumberOfElements('#area1', 1));
    });
  });

  describe('#switchTo', () => {
      it('should switch reference to iframe content', () => {
          return wd.amOnPage('/iframe')
            .then(() => wd.switchTo('[name="content"]'))
            .then(() => wd.see('Information\nLots of valuable data here'));
      });

      it('should return error if iframe selector is invalid', () => {
          return wd.amOnPage('/iframe')
            .then(() => wd.switchTo('#invalidIframeSelector'))
            .then(expectError)
            .catch((e) => {
                e.should.be.instanceOf(Error);
                e.message.should.be.equal('Element #invalidIframeSelector was not found by text|CSS|XPath');
            });
      });

    it('should return error if iframe selector is not iframe', () => {
      return wd.amOnPage('/iframe')
        .then(() => wd.switchTo('h1'))
        .then(expectError)
        .catch((e) => {
          e.should.be.instanceOf(Error);
          e.seleniumStack.type.should.be.equal('NoSuchFrame');
        });
    });

      it('should return to parent frame given a null locator', () => {
        return wd.amOnPage('/iframe')
          .then(() => wd.switchTo('[name="content"]'))
          .then(() => wd.see('Information\nLots of valuable data here'))
          .then(() => wd.switchTo(null))
          .then(() => wd.see('Iframe test'));
      });
  });

  describe('click context', () => {
    it('should click on inner text', () => {
      return wd.amOnPage('/form/checkbox')
        .then(() => wd.click('Submit', '//input[@type = "submit"]'))
        .then(() => wd.waitInUrl('/form/complex'));
    });
    it('should click on input in inner element', () => {
      return wd.amOnPage('/form/checkbox')
        .then(() => wd.click('Submit', '//form'))
        .then(() => wd.waitInUrl('/form/complex'));
    });
  })


  describe('SmartWait', () => {
    before(() => wd.options.smartWait = 3000);
    after(() => wd.options.smartWait = 0);

    it('should wait for element to appear', () => {
      return wd.amOnPage('/form/wait_element')
        .then(() => wd.dontSeeElement('h1'))
        .then(() => wd.seeElement('h1'))
    });

    it('should wait for clickable element appear', () => {
      return wd.amOnPage('/form/wait_clickable')
        .then(() => wd.dontSeeElement('#click'))
        .then(() => wd.click('#click'))
        .then(() => wd.see('Hi!'))
    });

    it('should wait for clickable context to appear', () => {
      return wd.amOnPage('/form/wait_clickable')
        .then(() => wd.dontSeeElement('#linkContext'))
        .then(() => wd.click('Hello world', '#linkContext'))
        .then(() => wd.see('Hi!'))
    });

    it('should wait for text context to appear', () => {
      return wd.amOnPage('/form/wait_clickable')
        .then(() => wd.dontSee('Hello world'))
        .then(() => wd.see('Hello world', '#linkContext'))
    });

    it('should work with grabbers', () => {
      return wd.amOnPage('/form/wait_clickable')
        .then(() => wd.dontSee('Hello world'))
        .then(() => wd.grabAttributeFrom('#click', 'id'))
        .then((res) => assert.equal(res, 'click'))
    });

  });

  describe('#_locateClickable', () => {
    it('should locate a button to click', () => {
      return wd.amOnPage('/form/checkbox')
        .then(() => wd._locateClickable('Submit'))
        .then((res) => {
          res.length.should.be.equal(1)
        })
    });

    it('should not locate a non-existing checkbox', () => {
      return wd.amOnPage('/form/checkbox')
        .then(() => wd._locateClickable('I disagree'))
        .then((res) => res.length.should.be.equal(0))
    });
  });


  describe('#_locateCheckable', () => {
    it('should locate a checkbox', () => {
      return wd.amOnPage('/form/checkbox')
        .then(() => wd._locateCheckable('I Agree'))
        .then((res) => res.length.should.be.equal(1))
    });

    it('should not locate a non-existing checkbox', () => {
      return wd.amOnPage('/form/checkbox')
        .then(() => wd._locateCheckable('I disagree'))
        .then((res) => res.length.should.be.equal(0))
    });
  });

  describe('#_locateFields', () => {
    it('should locate a field', () => {
      return wd.amOnPage('/form/field')
        .then(() => wd._locateFields('Name'))
        .then((res) => res.length.should.be.equal(1))
    });

    it('should not locate a non-existing field', () => {
      return wd.amOnPage('/form/field')
        .then(() => wd._locateFields('Mother-in-law'))
        .then((res) => res.length.should.be.equal(0))
    });
  });
});<|MERGE_RESOLUTION|>--- conflicted
+++ resolved
@@ -29,15 +29,10 @@
     wd = new WebDriverIO({
       url: site_url,
       browser: 'chrome',
-<<<<<<< HEAD
-      windowSize: '500x400',
+      windowSize: '500x700',
       smartWait: 10, // just to try
       host: TestHelper.seleniumHost(),
       port: TestHelper.seleniumPort()
-=======
-      windowSize: '500x700',
-      smartWait: 10 // just to try
->>>>>>> c79bf358
     });
   });
 
