--- conflicted
+++ resolved
@@ -7,11 +7,7 @@
 const fileExists = require('../../lib/utils').fileExists;
 
 let app;
-<<<<<<< HEAD
-const apk_path = 'https://github.com/PerfectoCode/AppsForSamples/blob/master/selendroid-test-app-0.17.0/selendroid-test-app-0.17.0.apk';
-=======
 const apk_path = 'storage:filename=selendroid-test-app-0.17.0.apk';
->>>>>>> 319d02c5
 
 describe('Appium', function () {
   // this.retries(1);
@@ -45,7 +41,7 @@
   });
 
   after(async () => {
-    await app._after()
+    await app._after();
   });
 
   describe('app installation : #seeAppIsInstalled, #installApp, #removeApp, #seeAppIsNotInstalled', () => {
