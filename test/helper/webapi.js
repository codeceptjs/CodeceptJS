--- conflicted
+++ resolved
@@ -1,10 +1,8 @@
 let expect;
 let assert;
-let expect;
 import('chai').then(chai => {
   expect = chai.expect;
   assert = chai.assert;
-  expect = chai.expect;
 });
 const path = require('path');
 
@@ -1614,7 +1612,6 @@
     });
   });
 
-<<<<<<< HEAD
   describe('#startRecordingTraffic, #seeTraffic, #stopRecordingTraffic, #dontSeeTraffic, #grabRecordedNetworkTraffics', () => {
     beforeEach(function () {
       if (isHelper('TestCafe') || process.env.isSelenium === 'true') this.skip();
@@ -1731,7 +1728,9 @@
           st: 2,
         },
       });
-=======
+    });
+  });
+
   describe('#startRecordingWebSocketMessages, #grabWebSocketMessages, #stopRecordingWebSocketMessages', () => {
     beforeEach(function () {
       if (isHelper('TestCafe') || isHelper('WebDriver') || process.env.BROWSER === 'firefox') this.skip();
@@ -1774,7 +1773,6 @@
       I.waitForText('Work for You!');
       const afterWsMessages = I.grabWebSocketMessages();
       expect(wsMessages.length).to.equal(afterWsMessages.length);
->>>>>>> a8672947
     });
   });
 };