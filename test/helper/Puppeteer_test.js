--- conflicted
+++ resolved
@@ -24,13 +24,7 @@
     I = new Puppeteer({
       url: siteUrl,
       windowSize: '500x700',
-<<<<<<< HEAD
-      show: false,
-      waitForTimeout: 2000,
-      waitForAction: 500,
-=======
       show: true,
->>>>>>> 9c770c38
       chrome: {
         args: ['--no-sandbox', '--disable-setuid-sandbox'],
       },
