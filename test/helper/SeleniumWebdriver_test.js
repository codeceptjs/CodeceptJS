'use strict';
let TestHelper = require('../support/TestHelper');

let SeleniumWebdriver = require('../../lib/helper/SeleniumWebdriver');
let should = require('chai').should();
let I, browser;
let site_url = TestHelper.siteUrl();
let assert = require('assert');
let path = require('path');
let fs = require('fs');
let fileExists = require('../../lib/utils').fileExists;
let AssertionFailedError = require('../../lib/assert/error');
let formContents = require('../../lib/utils').test.submittedData(path.join(__dirname, '/../data/app/db'));
let expectError = require('../../lib/utils').test.expectError;
require('co-mocha')(require('mocha'));
let webApiTests = require('./webapi');

describe('SeleniumWebdriver', function () {
  this.retries(4);
  this.timeout(35000);

  before(function() {
    global.codecept_dir = path.join(__dirname, '/../data');
    try {
      fs.unlinkSync(dataFile);
    } catch (err) {}

    I = new SeleniumWebdriver({
      url: site_url,
      browser: 'chrome',
<<<<<<< HEAD
      windowSize: '500x400',
      restart: false,
      seleniumAddress: TestHelper.seleniumAddress()
=======
      windowSize: '500x700',
      restart: false

>>>>>>> c79bf358
    });
    return I._init().then(() => {
      return I._beforeSuite().then(() => {
        browser = I.browser;
      });
    });
  });

  after(function() {
    return I._finishTest();
  });

  beforeEach(function() {
    webApiTests.init({ I, site_url});
  });

  describe('open page : #amOnPage', () => {
    it('should open main page of configured site', function*() {
      I.amOnPage('/');
      let url = yield browser.getCurrentUrl();
      return url.should.eql(site_url + '/');
    });

    it('should open any page of configured site', function*() {
      I.amOnPage('/info');
      let url = yield browser.getCurrentUrl();
      return url.should.eql(site_url + '/info');
    });

    it('should open absolute url', function*() {
      I.amOnPage(site_url);
      let url = yield browser.getCurrentUrl();
      return url.should.eql(site_url + '/');
    });
  });

  describe('#pressKey', () => {
    it('should be able to send special keys to element', function*() {
      yield I.amOnPage('/form/field');
      yield I.appendField('Name', '-');
      yield I.pressKey([`Control`, `a`]);
      yield I.pressKey(`Delete`);
      yield I.pressKey(['Shift', '111']);
      yield I.pressKey('1');
      return I.seeInField('Name', '!!!1');
    });
  });


  webApiTests.tests();

  describe('see text : #see', () => {
    it('should fail when text is not on site', () => {
      return I.amOnPage('/')
        .then(() => I.see('Something incredible!'))
        .then(expectError)
        .thenCatch((e) => {
          e.should.be.instanceOf(AssertionFailedError);
          e.inspect().should.include('web application');
        })
    });

    it('should fail when text on site', () => {
      return I.amOnPage('/')
        .then(() => I.dontSee('Welcome'))
        .then(expectError)
        .thenCatch((e) => {
          e.should.be.instanceOf(AssertionFailedError);
          e.inspect().should.include('web application');
        });
    });

    it('should fail when test is not in context', () => {
      return I.amOnPage('/')
        .then(() => I.see('debug', {css: 'a'}))
        .then(expectError)
        .thenCatch((e) => {
          e.should.be.instanceOf(AssertionFailedError);
          e.toString().should.not.include('web page');
          e.inspect().should.include("expected element {css: 'a'}");
        });
    });
  });

  describe('SmartWait', () => {
    before(() => I.options.smartWait = 3000);
    after(() => I.options.smartWait = 0);

    it('should wait for element to appear', () => {
      return I.amOnPage('/form/wait_element')
        .then(() => I.dontSeeElement('h1'))
        .then(() => I.seeElement('h1'))
    });

    it('should wait for clickable element appear', () => {
      return I.amOnPage('/form/wait_clickable')
        .then(() => I.dontSeeElement('#click'))
        .then(() => I.click('#click'))
        .then(() => I.see('Hi!'))
    });

    it('should wait for clickable context to appear', () => {
      return I.amOnPage('/form/wait_clickable')
        .then(() => I.dontSeeElement('#linkContext'))
        .then(() => I.click('Hello world', '#linkContext'))
        .then(() => I.see('Hi!'))
    });

    it('should wait for text context to appear', () => {
      return I.amOnPage('/form/wait_clickable')
        .then(() => I.dontSee('Hello world'))
        .then(() => I.see('Hello world', '#linkContext'))
    });


  });

});<|MERGE_RESOLUTION|>--- conflicted
+++ resolved
@@ -28,15 +28,9 @@
     I = new SeleniumWebdriver({
       url: site_url,
       browser: 'chrome',
-<<<<<<< HEAD
-      windowSize: '500x400',
+      windowSize: '500x700',
       restart: false,
       seleniumAddress: TestHelper.seleniumAddress()
-=======
-      windowSize: '500x700',
-      restart: false
-
->>>>>>> c79bf358
     });
     return I._init().then(() => {
       return I._beforeSuite().then(() => {
