let assert;
let expect;
import('chai').then(chai => {
  assert = chai.assert;
  expect = chai.expect;
});

const path = require('path');
const fs = require('fs');

const playwright = require('playwright');

const TestHelper = require('../support/TestHelper');
const Playwright = require('../../lib/helper/Playwright');

const AssertionFailedError = require('../../lib/assert/error');
const webApiTests = require('./webapi');
const FileSystem = require('../../lib/helper/FileSystem');
const { deleteDir } = require('../../lib/utils');
const Secret = require('../../lib/secret');
global.codeceptjs = require('../../lib');

const dataFile = path.join(__dirname, '/../data/app/db');
const formContents = require('../../lib/utils').test.submittedData(dataFile);

let I;
let page;
let FS;
const siteUrl = TestHelper.siteUrl();

describe('Playwright', function () {
  this.timeout(35000);
  this.retries(1);

  before(() => {
    global.codecept_dir = path.join(__dirname, '/../data');

    I = new Playwright({
      url: siteUrl,
      windowSize: '500x700',
      browser: process.env.BROWSER || 'chromium',
      show: false,
      waitForTimeout: 5000,
      waitForAction: 500,
      timeout: 2000,
      restart: true,
      chrome: {
        args: ['--no-sandbox', '--disable-setuid-sandbox'],
      },
      defaultPopupAction: 'accept',
    });
    I._init();
    return I._beforeSuite();
  });

  beforeEach(async () => {
    webApiTests.init({
      I, siteUrl,
    });
    return I._before().then(() => {
      page = I.page;
      browser = I.browser;
    });
  });

  afterEach(async () => {
    return I._after();
  });

  describe('restart browser: #restartBrowser', () => {
    it('should open a new tab after restart of browser', async () => {
      await I.restartBrowser();
      await I.wait(1);
      const numPages = await I.grabNumberOfOpenTabs();
      assert.equal(numPages, 1);
    });
  });

  describe('open page : #amOnPage', () => {
    it('should open main page of configured site', async () => {
      await I.amOnPage('/');
      const url = await page.url();
      await url.should.eql(`${siteUrl}/`);
    });
    it('should open any page of configured site', async () => {
      await I.amOnPage('/info');
      const url = await page.url();
      return url.should.eql(`${siteUrl}/info`);
    });

    it('should open absolute url', async () => {
      await I.amOnPage(siteUrl);
      const url = await page.url();
      return url.should.eql(`${siteUrl}/`);
    });

    it('should open any page of configured site without leading slash', async () => {
      await I.amOnPage('info');
      const url = await page.url();
      return url.should.eql(`${siteUrl}/info`);
    });

    it('should open blank page', async () => {
      await I.amOnPage('about:blank');
      const url = await page.url();
      return url.should.eql('about:blank');
    });
  });

  describe('grabDataFromPerformanceTiming', () => {
    it('should return data from performance timing', async () => {
      await I.amOnPage('/');
      const res = await I.grabDataFromPerformanceTiming();
      expect(res).to.have.property('responseEnd');
      expect(res).to.have.property('domInteractive');
      expect(res).to.have.property('domContentLoadedEventEnd');
      expect(res).to.have.property('loadEventEnd');
    });
  });

  describe('#seeCssPropertiesOnElements', () => {
    it('should check background-color css property for given element', async () => {
      try {
        await I.amOnPage('https://codecept.io/helpers/Playwright/');
        await I.seeCssPropertiesOnElements('.navbar', { 'background-color': 'rgb(128, 90, 213)' });
      } catch (e) {
        e.message.should.include('expected element (.navbar) to have CSS property { \'background-color\': \'rgb(128, 90, 213)\' }');
      }
    });
  });

  webApiTests.tests();

  describe('#click', () => {
    it('should not try to click on invisible elements', async () => {
      await I.amOnPage('/invisible_elements');
      await I.click('Hello World');
    });
  });
  describe('#grabCheckedElementStatus', () => {
    it('check grabCheckedElementStatus', async () => {
      await I.amOnPage('/invisible_elements');
      let result = await I.grabCheckedElementStatus({ id: 'html' });
      assert.equal(result, true);
      result = await I.grabCheckedElementStatus({ id: 'css' });
      assert.equal(result, false);
      result = await I.grabCheckedElementStatus({ id: 'js' });
      assert.equal(result, true);
      result = await I.grabCheckedElementStatus({ id: 'ts' });
      assert.equal(result, false);
      try {
        await I.grabCheckedElementStatus({ id: 'basic' });
      } catch (e) {
        assert.equal(e.message, 'Element is not a checkbox or radio input');
      }
    });
  });
  describe('#grabDisabledElementStatus', () => {
    it('check isElementDisabled', async () => {
      await I.amOnPage('/invisible_elements');
      let result = await I.grabDisabledElementStatus({ id: 'fortran' });
      assert.equal(result, true);
      result = await I.grabDisabledElementStatus({ id: 'basic' });
      assert.equal(result, false);
    });
  });

  describe('#waitForFunction', () => {
    it('should wait for function returns true', () => {
      return I.amOnPage('/form/wait_js')
        .then(() => I.waitForFunction(() => window.__waitJs, 3));
    });

    it('should pass arguments and wait for function returns true', () => {
      return I.amOnPage('/form/wait_js')
        .then(() => I.waitForFunction(varName => window[varName], ['__waitJs'], 3));
    });
  });

  describe('#waitForVisible #waitForInvisible - within block', () => {
    it('should wait for visible element', async () => {
      await I.amOnPage('/iframe');
      await I._withinBegin({
        frame: '#number-frame-1234',
      });

      await I.waitForVisible('h1');
    });

    it('should wait for invisible element', async () => {
      await I.amOnPage('/iframe');
      await I._withinBegin({
        frame: '#number-frame-1234',
      });

      await I.waitForInvisible('h9');
    });

    it('should wait for element to hide', async () => {
      await I.amOnPage('/iframe');
      await I._withinBegin({
        frame: '#number-frame-1234',
      });

      await I.waitToHide('h9');
    });
  });

  describe('#waitToHide', () => {
    it('should wait for hidden element', () => {
      return I.amOnPage('/form/wait_invisible')
        .then(() => I.see('Step One Button'))
        .then(() => I.waitToHide('#step_1', 2))
        .then(() => I.dontSeeElement('#step_1'))
        .then(() => I.dontSee('Step One Button'));
    });

    it('should wait for hidden element by XPath', () => {
      return I.amOnPage('/form/wait_invisible')
        .then(() => I.see('Step One Button'))
        .then(() => I.waitToHide('//div[@id="step_1"]', 2))
        .then(() => I.dontSeeElement('//div[@id="step_1"]'))
        .then(() => I.dontSee('Step One Button'));
    });
  });

  describe('#waitNumberOfVisibleElements', () => {
    it('should wait for a specified number of elements on the page', () => I.amOnPage('/info')
      .then(() => I.waitNumberOfVisibleElements('//div[@id = "grab-multiple"]//a', 3))
      .then(() => I.waitNumberOfVisibleElements('//div[@id = "grab-multiple"]//a', 2, 0.1))
      .then(() => {
        throw Error('It should never get this far');
      })
      .catch((e) => {
        e.message.should.include('The number of elements (//div[@id = "grab-multiple"]//a) is not 2 after 0.1 sec');
      }));

    it('should wait for a specified number of elements on the page using a css selector', () => I.amOnPage('/info')
      .then(() => I.waitNumberOfVisibleElements('#grab-multiple > a', 3))
      .then(() => I.waitNumberOfVisibleElements('#grab-multiple > a', 2, 0.1))
      .then(() => {
        throw Error('It should never get this far');
      })
      .catch((e) => {
        e.message.should.include('The number of elements (#grab-multiple > a) is not 2 after 0.1 sec');
      }));

    it('should wait for a specified number of elements which are not yet attached to the DOM', () => I.amOnPage('/form/wait_num_elements')
      .then(() => I.waitNumberOfVisibleElements('.title', 2, 3))
      .then(() => I.see('Hello'))
      .then(() => I.see('World')));
  });

  describe('#moveCursorTo', () => {
    it('should trigger hover event', () => I.amOnPage('/form/hover')
      .then(() => I.moveCursorTo('#hover'))
      .then(() => I.see('Hovered', '#show')));

    it('should not trigger hover event because of the offset is beyond the element', () => I.amOnPage('/form/hover')
      .then(() => I.moveCursorTo('#hover', 100, 100))
      .then(() => I.dontSee('Hovered', '#show')));
  });

  describe('#switchToNextTab, #switchToPreviousTab, #openNewTab, #closeCurrentTab, #closeOtherTabs, #grabNumberOfOpenTabs, #waitForNumberOfTabs', () => {
    it('should only have 1 tab open when the browser starts and navigates to the first page', () => I.amOnPage('/')
      .then(() => I.wait(1))
      .then(() => I.grabNumberOfOpenTabs())
      .then(numPages => assert.equal(numPages, 1)));

    it('should switch to next tab', () => I.amOnPage('/info')
      .then(() => I.wait(1))
      .then(() => I.grabNumberOfOpenTabs())
      .then(numPages => assert.equal(numPages, 1))
      .then(() => I.click('New tab'))
      .then(() => I.switchToNextTab())
      .then(() => I.wait(2))
      .then(() => I.seeCurrentUrlEquals('/login'))
      .then(() => I.grabNumberOfOpenTabs())
      .then(numPages => assert.equal(numPages, 2)));

    it('should assert when there is no ability to switch to next tab', () => I.amOnPage('/')
      .then(() => I.click('More info'))
      .then(() => I.wait(1)) // Wait is required because the url is change by previous statement (maybe related to #914)
      .then(() => I.switchToNextTab(2))
      .then(() => I.wait(2))
      .then(() => assert.equal(true, false, 'Throw an error if it gets this far (which it should not)!'))
      .catch((e) => {
        assert.equal(e.message, 'There is no ability to switch to next tab with offset 2');
      }));

    it('should close current tab', () => I.amOnPage('/info')
      .then(() => I.click('New tab'))
      .then(() => I.switchToNextTab())
      .then(() => I.wait(2))
      .then(() => I.seeInCurrentUrl('/login'))
      .then(() => I.grabNumberOfOpenTabs())
      .then(numPages => assert.equal(numPages, 2))
      .then(() => I.closeCurrentTab())
      .then(() => I.wait(1))
      .then(() => I.seeInCurrentUrl('/info'))
      .then(() => I.grabNumberOfOpenTabs())
      .then(numPages => assert.equal(numPages, 1)));

    it('should close other tabs', () => I.amOnPage('/')
      .then(() => I.openNewTab())
      .then(() => I.waitForNumberOfTabs(2))
      .then(() => I.seeInCurrentUrl('about:blank'))
      .then(() => I.amOnPage('/info'))
      .then(() => I.openNewTab())
      .then(() => I.amOnPage('/login'))
      .then(() => I.closeOtherTabs())
      .then(() => I.waitForNumberOfTabs(1))
      .then(() => I.seeInCurrentUrl('/login'))
      .then(() => I.grabNumberOfOpenTabs())
      .then(numPages => assert.equal(numPages, 1)));

    it('should open new tab', () => I.amOnPage('/info')
      .then(() => I.openNewTab())
      .then(() => I.wait(1))
      .then(() => I.seeInCurrentUrl('about:blank'))
      .then(() => I.grabNumberOfOpenTabs())
      .then(numPages => assert.equal(numPages, 2)));

    it('should switch to previous tab', () => I.amOnPage('/info')
      .then(() => I.openNewTab())
      .then(() => I.wait(1))
      .then(() => I.seeInCurrentUrl('about:blank'))
      .then(() => I.switchToPreviousTab())
      .then(() => I.wait(2))
      .then(() => I.seeInCurrentUrl('/info')));

    it('should assert when there is no ability to switch to previous tab', () => I.amOnPage('/info')
      .then(() => I.openNewTab())
      .then(() => I.wait(1))
      .then(() => I.waitInUrl('about:blank'))
      .then(() => I.switchToPreviousTab(2))
      .then(() => I.wait(2))
      .then(() => I.waitInUrl('/info'))
      .catch((e) => {
        assert.equal(e.message, 'There is no ability to switch to previous tab with offset 2');
      }));
  });

  describe('popup : #acceptPopup, #seeInPopup, #cancelPopup, #grabPopupText', () => {
    it('should accept popup window', () => I.amOnPage('/form/popup')
      .then(() => I.amAcceptingPopups())
      .then(() => I.click('Confirm'))
      .then(() => I.acceptPopup())
      .then(() => I.see('Yes', '#result')));

    it('should accept popup window (using default popup action type)', () => I.amOnPage('/form/popup')
      .then(() => I.click('Confirm'))
      .then(() => I.acceptPopup())
      .then(() => I.see('Yes', '#result')));

    it('should cancel popup', () => I.amOnPage('/form/popup')
      .then(() => I.amCancellingPopups())
      .then(() => I.click('Confirm'))
      .then(() => I.cancelPopup())
      .then(() => I.see('No', '#result')));

    it('should check text in popup', () => I.amOnPage('/form/popup')
      .then(() => I.amCancellingPopups())
      .then(() => I.click('Alert'))
      .then(() => I.seeInPopup('Really?'))
      .then(() => I.cancelPopup()));

    it('should grab text from popup', () => I.amOnPage('/form/popup')
      .then(() => I.amCancellingPopups())
      .then(() => I.click('Alert'))
      .then(() => I.grabPopupText())
      .then(text => assert.equal(text, 'Really?')));

    it('should return null if no popup is visible (do not throw an error)', () => I.amOnPage('/form/popup')
      .then(() => I.grabPopupText())
      .then(text => assert.equal(text, null)));
  });

  describe('#seeNumberOfElements', () => {
    it('should return 1 as count', () => I.amOnPage('/')
      .then(() => I.seeNumberOfElements('#area1', 1)));
  });

  describe('#switchTo', () => {
    it('should switch reference to iframe content', () => {
      I.amOnPage('/iframe');
      I.switchTo('[name="content"]');
      I.see('Information');
      I.see('Lots of valuable data here');
    });

    it('should return error if iframe selector is invalid', () => I.amOnPage('/iframe')
      .then(() => I.switchTo('#invalidIframeSelector'))
      .catch((e) => {
        e.should.be.instanceOf(Error);
        e.message.should.be.equal('Element "#invalidIframeSelector" was not found by text|CSS|XPath');
      }));

    it('should return error if iframe selector is not iframe', () => I.amOnPage('/iframe')
      .then(() => I.switchTo('h1'))
      .catch((e) => {
        e.should.be.instanceOf(Error);
        e.message.should.be.equal('Element "#invalidIframeSelector" was not found by text|CSS|XPath');
      }));

    it('should return to parent frame given a null locator', async () => {
      I.amOnPage('/iframe');
      I.switchTo('[name="content"]');
      I.see('Information');
      I.see('Lots of valuable data here');
      I.switchTo(null);
      I.see('Iframe test');
    });

    it('should switch to iframe using css', () => {
      I.amOnPage('/iframe');
      I.switchTo('iframe#number-frame-1234');
      I.see('Information');
      I.see('Lots of valuable data here');
    });

    it('should switch to iframe using css when there are more than one iframes', () => {
      I.amOnPage('/iframes');
      I.switchTo('iframe#number-frame-1234');
      I.see('Information');
    });
  });

  describe('#seeInSource, #grabSource', () => {
    it('should check for text to be in HTML source', () => I.amOnPage('/')
      .then(() => I.seeInSource('<title>TestEd Beta 2.0</title>'))
      .then(() => I.dontSeeInSource('<meta')));

    it('should grab the source', () => I.amOnPage('/')
      .then(() => I.grabSource())
      .then(source => assert.notEqual(source.indexOf('<title>TestEd Beta 2.0</title>'), -1, 'Source html should be retrieved')));
  });

  describe('#seeTitleEquals', () => {
    it('should check that title is equal to provided one', () => I.amOnPage('/')
      .then(() => I.seeTitleEquals('TestEd Beta 2.0'))
      .then(() => I.seeTitleEquals('TestEd Beta 2.'))
      .then(() => assert.equal(true, false, 'Throw an error because it should not get this far!'))
      .catch((e) => {
        e.should.be.instanceOf(Error);
        e.message.should.be.equal('expected web page title "TestEd Beta 2.0" to equal "TestEd Beta 2."');
      }));
  });

  describe('#seeTextEquals', () => {
    it('should check text is equal to provided one', () => I.amOnPage('/')
      .then(() => I.seeTextEquals('Welcome to test app!', 'h1'))
      .then(() => I.seeTextEquals('Welcome to test app', 'h1'))
      .then(() => assert.equal(true, false, 'Throw an error because it should not get this far!'))
      .catch((e) => {
        e.should.be.instanceOf(Error);
        e.message.should.be.equal('expected element h1 "Welcome to test app" to equal "Welcome to test app!"');
      }));
  });

  describe('#selectOption', () => {
    it('should select option by label and partial option text', async () => {
      await I.amOnPage('/form/select');
      await I.selectOption('Select your age', '21-');
      await I.click('Submit');
      assert.equal(formContents('age'), 'adult');
    });
  });

  describe('#_locateClickable', () => {
    it('should locate a button to click', () => I.amOnPage('/form/checkbox')
      .then(() => I._locateClickable('Submit'))
      .then((res) => {
        res.length.should.be.equal(1);
      }));

    it('should not locate a non-existing checkbox using _locateClickable', () => I.amOnPage('/form/checkbox')
      .then(() => I._locateClickable('I disagree'))
      .then(res => res.length.should.be.equal(0)));
  });

  describe('#_locateCheckable', () => {
    it('should locate a checkbox', () => I.amOnPage('/form/checkbox')
      .then(() => I._locateCheckable('I Agree'))
      .then(res => res.should.be.not.undefined));
  });

  describe('#_locateFields', () => {
    it('should locate a field', () => I.amOnPage('/form/field')
      .then(() => I._locateFields('Name'))
      .then(res => res.length.should.be.equal(1)));

    it('should not locate a non-existing field', () => I.amOnPage('/form/field')
      .then(() => I._locateFields('Mother-in-law'))
      .then(res => res.length.should.be.equal(0)));
  });

  describe('check fields: #seeInField, #seeCheckboxIsChecked, ...', () => {
    it('should throw error if field is not empty', () => I.amOnPage('/form/empty')
      .then(() => I.seeInField('#empty_input', 'Ayayay'))
      .catch((e) => {
        e.should.be.instanceOf(AssertionFailedError);
        e.inspect().should.be.equal('expected fields by #empty_input to include "Ayayay"');
      }));

    it('should check values in checkboxes', async () => {
      await I.amOnPage('/form/field_values');
      await I.dontSeeInField('checkbox[]', 'not seen one');
      await I.seeInField('checkbox[]', 'see test one');
      await I.dontSeeInField('checkbox[]', 'not seen two');
      await I.seeInField('checkbox[]', 'see test two');
      await I.dontSeeInField('checkbox[]', 'not seen three');
      await I.seeInField('checkbox[]', 'see test three');
    });

    it('should check values are the secret type in checkboxes', async () => {
      await I.amOnPage('/form/field_values');
      await I.dontSeeInField('checkbox[]', Secret.secret('not seen one'));
      await I.seeInField('checkbox[]', Secret.secret('see test one'));
      await I.dontSeeInField('checkbox[]', Secret.secret('not seen two'));
      await I.seeInField('checkbox[]', Secret.secret('see test two'));
      await I.dontSeeInField('checkbox[]', Secret.secret('not seen three'));
      await I.seeInField('checkbox[]', Secret.secret('see test three'));
    });

    it('should check values with boolean', async () => {
      await I.amOnPage('/form/field_values');
      await I.seeInField('checkbox1', true);
      await I.dontSeeInField('checkbox1', false);
      await I.seeInField('checkbox2', false);
      await I.dontSeeInField('checkbox2', true);
      await I.seeInField('radio2', true);
      await I.dontSeeInField('radio2', false);
      await I.seeInField('radio3', false);
      await I.dontSeeInField('radio3', true);
    });

    it('should check values in radio', async () => {
      await I.amOnPage('/form/field_values');
      await I.seeInField('radio1', 'see test one');
      await I.dontSeeInField('radio1', 'not seen one');
      await I.dontSeeInField('radio1', 'not seen two');
      await I.dontSeeInField('radio1', 'not seen three');
    });

    it('should check values in select', async () => {
      await I.amOnPage('/form/field_values');
      await I.seeInField('select1', 'see test one');
      await I.dontSeeInField('select1', 'not seen one');
      await I.dontSeeInField('select1', 'not seen two');
      await I.dontSeeInField('select1', 'not seen three');
    });

    it('should check for empty select field', async () => {
      await I.amOnPage('/form/field_values');
      await I.seeInField('select3', '');
    });

    it('should check for select multiple field', async () => {
      await I.amOnPage('/form/field_values');
      await I.dontSeeInField('select2', 'not seen one');
      await I.seeInField('select2', 'see test one');
      await I.dontSeeInField('select2', 'not seen two');
      await I.seeInField('select2', 'see test two');
      await I.dontSeeInField('select2', 'not seen three');
      await I.seeInField('select2', 'see test three');
    });
  });

  describe('#clearField', () => {
    it('should clear input', async () => {
      await I.amOnPage('/form/field');
      await I.fillField('Name', 'value that is cleared using I.clearField()');
      await I.clearField('Name');
      await I.dontSeeInField('Name', 'value that is cleared using I.clearField()');
    });

    it('should clear div textarea', async () => {
      await I.amOnPage('/form/field');
      await I.clearField('#textarea');
      await I.dontSeeInField('#textarea', 'I look like textarea');
    });

    it('should clear textarea', async () => {
      await I.amOnPage('/form/textarea');
      await I.fillField('#description', 'value that is cleared using I.clearField()');
      await I.clearField('#description');
      await I.dontSeeInField('#description', 'value that is cleared using I.clearField()');
    });

    xit('should clear contenteditable', async () => {
      const isClearMethodPresent = await I.usePlaywrightTo('check if new Playwright .clear() method present', async ({ page }) => {
        return typeof page.locator().clear === 'function';
      });
      if (!isClearMethodPresent) {
        this.skip();
      }

      await I.amOnPage('/form/contenteditable');
      await I.clearField('#contenteditableDiv');
      await I.dontSee('This is editable. Click here to edit this text.', '#contenteditableDiv');
    });
  });

  describe('#pressKey, #pressKeyDown, #pressKeyUp', () => {
    it('should be able to send special keys to element', async () => {
      await I.amOnPage('/form/field');
      await I.appendField('Name', '-');

      await I.pressKey(['Right Shift', 'Home']);
      await I.pressKey('Delete');

      // Sequence only executes up to first non-modifier key ('Digit1')
      await I.pressKey(['SHIFT_RIGHT', 'Digit1', 'Digit4']);
      await I.pressKey('1');
      await I.pressKey('2');
      await I.pressKey('3');
      await I.pressKey('ArrowLeft');
      await I.pressKey('Left Arrow');
      await I.pressKey('arrow_left');
      await I.pressKeyDown('Shift');
      await I.pressKey('a');
      await I.pressKey('KeyB');
      await I.pressKeyUp('ShiftLeft');
      await I.pressKey('C');
      await I.seeInField('Name', '!ABC123');
    });

    it('should use modifier key based on operating system', async () => {
      await I.amOnPage('/form/field');
      await I.fillField('Name', 'value that is cleared using select all shortcut');

      await I.pressKey(['ControlOrCommand', 'a']);
      await I.pressKey('Backspace');
      await I.dontSeeInField('Name', 'value that is cleared using select all shortcut');
    });

    it('should show correct numpad or punctuation key when Shift modifier is active', async () => {
      await I.amOnPage('/form/field');
      await I.fillField('Name', '');

      await I.pressKey(';');
      await I.pressKey(['Shift', ';']);
      await I.pressKey(['Shift', 'Semicolon']);
      await I.pressKey('=');
      await I.pressKey(['Shift', '=']);
      await I.pressKey(['Shift', 'Equal']);
      await I.pressKey('*');
      await I.pressKey(['Shift', '*']);
      await I.pressKey(['Shift', 'Multiply']);
      await I.pressKey('+');
      await I.pressKey(['Shift', '+']);
      await I.pressKey(['Shift', 'Add']);
      await I.pressKey(',');
      await I.pressKey(['Shift', ',']);
      await I.pressKey(['Shift', 'Comma']);
      await I.pressKey(['Shift', 'NumpadComma']);
      await I.pressKey(['Shift', 'Separator']);
      await I.pressKey('-');
      await I.pressKey(['Shift', '-']);
      await I.pressKey(['Shift', 'Subtract']);
      await I.pressKey('.');
      await I.pressKey(['Shift', '.']);
      await I.pressKey('/');
      await I.pressKey(['Shift', '/']);
      await I.pressKey(['Shift', 'Divide']);
      await I.pressKey(['Shift', 'Slash']);

      await I.seeInField('Name', ';::=++***+++,<<<<-_-.>/?/?');
    });
  });

  describe('#waitForEnabled', () => {
    it('should wait for input text field to be enabled', () => I.amOnPage('/form/wait_enabled')
      .then(() => I.waitForEnabled('#text', 2))
      .then(() => I.fillField('#text', 'hello world'))
      .then(() => I.seeInField('#text', 'hello world')));

    it('should wait for input text field to be enabled by xpath', () => I.amOnPage('/form/wait_enabled')
      .then(() => I.waitForEnabled("//*[@name = 'test']", 2))
      .then(() => I.fillField('#text', 'hello world'))
      .then(() => I.seeInField('#text', 'hello world')));

    it('should wait for a button to be enabled', () => I.amOnPage('/form/wait_enabled')
      .then(() => I.waitForEnabled('#text', 2))
      .then(() => I.click('#button'))
      .then(() => I.see('button was clicked', '#message')));
  });

  describe('#waitForValue', () => {
    it('should wait for expected value for given locator', () => I.amOnPage('/info')
      .then(() => I.waitForValue('//input[@name= "rus"]', 'Верно'))
      .then(() => I.waitForValue('//input[@name= "rus"]', 'Верно3', 0.1))
      .then(() => {
        throw Error('It should never get this far');
      })
      .catch((e) => {
        e.message.should.include('element (//input[@name= "rus"]) is not in DOM or there is no element(//input[@name= "rus"]) with value "Верно3" after 0.1 sec');
      }));

    it('should wait for expected value for given css locator', () => I.amOnPage('/form/wait_value')
      .then(() => I.seeInField('#text', 'Hamburg'))
      .then(() => I.waitForValue('#text', 'Brisbane', 2.5))
      .then(() => I.seeInField('#text', 'Brisbane')));

    it('should wait for expected value for given xpath locator', () => I.amOnPage('/form/wait_value')
      .then(() => I.seeInField('#text', 'Hamburg'))
      .then(() => I.waitForValue('//input[@value = "Grüße aus Hamburg"]', 'Brisbane', 2.5))
      .then(() => I.seeInField('#text', 'Brisbane')));

    it('should only wait for one of the matching elements to contain the value given xpath locator', () => I.amOnPage('/form/wait_value')
      .then(() => I.waitForValue('//input[@type = "text"]', 'Brisbane', 4))
      .then(() => I.seeInField('#text', 'Brisbane'))
      .then(() => I.seeInField('#text2', 'London')));

    it('should only wait for one of the matching elements to contain the value given css locator', () => I.amOnPage('/form/wait_value')
      .then(() => I.waitForValue('.inputbox', 'Brisbane', 4))
      .then(() => I.seeInField('#text', 'Brisbane'))
      .then(() => I.seeInField('#text2', 'London')));
  });

  describe('#grabHTMLFrom', () => {
    it('should grab inner html from an element using xpath query', () => I.amOnPage('/')
      .then(() => I.grabHTMLFrom('//title'))
      .then(html => assert.equal(html, 'TestEd Beta 2.0')));

    it('should grab inner html from an element using id query', () => I.amOnPage('/')
      .then(() => I.grabHTMLFrom('#area1'))
      .then(html => assert.equal(html.trim(), '<a href="/form/file" qa-id="test" qa-link="test"> Test Link </a>')));

    it('should grab inner html from multiple elements', () => I.amOnPage('/')
      .then(() => I.grabHTMLFromAll('//a'))
      .then(html => assert.equal(html.length, 5)));

    it('should grab inner html from within an iframe', () => I.amOnPage('/iframe')
      .then(() => I.switchTo({ frame: 'iframe' }))
      .then(() => I.grabHTMLFrom('#new-tab'))
      .then(html => assert.equal(html.trim(), '<a href="/login" target="_blank">New tab</a>')));
  });

  describe('#grabBrowserLogs', () => {
    it('should grab browser logs', () => I.amOnPage('/')
      .then(() => I.executeScript(() => {
        console.log('Test log entry');
      }))
      .then(() => I.grabBrowserLogs())
      .then((logs) => {
        const matchingLogs = logs.filter(log => log.text().indexOf('Test log entry') > -1);
        assert.equal(matchingLogs.length, 1);
      }));

    it('should grab browser logs in new tab', () => I.amOnPage('/')
      .then(() => I.openNewTab())
      .then(() => I.executeScript(() => {
        console.log('Test log entry');
      }))
      .then(() => I.grabBrowserLogs())
      .then((logs) => {
        const matchingLogs = logs.filter(log => log.text().indexOf('Test log entry') > -1);
        assert.equal(matchingLogs.length, 1);
      }));

    it('should grab browser logs in two tabs', () => I.amOnPage('/')
      .then(() => I.executeScript(() => {
        console.log('Test log entry 1');
      }))
      .then(() => I.openNewTab())
      .then(() => I.executeScript(() => {
        console.log('Test log entry 2');
      }))
      .then(() => I.grabBrowserLogs())
      .then((logs) => {
        const matchingLogs = logs.filter(log => log.text().includes('Test log entry'));
        assert.equal(matchingLogs.length, 2);
      }));

    it('should grab browser logs in next tab', () => I.amOnPage('/info')
      .then(() => I.click('New tab'))
      .then(() => I.switchToNextTab())
      .then(() => I.executeScript(() => {
        console.log('Test log entry');
      }))
      .then(() => I.grabBrowserLogs())
      .then((logs) => {
        const matchingLogs = logs.filter(log => log.text().indexOf('Test log entry') > -1);
        assert.equal(matchingLogs.length, 1);
      }));
  });

  describe('#dragAndDrop', () => {
    it('Drag item from source to target (no iframe) @dragNdrop - customized steps', () => I.amOnPage('https://jqueryui.com/resources/demos/droppable/default.html')
      .then(() => I.seeElementInDOM('#draggable'))
      .then(() => I.dragAndDrop('#draggable', '#droppable'))
      .then(() => I.see('Dropped')));

    it('Drag item from source to target (no iframe) @dragNdrop - using Playwright API', () => I.amOnPage('https://jqueryui.com/resources/demos/droppable/default.html')
      .then(() => I.seeElementInDOM('#draggable'))
      .then(() => I.dragAndDrop('#draggable', '#droppable', { force: true }))
      .then(() => I.see('Dropped')));

    xit('Drag and drop from within an iframe', () => I.amOnPage('https://jqueryui.com/droppable')
      .then(() => I.resizeWindow(700, 700))
      .then(() => I.switchTo('//iframe[@class="demo-frame"]'))
      .then(() => I.seeElementInDOM('#draggable'))
      .then(() => I.dragAndDrop('#draggable', '#droppable'))
      .then(() => I.see('Dropped')));
  });

  describe('#switchTo frame', () => {
    it('should switch to frame using name', () => I.amOnPage('/iframe')
      .then(() => I.see('Iframe test', 'h1'))
      .then(() => I.dontSee('Information', 'h1'))
      .then(() => I.switchTo('iframe'))
      .then(() => I.see('Information', 'h1'))
      .then(() => I.dontSee('Iframe test', 'h1')));

    it('should switch to root frame', () => I.amOnPage('/iframe')
      .then(() => I.see('Iframe test', 'h1'))
      .then(() => I.dontSee('Information', 'h1'))
      .then(() => I.switchTo('iframe'))
      .then(() => I.see('Information', 'h1'))
      .then(() => I.dontSee('Iframe test', 'h1'))
      .then(() => I.switchTo())
      .then(() => I.see('Iframe test', 'h1')));

    it('should switch to frame using frame number', () => I.amOnPage('/iframe')
      .then(() => I.see('Iframe test', 'h1'))
      .then(() => I.dontSee('Information', 'h1'))
      .then(() => I.switchTo(0))
      .then(() => I.see('Information', 'h1'))
      .then(() => I.dontSee('Iframe test', 'h1')));
  });

  describe('#dragSlider', () => {
    it('should drag scrubber to given position', async () => {
      await I.amOnPage('/form/page_slider');
      await I.seeElementInDOM('#slidecontainer input');
      const before = await I.grabValueFrom('#slidecontainer input');
      await I.dragSlider('#slidecontainer input', 20);
      const after = await I.grabValueFrom('#slidecontainer input');
      assert.notEqual(before, after);
    });
  });

  describe('#uncheckOption', () => {
    it('should uncheck option that is currently checked', async () => {
      await I.amOnPage('/info');
      await I.uncheckOption('interesting');
      await I.dontSeeCheckboxIsChecked('interesting');
    });

    it('should NOT uncheck option that is NOT currently checked', async () => {
      await I.amOnPage('/info');
      await I.uncheckOption('interesting');
      // Unchecking again should not affect the current 'unchecked' status
      await I.uncheckOption('interesting');
      await I.dontSeeCheckboxIsChecked('interesting');
    });
  });

  describe('#usePlaywrightTo', () => {
    it('should return title', async () => {
      await I.amOnPage('/');
      const title = await I.usePlaywrightTo('test', async ({ page }) => {
        return page.title();
      });
      assert.equal('TestEd Beta 2.0', title);
    });

    it('should pass expected parameters', async () => {
      await I.amOnPage('/');
      const params = await I.usePlaywrightTo('test', async (params) => {
        return params;
      });
      expect(params.page).to.exist;
      expect(params.browserContext).to.exist;
      expect(params.browser).to.exist;
    });
  });

  describe('#mockRoute, #stopMockingRoute', () => {
    it('should mock a route', async () => {
      await I.amOnPage('/form/fetch_call');
      await I.mockRoute('https://reqres.in/api/comments/1', route => {
        route.fulfill({
          status: 200,
          headers: { 'Access-Control-Allow-Origin': '*' },
          contentType: 'application/json',
          body: '{"name": "this was mocked" }',
        });
      });
      await I.click('GET COMMENTS');
      await I.see('this was mocked');
      await I.stopMockingRoute('https://reqres.in/api/comments/1');
      await I.click('GET COMMENTS');
      await I.see('data');
      await I.dontSee('this was mocked');
    });
  });

<<<<<<< HEAD
  describe('#startRecordingWebSocketMessages, #grabWebSocketMessages, #stopRecordingWebSocketMessages', () => {
    it('should throw error when calling grabWebSocketMessages before startRecordingWebSocketMessages', () => {
      if (process.env.BROWSER === 'firefox') this.skip();
      try {
        I.amOnPage('https://websocketstest.com/');
        I.waitForText('Work for You!');
        I.grabWebSocketMessages();
      } catch (e) {
        expect(e.message).to.equal('Failure in test automation. You use "I.grabWebSocketMessages", but "I.startRecordingWebSocketMessages" was never called before.');
      }
    });

    it('should flush the WS messages', async () => {
      if (process.env.BROWSER === 'firefox') this.skip();
      await I.startRecordingWebSocketMessages();
      I.amOnPage('https://websocketstest.com/');
      I.waitForText('Work for You!');
      I.flushNetworkTraffics();
      const wsMessages = I.grabWebSocketMessages();
      expect(wsMessages.length).to.equal(0);
    });

    it('should see recording WS messages', async () => {
      if (process.env.BROWSER === 'firefox') this.skip();
      await I.startRecordingWebSocketMessages();
      await I.amOnPage('https://websocketstest.com/');
      I.waitForText('Work for You!');
      const wsMessages = I.grabWebSocketMessages();
      expect(wsMessages.length).to.greaterThan(0);
    });

    it('should not see recording WS messages', async () => {
      if (process.env.BROWSER === 'firefox') this.skip();
      await I.startRecordingWebSocketMessages();
      await I.amOnPage('https://websocketstest.com/');
      I.waitForText('Work for You!');
      const wsMessages = I.grabWebSocketMessages();
      await I.stopRecordingWebSocketMessages();
      await I.amOnPage('https://websocketstest.com/');
      I.waitForText('Work for You!');
      const afterWsMessages = I.grabWebSocketMessages();
      expect(wsMessages.length).to.equal(afterWsMessages.length);
=======
  describe('#startRecordingTraffic, #seeTraffic, #stopRecordingTraffic, #dontSeeTraffic, #grabRecordedNetworkTraffics', () => {
    it('should throw error when calling seeTraffic before recording traffics', async () => {
      try {
        I.amOnPage('https://codecept.io/');
        await I.seeTraffic({ name: 'traffics', url: 'https://codecept.io/img/companies/BC_LogoScreen_C.jpg' });
      } catch (e) {
        expect(e.message).to.equal('Failure in test automation. You use "I.seeTraffic", but "I.startRecordingTraffic" was never called before.');
      }
    });

    it('should throw error when calling seeTraffic but missing name', async () => {
      try {
        I.amOnPage('https://codecept.io/');
        await I.seeTraffic({ url: 'https://codecept.io/img/companies/BC_LogoScreen_C.jpg' });
      } catch (e) {
        expect(e.message).to.equal('Missing required key "name" in object given to "I.seeTraffic".');
      }
    });

    it('should throw error when calling seeTraffic but missing url', async () => {
      try {
        I.amOnPage('https://codecept.io/');
        await I.seeTraffic({ name: 'https://codecept.io/img/companies/BC_LogoScreen_C.jpg' });
      } catch (e) {
        expect(e.message).to.equal('Missing required key "url" in object given to "I.seeTraffic".');
      }
    });

    it('should flush the network traffics', async () => {
      I.startRecordingTraffic();
      I.amOnPage('https://codecept.io/');
      I.flushNetworkTraffics();
      const traffics = await I.grabRecordedNetworkTraffics();
      expect(traffics.length).to.equal(0);
    });

    it('should see recording traffics', async () => {
      I.startRecordingTraffic();
      I.amOnPage('https://codecept.io/');
      await I.seeTraffic({ name: 'traffics', url: 'https://codecept.io/img/companies/BC_LogoScreen_C.jpg' });
    });

    it('should not see recording traffics', async () => {
      I.startRecordingTraffic();
      I.amOnPage('https://codecept.io/');
      I.stopRecordingTraffic();
      await I.dontSeeTraffic({ name: 'traffics', url: 'https://codecept.io/img/companies/BC_LogoScreen_C.jpg' });
    });

    it('should not see recording traffics using regex url', async () => {
      I.startRecordingTraffic();
      I.amOnPage('https://codecept.io/');
      I.stopRecordingTraffic();
      await I.dontSeeTraffic({ name: 'traffics', url: /BC_LogoScreen_C.jpg/ });
    });

    it('should throw error when calling dontSeeTraffic but missing name', async () => {
      I.startRecordingTraffic();
      I.amOnPage('https://codecept.io/');
      I.stopRecordingTraffic();
      try {
        await I.dontSeeTraffic({ url: 'https://codecept.io/img/companies/BC_LogoScreen_C.jpg' });
      } catch (e) {
        expect(e.message).to.equal('Missing required key "name" in object given to "I.dontSeeTraffic".');
      }
    });

    it('should throw error when calling dontSeeTraffic but missing url', async () => {
      I.startRecordingTraffic();
      I.amOnPage('https://codecept.io/');
      I.stopRecordingTraffic();
      try {
        await I.dontSeeTraffic({ name: 'traffics' });
      } catch (e) {
        expect(e.message).to.equal('Missing required key "url" in object given to "I.dontSeeTraffic".');
      }
    });

    it('should mock traffics', async () => {
      await I.amOnPage('/form/fetch_call');
      await I.mockTraffic('https://reqres.in/api/comments/1', '{"name": "this was mocked" }');
      await I.startRecordingTraffic();
      await I.click('GET COMMENTS');
      await I.see('this was mocked');

      await I.mockTraffic('https://reqres.in/api/comments/1', '{"name": "this was another mocked" }');
      await I.click('GET COMMENTS');
      await I.see('this was another mocked');

      const traffics = await I.grabRecordedNetworkTraffics();
      await I.grabRecordedNetworkTraffics();
      expect(traffics[0].url).to.equal('https://reqres.in/api/comments/1');
      expect(traffics[0].response.status).to.equal(200);
      expect(traffics[0].response.body).to.contain({ name: 'this was mocked' });

      expect(traffics[1].url).to.equal('https://reqres.in/api/comments/1');
      expect(traffics[1].response.status).to.equal(200);
      expect(traffics[1].response.body).to.contain({ name: 'this was another mocked' });
    });

    it('should block traffics using a list of urls', async () => {
      I.blockTraffic(['https://reqres.in/api/*', 'https://reqres.in/api/comments/*']);
      I.amOnPage('/form/fetch_call');
      I.startRecordingTraffic();
      I.click('GET COMMENTS');
      I.see('Can not load data!');
    });

    it('should block traffics of a given url', async () => {
      I.blockTraffic('https://reqres.in/api/comments/*');
      I.amOnPage('/form/fetch_call');
      I.startRecordingTraffic();
      I.click('GET COMMENTS');
      I.see('Can not load data!');
    });

    it('should check traffics with more advanced params', async () => {
      await I.startRecordingTraffic();
      await I.amOnPage('https://openai.com/blog/chatgpt');
      const traffics = await I.grabRecordedNetworkTraffics();

      for (const traffic of traffics) {
        if (traffic.url.includes('&width=')) {
          // new URL object
          const currentUrl = new URL(traffic.url);

          // get access to URLSearchParams object
          const searchParams = currentUrl.searchParams;

          await I.seeTraffic({
            name: 'sentry event',
            url: currentUrl.origin + currentUrl.pathname,
            parameters: searchParams,
          });

          break;
        }
      }
    });

    it('should check traffics with more advanced post data', async () => {
      I.amOnPage('https://openai.com/blog/chatgpt');
      I.startRecordingTraffic();
      await I.seeTraffic({
        name: 'event',
        url: 'https://cloudflareinsights.com/cdn-cgi/rum',
        requestPostData: {
          st: 2,
        },
      });
    });

    it('should show error when advanced post data are not matching', async () => {
      I.amOnPage('https://openai.com/blog/chatgpt');
      I.startRecordingTraffic();
      try {
        await I.seeTraffic({
          name: 'event',
          url: 'https://cloudflareinsights.com/cdn-cgi/rum',
          requestPostData: {
            st: 3,
          },
        });
      } catch (e) {
        expect(e.message).to.contain('actual value: "2"');
      }
>>>>>>> a8672947
    });
  });

  describe('#makeApiRequest', () => {
    it('should make 3rd party API request', async () => {
      const response = await I.makeApiRequest('get', 'https://reqres.in/api/users?page=2');
      expect(response.status()).to.equal(200);
      expect(await response.json()).to.include.keys(['page']);
    });

    it('should make local API request', async () => {
      const response = await I.makeApiRequest('get', '/form/fetch_call');
      expect(response.status()).to.equal(200);
    });

    it('should convert to axios response with onResponse hook', async () => {
      let response;
      I.config.onResponse = (resp) => response = resp;
      await I.makeApiRequest('get', 'https://reqres.in/api/users?page=2');
      expect(response).to.be.ok;
      expect(response.status).to.equal(200);
      expect(response.data).to.include.keys(['page', 'total']);
    });
  });

  describe('#grabElementBoundingRect', () => {
    it('should get the element bounding rectangle', async () => {
      await I.amOnPage('/image');
      const size = await I.grabElementBoundingRect('#logo');
      expect(size.x).is.greaterThan(39); // 40 or more
      expect(size.y).is.greaterThan(39);
      expect(size.width).is.greaterThan(0);
      expect(size.height).is.greaterThan(0);
      expect(size.width).to.eql(100);
      expect(size.height).to.eql(100);
    });

    it('should get the element width', async () => {
      await I.amOnPage('/image');
      const width = await I.grabElementBoundingRect('#logo', 'width');
      expect(width).is.greaterThan(0);
      expect(width).to.eql(100);
    });

    it('should get the element height', async () => {
      await I.amOnPage('/image');
      const height = await I.grabElementBoundingRect('#logo', 'height');
      expect(height).is.greaterThan(0);
      expect(height).to.eql(100);
    });
  });

  describe('#handleDownloads - with passed folder', () => {
    before(() => {
      // create download folder;
      global.output_dir = path.join(`${__dirname}/../data/output`);

      FS = new FileSystem();
      FS._before();
      FS.amInPath('output/downloadHere');
    });

    it('should download file', async () => {
      await I.amOnPage('/form/download');
      await I.handleDownloads('downloadHere/avatar.jpg');
      await I.click('Download file');
      await FS.waitForFile('avatar.jpg', 5);
    });
  });

  describe('#handleDownloads - with default folder', () => {
    before(() => {
      // create download folder;
      global.output_dir = path.join(`${__dirname}/../data/output`);

      FS = new FileSystem();
      FS._before();
      FS.amInPath('output');
    });

    it('should download file', async () => {
      await I.amOnPage('/form/download');
      await I.handleDownloads('avatar.jpg');
      await I.click('Download file');
      await FS.waitForFile('avatar.jpg', 5);
    });
  });

  describe('#waitForURL', () => {
    it('should wait for URL', () => {
      I.amOnPage('/');
      I.click('More info');
      I.waitForURL('/info');
      I.see('Information');
    });

    it('should wait for regex URL', () => {
      I.amOnPage('/');
      I.click('More info');
      I.waitForURL(/info/);
      I.see('Information');
    });
  });
});

let remoteBrowser;
async function createRemoteBrowser() {
  if (remoteBrowser) {
    await remoteBrowser.close();
  }
  remoteBrowser = await playwright.chromium.launchServer({
    webSocket: true,
    // args: ['--no-sandbox', '--disable-setuid-sandbox'],
    headless: true,
  });
  remoteBrowser.on('disconnected', () => {
    remoteBrowser = null;
  });
  return remoteBrowser;
}

describe('Playwright (remote browser) websocket', function () {
  this.timeout(35000);
  this.retries(1);

  const helperConfig = {
    chromium: {
      browserWSEndpoint: 'ws://localhost:9222/devtools/browser/<id>',
      // Following options are ignored with remote browser
      headless: false,
      devtools: true,
    },
    browser: 'chromium',
    restart: true,
    // Important in order to handle remote browser state before starting/stopping browser
    url: siteUrl,
    waitForTimeout: 5000,
    waitForAction: 500,
    windowSize: '500x700',
  };

  before(() => {
    global.codecept_dir = path.join(__dirname, '/../data');
    I = new Playwright(helperConfig);
    I._init();
  });

  beforeEach(async () => {
    // Mimick remote session by creating another browser instance
    const remoteBrowser = await createRemoteBrowser();
    // I.isRunning = false;
    // Set websocket endpoint to other browser instance
  });

  afterEach(async () => {
    await I._after();
    return remoteBrowser && remoteBrowser.close();
  });

  describe('#_startBrowser', () => {
    it('should throw an exception when endpoint is unreachable', async () => {
      I._setConfig({ ...helperConfig, chromium: { browserWSEndpoint: 'ws://unreachable/' } });
      try {
        await I._startBrowser();
        throw Error('It should never get this far');
      } catch (e) {
        e.message.should.include('Cannot connect to websocket');
      }
    });

    it('should connect to legacy API endpoint', async () => {
      const wsEndpoint = await remoteBrowser.wsEndpoint();
      I._setConfig({ ...helperConfig, chromium: { browserWSEndpoint: { wsEndpoint } } });
      await I._before();
      await I.amOnPage('/');
      await I.see('Welcome to test app');
    });

    it('should connect to remote browsers', async () => {
      helperConfig.chromium.browserWSEndpoint = await remoteBrowser.wsEndpoint();
      I._setConfig(helperConfig);

      await I._before();
      await I.amOnPage('/');
      await I.see('Welcome to test app');
    });

    it('should manage pages in remote browser', async () => {
      helperConfig.chromium.browserWSEndpoint = await remoteBrowser.wsEndpoint();
      I._setConfig(helperConfig);

      await I._before();
      assert.ok(I.isRemoteBrowser);
      const context = await I.browserContext;
      // Session was cleared
      let currentPages = await context.pages();
      assert.equal(currentPages.length, 1);

      let numPages = await I.grabNumberOfOpenTabs();
      assert.equal(numPages, 1);

      await I.openNewTab();

      numPages = await I.grabNumberOfOpenTabs();
      assert.equal(numPages, 2);

      await I._stopBrowser();

      currentPages = await context.pages();
      assert.equal(currentPages.length, 0);
    });
  });
});

describe('Playwright - BasicAuth', function () {
  this.timeout(35000);

  before(() => {
    global.codecept_dir = path.join(__dirname, '/../data');

    I = new Playwright({
      url: 'http://localhost:8000',
      browser: 'chromium',
      windowSize: '500x700',
      show: false,
      restart: true,
      waitForTimeout: 5000,
      waitForAction: 500,
      chrome: {
        args: ['--no-sandbox', '--disable-setuid-sandbox'],
      },
      defaultPopupAction: 'accept',
      basicAuth: { username: 'admin', password: 'admin' },
    });
    I._init();
    return I._beforeSuite();
  });

  beforeEach(() => {
    webApiTests.init({
      I, siteUrl,
    });
    return I._before().then(() => {
      page = I.page;
    });
  });

  afterEach(() => {
    return I._after();
  });

  describe('open page with provided basic auth', () => {
    it('should be authenticated ', async () => {
      await I.amOnPage('/basic_auth');
      await I.see('You entered admin as your password.');
    });
  });
});

describe('Playwright - Emulation', () => {
  before(() => {
    const { devices } = require('playwright');
    global.codecept_dir = path.join(__dirname, '/../data');

    I = new Playwright({
      url: 'http://localhost:8000',
      browser: 'chromium',
      windowSize: '500x700',
      emulate: devices['iPhone 6'],
      show: false,
      restart: true,
      waitForTimeout: 5000,
      waitForAction: 500,
      chrome: {
        args: ['--no-sandbox', '--disable-setuid-sandbox'],
      },
    });
    I._init();
    return I._beforeSuite();
  });

  beforeEach(() => {
    return I._before().then(() => {
      page = I.page;
      browser = I.browser;
    });
  });

  afterEach(() => {
    return I._after();
  });

  it('should open page as iPhone ', async () => {
    await I.amOnPage('/');
    const width = await I.executeScript('window.innerWidth');
    assert.equal(width, 980);
  });
});

describe('Playwright - PERSISTENT', () => {
  before(() => {
    global.codecept_dir = path.join(__dirname, '/../data');

    I = new Playwright({
      url: 'http://localhost:8000',
      browser: 'chromium',
      windowSize: '500x700',
      show: false,
      restart: true,
      waitForTimeout: 5000,
      waitForAction: 500,
      chromium: {
        args: ['--no-sandbox', '--disable-setuid-sandbox'],
        userDataDir: '/tmp/playwright-tmp',
      },
    });
    I._init();
    return I._beforeSuite();
  });

  beforeEach(() => {
    return I._before().then(() => {
      page = I.page;
      browser = I.browser;
    });
  });

  afterEach(() => {
    return I._after();
  });

  it('should launch a persistent context', async () => {
    assert.equal(I._getType(), 'BrowserContext');
  });
});

describe('Playwright - Electron', () => {
  before(() => {
    global.codecept_dir = path.join(__dirname, '/../data');

    I = new Playwright({
      waitForTimeout: 5000,
      waitForAction: 500,
      restart: true,
      browser: 'electron',
      electron: {
        executablePath: require('electron'),
        args: [path.join(codecept_dir, '/electron/')],
      },
    });
    I._init();
    return I._beforeSuite();
  });

  describe('#amOnPage', () => {
    it('should throw an error', async () => {
      try {
        await I.amOnPage('/');
        throw Error('It should never get this far');
      } catch (e) {
        e.message.should.include('Cannot open pages inside an Electron container');
      }
    });
  });

  describe('#openNewTab', () => {
    it('should throw an error', async () => {
      try {
        await I.openNewTab();
        throw Error('It should never get this far');
      } catch (e) {
        e.message.should.include('Cannot open new tabs inside an Electron container');
      }
    });
  });

  describe('#switchToNextTab', () => {
    it('should throw an error', async () => {
      try {
        await I.switchToNextTab();
        throw Error('It should never get this far');
      } catch (e) {
        e.message.should.include('Cannot switch tabs inside an Electron container');
      }
    });
  });

  describe('#switchToPreviousTab', () => {
    it('should throw an error', async () => {
      try {
        await I.switchToNextTab();
        throw Error('It should never get this far');
      } catch (e) {
        e.message.should.include('Cannot switch tabs inside an Electron container');
      }
    });
  });

  describe('#closeCurrentTab', () => {
    it('should throw an error', async () => {
      try {
        await I.closeCurrentTab();
        throw Error('It should never get this far');
      } catch (e) {
        e.message.should.include('Cannot close current tab inside an Electron container');
      }
    });
  });
});

describe('Playwright - Performance Metrics', () => {
  before(() => {
    global.codecept_dir = path.join(__dirname, '/../data');
    global.output_dir = path.join(`${__dirname}/../data/output`);

    I = new Playwright({
      url: siteUrl,
      windowSize: '500x700',
      show: false,
      restart: true,
      browser: 'chromium',
      trace: true,
      video: true,
    });
    I._init();
    return I._beforeSuite();
  });

  beforeEach(async () => {
    webApiTests.init({
      I, siteUrl,
    });
    deleteDir(path.join(global.output_dir, 'video'));
    return I._before().then(() => {
      page = I.page;
      browser = I.browser;
    });
  });

  afterEach(async () => {
    return I._after();
  });

  it('grabs performance metrics', async () => {
    await I.amOnPage('https://codecept.io');
    const metrics = await I.grabMetrics();
    console.log(metrics);
    expect(metrics.length).to.greaterThan(0);
    expect(metrics[0].name).to.equal('Timestamp');
  });
});

describe('Playwright - Video & Trace & HAR', () => {
  const test = { title: 'a failed test', artifacts: {} };

  before(() => {
    global.codecept_dir = path.join(__dirname, '/../data');
    global.output_dir = path.join(`${__dirname}/../data/output`);

    I = new Playwright({
      url: siteUrl,
      windowSize: '500x700',
      show: false,
      restart: true,
      browser: 'chromium',
      trace: true,
      video: true,
      recordHar: {},
    });
    I._init();
    return I._beforeSuite();
  });

  beforeEach(async () => {
    webApiTests.init({
      I, siteUrl,
    });
    deleteDir(path.join(global.output_dir, 'video'));
    deleteDir(path.join(global.output_dir, 'trace'));
    deleteDir(path.join(global.output_dir, 'har'));
    return I._before(test).then(() => {
      page = I.page;
      browser = I.browser;
    });
  });

  afterEach(async () => {
    return I._after();
  });

  it('checks that video is recorded', async () => {
    await I.amOnPage('/');
    await I.dontSee('this should be an error');
    await I.click('More info');
    await I.dontSee('this should be an error');
    await I._failed(test);
    assert(test.artifacts);
    expect(Object.keys(test.artifacts)).to.include('trace');
    expect(Object.keys(test.artifacts)).to.include('video');
    expect(Object.keys(test.artifacts)).to.include('har');

    assert.ok(fs.existsSync(test.artifacts.trace));
    expect(test.artifacts.video).to.include(path.join(global.output_dir, 'video'));
    expect(test.artifacts.trace).to.include(path.join(global.output_dir, 'trace'));
    expect(test.artifacts.har).to.include(path.join(global.output_dir, 'har'));
  });
});
describe('Playwright - HAR', () => {
  before(() => {
    global.codecept_dir = path.join(process.cwd());

    I = new Playwright({
      url: siteUrl,
      windowSize: '500x700',
      show: false,
      restart: true,
      browser: 'chromium',
    });
    I._init();
    return I._beforeSuite();
  });

  beforeEach(async () => {
    webApiTests.init({
      I, siteUrl,
    });
    return I._before().then(() => {
      page = I.page;
      browser = I.browser;
    });
  });

  afterEach(async () => {
    return I._after();
  });

  it('replay from HAR - non existing file', async () => {
    try {
      await I.replayFromHar('./non-existing-file.har');
      await I.amOnPage('https://demo.playwright.dev/api-mocking');
    } catch (e) {
      expect(e.message).to.include('cannot be found on local system');
    }
  });

  it('replay from HAR', async () => {
    const harFile = './test/data/sandbox/testHar.har';
    await I.replayFromHar(harFile);
    await I.amOnPage('https://demo.playwright.dev/api-mocking');
    await I.see('CodeceptJS');
  });

  describe('#grabWebElements, #grabWebElement', () => {
    it('should return an array of WebElement', async () => {
      await I.amOnPage('/form/focus_blur_elements');

      const webElements = await I.grabWebElements('#button');
      assert.equal(webElements[0], 'locator(\'#button\').first()');
      assert.isAbove(webElements.length, 0);
    });

    it('should return a WebElement', async () => {
      await I.amOnPage('/form/focus_blur_elements');

      const webElement = await I.grabWebElement('#button');
      assert.equal(webElement, 'locator(\'#button\').first()');
    });
  });
});

describe('using data-testid attribute', () => {
  before(() => {
    global.codecept_dir = path.join(__dirname, '/../data');
    global.output_dir = path.join(`${__dirname}/../data/output`);

    I = new Playwright({
      url: siteUrl,
      windowSize: '500x700',
      show: false,
      restart: true,
      browser: 'chromium',
    });
    I._init();
    return I._beforeSuite();
  });

  beforeEach(async () => {
    return I._before().then(() => {
      page = I.page;
      browser = I.browser;
    });
  });

  afterEach(async () => {
    return I._after();
  });

  it('should find element by data-testid attribute', async () => {
    await I.amOnPage('/');

    const webElements = await I.grabWebElements({ pw: '[data-testid="welcome"]' });
    assert.equal(webElements[0]._selector, '[data-testid="welcome"] >> nth=0');
    assert.equal(webElements.length, 1);
  });
});<|MERGE_RESOLUTION|>--- conflicted
+++ resolved
@@ -898,220 +898,6 @@
     });
   });
 
-<<<<<<< HEAD
-  describe('#startRecordingWebSocketMessages, #grabWebSocketMessages, #stopRecordingWebSocketMessages', () => {
-    it('should throw error when calling grabWebSocketMessages before startRecordingWebSocketMessages', () => {
-      if (process.env.BROWSER === 'firefox') this.skip();
-      try {
-        I.amOnPage('https://websocketstest.com/');
-        I.waitForText('Work for You!');
-        I.grabWebSocketMessages();
-      } catch (e) {
-        expect(e.message).to.equal('Failure in test automation. You use "I.grabWebSocketMessages", but "I.startRecordingWebSocketMessages" was never called before.');
-      }
-    });
-
-    it('should flush the WS messages', async () => {
-      if (process.env.BROWSER === 'firefox') this.skip();
-      await I.startRecordingWebSocketMessages();
-      I.amOnPage('https://websocketstest.com/');
-      I.waitForText('Work for You!');
-      I.flushNetworkTraffics();
-      const wsMessages = I.grabWebSocketMessages();
-      expect(wsMessages.length).to.equal(0);
-    });
-
-    it('should see recording WS messages', async () => {
-      if (process.env.BROWSER === 'firefox') this.skip();
-      await I.startRecordingWebSocketMessages();
-      await I.amOnPage('https://websocketstest.com/');
-      I.waitForText('Work for You!');
-      const wsMessages = I.grabWebSocketMessages();
-      expect(wsMessages.length).to.greaterThan(0);
-    });
-
-    it('should not see recording WS messages', async () => {
-      if (process.env.BROWSER === 'firefox') this.skip();
-      await I.startRecordingWebSocketMessages();
-      await I.amOnPage('https://websocketstest.com/');
-      I.waitForText('Work for You!');
-      const wsMessages = I.grabWebSocketMessages();
-      await I.stopRecordingWebSocketMessages();
-      await I.amOnPage('https://websocketstest.com/');
-      I.waitForText('Work for You!');
-      const afterWsMessages = I.grabWebSocketMessages();
-      expect(wsMessages.length).to.equal(afterWsMessages.length);
-=======
-  describe('#startRecordingTraffic, #seeTraffic, #stopRecordingTraffic, #dontSeeTraffic, #grabRecordedNetworkTraffics', () => {
-    it('should throw error when calling seeTraffic before recording traffics', async () => {
-      try {
-        I.amOnPage('https://codecept.io/');
-        await I.seeTraffic({ name: 'traffics', url: 'https://codecept.io/img/companies/BC_LogoScreen_C.jpg' });
-      } catch (e) {
-        expect(e.message).to.equal('Failure in test automation. You use "I.seeTraffic", but "I.startRecordingTraffic" was never called before.');
-      }
-    });
-
-    it('should throw error when calling seeTraffic but missing name', async () => {
-      try {
-        I.amOnPage('https://codecept.io/');
-        await I.seeTraffic({ url: 'https://codecept.io/img/companies/BC_LogoScreen_C.jpg' });
-      } catch (e) {
-        expect(e.message).to.equal('Missing required key "name" in object given to "I.seeTraffic".');
-      }
-    });
-
-    it('should throw error when calling seeTraffic but missing url', async () => {
-      try {
-        I.amOnPage('https://codecept.io/');
-        await I.seeTraffic({ name: 'https://codecept.io/img/companies/BC_LogoScreen_C.jpg' });
-      } catch (e) {
-        expect(e.message).to.equal('Missing required key "url" in object given to "I.seeTraffic".');
-      }
-    });
-
-    it('should flush the network traffics', async () => {
-      I.startRecordingTraffic();
-      I.amOnPage('https://codecept.io/');
-      I.flushNetworkTraffics();
-      const traffics = await I.grabRecordedNetworkTraffics();
-      expect(traffics.length).to.equal(0);
-    });
-
-    it('should see recording traffics', async () => {
-      I.startRecordingTraffic();
-      I.amOnPage('https://codecept.io/');
-      await I.seeTraffic({ name: 'traffics', url: 'https://codecept.io/img/companies/BC_LogoScreen_C.jpg' });
-    });
-
-    it('should not see recording traffics', async () => {
-      I.startRecordingTraffic();
-      I.amOnPage('https://codecept.io/');
-      I.stopRecordingTraffic();
-      await I.dontSeeTraffic({ name: 'traffics', url: 'https://codecept.io/img/companies/BC_LogoScreen_C.jpg' });
-    });
-
-    it('should not see recording traffics using regex url', async () => {
-      I.startRecordingTraffic();
-      I.amOnPage('https://codecept.io/');
-      I.stopRecordingTraffic();
-      await I.dontSeeTraffic({ name: 'traffics', url: /BC_LogoScreen_C.jpg/ });
-    });
-
-    it('should throw error when calling dontSeeTraffic but missing name', async () => {
-      I.startRecordingTraffic();
-      I.amOnPage('https://codecept.io/');
-      I.stopRecordingTraffic();
-      try {
-        await I.dontSeeTraffic({ url: 'https://codecept.io/img/companies/BC_LogoScreen_C.jpg' });
-      } catch (e) {
-        expect(e.message).to.equal('Missing required key "name" in object given to "I.dontSeeTraffic".');
-      }
-    });
-
-    it('should throw error when calling dontSeeTraffic but missing url', async () => {
-      I.startRecordingTraffic();
-      I.amOnPage('https://codecept.io/');
-      I.stopRecordingTraffic();
-      try {
-        await I.dontSeeTraffic({ name: 'traffics' });
-      } catch (e) {
-        expect(e.message).to.equal('Missing required key "url" in object given to "I.dontSeeTraffic".');
-      }
-    });
-
-    it('should mock traffics', async () => {
-      await I.amOnPage('/form/fetch_call');
-      await I.mockTraffic('https://reqres.in/api/comments/1', '{"name": "this was mocked" }');
-      await I.startRecordingTraffic();
-      await I.click('GET COMMENTS');
-      await I.see('this was mocked');
-
-      await I.mockTraffic('https://reqres.in/api/comments/1', '{"name": "this was another mocked" }');
-      await I.click('GET COMMENTS');
-      await I.see('this was another mocked');
-
-      const traffics = await I.grabRecordedNetworkTraffics();
-      await I.grabRecordedNetworkTraffics();
-      expect(traffics[0].url).to.equal('https://reqres.in/api/comments/1');
-      expect(traffics[0].response.status).to.equal(200);
-      expect(traffics[0].response.body).to.contain({ name: 'this was mocked' });
-
-      expect(traffics[1].url).to.equal('https://reqres.in/api/comments/1');
-      expect(traffics[1].response.status).to.equal(200);
-      expect(traffics[1].response.body).to.contain({ name: 'this was another mocked' });
-    });
-
-    it('should block traffics using a list of urls', async () => {
-      I.blockTraffic(['https://reqres.in/api/*', 'https://reqres.in/api/comments/*']);
-      I.amOnPage('/form/fetch_call');
-      I.startRecordingTraffic();
-      I.click('GET COMMENTS');
-      I.see('Can not load data!');
-    });
-
-    it('should block traffics of a given url', async () => {
-      I.blockTraffic('https://reqres.in/api/comments/*');
-      I.amOnPage('/form/fetch_call');
-      I.startRecordingTraffic();
-      I.click('GET COMMENTS');
-      I.see('Can not load data!');
-    });
-
-    it('should check traffics with more advanced params', async () => {
-      await I.startRecordingTraffic();
-      await I.amOnPage('https://openai.com/blog/chatgpt');
-      const traffics = await I.grabRecordedNetworkTraffics();
-
-      for (const traffic of traffics) {
-        if (traffic.url.includes('&width=')) {
-          // new URL object
-          const currentUrl = new URL(traffic.url);
-
-          // get access to URLSearchParams object
-          const searchParams = currentUrl.searchParams;
-
-          await I.seeTraffic({
-            name: 'sentry event',
-            url: currentUrl.origin + currentUrl.pathname,
-            parameters: searchParams,
-          });
-
-          break;
-        }
-      }
-    });
-
-    it('should check traffics with more advanced post data', async () => {
-      I.amOnPage('https://openai.com/blog/chatgpt');
-      I.startRecordingTraffic();
-      await I.seeTraffic({
-        name: 'event',
-        url: 'https://cloudflareinsights.com/cdn-cgi/rum',
-        requestPostData: {
-          st: 2,
-        },
-      });
-    });
-
-    it('should show error when advanced post data are not matching', async () => {
-      I.amOnPage('https://openai.com/blog/chatgpt');
-      I.startRecordingTraffic();
-      try {
-        await I.seeTraffic({
-          name: 'event',
-          url: 'https://cloudflareinsights.com/cdn-cgi/rum',
-          requestPostData: {
-            st: 3,
-          },
-        });
-      } catch (e) {
-        expect(e.message).to.contain('actual value: "2"');
-      }
->>>>>>> a8672947
-    });
-  });
-
   describe('#makeApiRequest', () => {
     it('should make 3rd party API request', async () => {
       const response = await I.makeApiRequest('get', 'https://reqres.in/api/users?page=2');
