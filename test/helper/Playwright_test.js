const assert = require('assert');
const expect = require('chai').expect;
const path = require('path');

const playwright = require('playwright');

const TestHelper = require('../support/TestHelper');
const Playwright = require('../../lib/helper/Playwright');

const AssertionFailedError = require('../../lib/assert/error');
const webApiTests = require('./webapi');
const FileSystem = require('../../lib/helper/FileSystem');

let I;
let page;
let FS;
const siteUrl = TestHelper.siteUrl();

describe('Playwright', function () {
  this.timeout(35000);
  this.retries(1);

  before(() => {
    global.codecept_dir = path.join(__dirname, '/../data');

    I = new Playwright({
      url: siteUrl,
      windowSize: '500x700',
      show: false,
      waitForTimeout: 5000,
      waitForAction: 500,
      restart: true,
      chrome: {
        args: ['--no-sandbox', '--disable-setuid-sandbox'],
      },
      defaultPopupAction: 'accept',
    });
    I._init();
    return I._beforeSuite();
  });

  beforeEach(() => {
    webApiTests.init({
      I, siteUrl,
    });
    return I._before().then(() => {
      page = I.page;
      browser = I.browser;
    });
  });

  afterEach(() => {
    return I._after();
  });

  describe('open page : #amOnPage', () => {
    it('should open main page of configured site', async () => {
      await I.amOnPage('/');
      const url = await page.url();
      await url.should.eql(`${siteUrl}/`);
    });
    it('should open any page of configured site', async () => {
      await I.amOnPage('/info');
      const url = await page.url();
      return url.should.eql(`${siteUrl}/info`);
    });

    it('should open absolute url', async () => {
      await I.amOnPage(siteUrl);
      const url = await page.url();
      return url.should.eql(`${siteUrl}/`);
    });
  });

  describe('grabDataFromPerformanceTiming', () => {
    it('should return data from performance timing', async () => {
      await I.amOnPage('/');
      const res = await I.grabDataFromPerformanceTiming();
      expect(res).to.have.property('responseEnd');
      expect(res).to.have.property('domInteractive');
      expect(res).to.have.property('domContentLoadedEventEnd');
      expect(res).to.have.property('loadEventEnd');
    });
  });

  webApiTests.tests();

  describe('#waitForFunction', () => {
    it('should wait for function returns true', () => {
      return I.amOnPage('/form/wait_js')
        .then(() => I.waitForFunction(() => window.__waitJs, 3));
    });

    it('should pass arguments and wait for function returns true', () => {
      return I.amOnPage('/form/wait_js')
        .then(() => I.waitForFunction(varName => window[varName], ['__waitJs'], 3));
    });
  });

  describe('#waitToHide', () => {
    it('should wait for hidden element', () => {
      return I.amOnPage('/form/wait_invisible')
        .then(() => I.see('Step One Button'))
        .then(() => I.waitToHide('#step_1', 2))
        .then(() => I.dontSeeElement('#step_1'))
        .then(() => I.dontSee('Step One Button'));
    });

    it('should wait for hidden element by XPath', () => {
      return I.amOnPage('/form/wait_invisible')
        .then(() => I.see('Step One Button'))
        .then(() => I.waitToHide('//div[@id="step_1"]', 2))
        .then(() => I.dontSeeElement('//div[@id="step_1"]'))
        .then(() => I.dontSee('Step One Button'));
    });
  });

  describe('#waitNumberOfVisibleElements', () => {
    it('should wait for a specified number of elements on the page', () => I.amOnPage('/info')
      .then(() => I.waitNumberOfVisibleElements('//div[@id = "grab-multiple"]//a', 3))
      .then(() => I.waitNumberOfVisibleElements('//div[@id = "grab-multiple"]//a', 2, 0.1))
      .then(() => {
        throw Error('It should never get this far');
      })
      .catch((e) => {
        e.message.should.include('The number of elements (//div[@id = "grab-multiple"]//a) is not 2 after 0.1 sec');
      }));

    it('should wait for a specified number of elements on the page using a css selector', () => I.amOnPage('/info')
      .then(() => I.waitNumberOfVisibleElements('#grab-multiple > a', 3))
      .then(() => I.waitNumberOfVisibleElements('#grab-multiple > a', 2, 0.1))
      .then(() => {
        throw Error('It should never get this far');
      })
      .catch((e) => {
        e.message.should.include('The number of elements (#grab-multiple > a) is not 2 after 0.1 sec');
      }));

    it('should wait for a specified number of elements which are not yet attached to the DOM', () => I.amOnPage('/form/wait_num_elements')
      .then(() => I.waitNumberOfVisibleElements('.title', 2, 3))
      .then(() => I.see('Hello'))
      .then(() => I.see('World')));
  });

  describe('#moveCursorTo', () => {
    it('should trigger hover event', () => I.amOnPage('/form/hover')
      .then(() => I.moveCursorTo('#hover'))
      .then(() => I.see('Hovered', '#show')));

    it('should not trigger hover event because of the offset is beyond the element', () => I.amOnPage('/form/hover')
      .then(() => I.moveCursorTo('#hover', 100, 100))
      .then(() => I.dontSee('Hovered', '#show')));
  });

  describe('#switchToNextTab, #switchToPreviousTab, #openNewTab, #closeCurrentTab, #closeOtherTabs, #grabNumberOfOpenTabs', () => {
    it('should only have 1 tab open when the browser starts and navigates to the first page', () => I.amOnPage('/')
      .then(() => I.wait(1))
      .then(() => I.grabNumberOfOpenTabs())
      .then(numPages => assert.equal(numPages, 1)));

    it('should switch to next tab', () => I.amOnPage('/info')
      .then(() => I.wait(1))
      .then(() => I.grabNumberOfOpenTabs())
      .then(numPages => assert.equal(numPages, 1))
      .then(() => I.click('New tab'))
      .then(() => I.switchToNextTab())
      .then(() => I.wait(2))
      .then(() => I.seeCurrentUrlEquals('/login'))
      .then(() => I.grabNumberOfOpenTabs())
      .then(numPages => assert.equal(numPages, 2)));

    it('should assert when there is no ability to switch to next tab', () => I.amOnPage('/')
      .then(() => I.click('More info'))
      .then(() => I.wait(1)) // Wait is required because the url is change by previous statement (maybe related to #914)
      .then(() => I.switchToNextTab(2))
      .then(() => I.wait(2))
      .then(() => assert.equal(true, false, 'Throw an error if it gets this far (which it should not)!'))
      .catch((e) => {
        assert.equal(e.message, 'There is no ability to switch to next tab with offset 2');
      }));

    it('should close current tab', () => I.amOnPage('/info')
      .then(() => I.click('New tab'))
      .then(() => I.switchToNextTab())
      .then(() => I.wait(2))
      .then(() => I.seeInCurrentUrl('/login'))
      .then(() => I.grabNumberOfOpenTabs())
      .then(numPages => assert.equal(numPages, 2))
      .then(() => I.closeCurrentTab())
      .then(() => I.wait(1))
      .then(() => I.seeInCurrentUrl('/info'))
      .then(() => I.grabNumberOfOpenTabs())
      .then(numPages => assert.equal(numPages, 1)));

    it('should close other tabs', () => I.amOnPage('/')
      .then(() => I.openNewTab())
      .then(() => I.wait(1))
      .then(() => I.seeInCurrentUrl('about:blank'))
      .then(() => I.amOnPage('/info'))
      .then(() => I.openNewTab())
      .then(() => I.amOnPage('/login'))
      .then(() => I.closeOtherTabs())
      .then(() => I.wait(1))
      .then(() => I.seeInCurrentUrl('/login'))
      .then(() => I.grabNumberOfOpenTabs())
      .then(numPages => assert.equal(numPages, 1)));

    it('should open new tab', () => I.amOnPage('/info')
      .then(() => I.openNewTab())
      .then(() => I.wait(1))
      .then(() => I.seeInCurrentUrl('about:blank'))
      .then(() => I.grabNumberOfOpenTabs())
      .then(numPages => assert.equal(numPages, 2)));

    it('should switch to previous tab', () => I.amOnPage('/info')
      .then(() => I.openNewTab())
      .then(() => I.wait(1))
      .then(() => I.seeInCurrentUrl('about:blank'))
      .then(() => I.switchToPreviousTab())
      .then(() => I.wait(2))
      .then(() => I.seeInCurrentUrl('/info')));

    it('should assert when there is no ability to switch to previous tab', () => I.amOnPage('/info')
      .then(() => I.openNewTab())
      .then(() => I.wait(1))
      .then(() => I.waitInUrl('about:blank'))
      .then(() => I.switchToPreviousTab(2))
      .then(() => I.wait(2))
      .then(() => I.waitInUrl('/info'))
      .catch((e) => {
        assert.equal(e.message, 'There is no ability to switch to previous tab with offset 2');
      }));
  });

  describe('popup : #acceptPopup, #seeInPopup, #cancelPopup, #grabPopupText', () => {
    it('should accept popup window', () => I.amOnPage('/form/popup')
      .then(() => I.amAcceptingPopups())
      .then(() => I.click('Confirm'))
      .then(() => I.acceptPopup())
      .then(() => I.see('Yes', '#result')));

    it('should accept popup window (using default popup action type)', () => I.amOnPage('/form/popup')
      .then(() => I.click('Confirm'))
      .then(() => I.acceptPopup())
      .then(() => I.see('Yes', '#result')));

    it('should cancel popup', () => I.amOnPage('/form/popup')
      .then(() => I.amCancellingPopups())
      .then(() => I.click('Confirm'))
      .then(() => I.cancelPopup())
      .then(() => I.see('No', '#result')));

    it('should check text in popup', () => I.amOnPage('/form/popup')
      .then(() => I.amCancellingPopups())
      .then(() => I.click('Alert'))
      .then(() => I.seeInPopup('Really?'))
      .then(() => I.cancelPopup()));

    it('should grab text from popup', () => I.amOnPage('/form/popup')
      .then(() => I.amCancellingPopups())
      .then(() => I.click('Alert'))
      .then(() => I.grabPopupText())
      .then(text => assert.equal(text, 'Really?')));

    it('should return null if no popup is visible (do not throw an error)', () => I.amOnPage('/form/popup')
      .then(() => I.grabPopupText())
      .then(text => assert.equal(text, null)));
  });

  describe('#seeNumberOfElements', () => {
    it('should return 1 as count', () => I.amOnPage('/')
      .then(() => I.seeNumberOfElements('#area1', 1)));
  });

  describe('#switchTo', () => {
    it('should switch reference to iframe content', () => I.amOnPage('/iframe')
      .then(() => I.switchTo('[name="content"]'))
      .then(() => I.see('Information'))
      .then(() => I.see('Lots of valuable data here')));

    it('should return error if iframe selector is invalid', () => I.amOnPage('/iframe')
      .then(() => I.switchTo('#invalidIframeSelector'))
      .catch((e) => {
        e.should.be.instanceOf(Error);
        e.message.should.be.equal('Element "#invalidIframeSelector" was not found by text|CSS|XPath');
      }));

    it('should return error if iframe selector is not iframe', () => I.amOnPage('/iframe')
      .then(() => I.switchTo('h1'))
      .catch((e) => {
        e.should.be.instanceOf(Error);
        e.message.should.be.equal('Element "#invalidIframeSelector" was not found by text|CSS|XPath');
      }));

    it('should return to parent frame given a null locator', () => I.amOnPage('/iframe')
      .then(() => I.switchTo('[name="content"]'))
      .then(() => I.see('Information'))
      .then(() => I.see('Lots of valuable data here'))
      .then(() => I.switchTo(null))
      .then(() => I.see('Iframe test')));
  });

  describe('#seeInSource, #grabSource', () => {
    it('should check for text to be in HTML source', () => I.amOnPage('/')
      .then(() => I.seeInSource('<title>TestEd Beta 2.0</title>'))
      .then(() => I.dontSeeInSource('<meta')));

    it('should grab the source', () => I.amOnPage('/')
      .then(() => I.grabSource())
      .then(source => assert.notEqual(source.indexOf('<title>TestEd Beta 2.0</title>'), -1, 'Source html should be retrieved')));
  });

  describe('#seeTitleEquals', () => {
    it('should check that title is equal to provided one', () => I.amOnPage('/')
      .then(() => I.seeTitleEquals('TestEd Beta 2.0'))
      .then(() => I.seeTitleEquals('TestEd Beta 2.'))
      .then(() => assert.equal(true, false, 'Throw an error because it should not get this far!'))
      .catch((e) => {
        e.should.be.instanceOf(Error);
        e.message.should.be.equal('expected web page title "TestEd Beta 2.0" to equal "TestEd Beta 2."');
      }));
  });

  describe('#seeTextEquals', () => {
    it('should check text is equal to provided one', () => I.amOnPage('/')
      .then(() => I.seeTextEquals('Welcome to test app!', 'h1'))
      .then(() => I.seeTextEquals('Welcome to test app', 'h1'))
      .then(() => assert.equal(true, false, 'Throw an error because it should not get this far!'))
      .catch((e) => {
        e.should.be.instanceOf(Error);
        e.message.should.be.equal('expected element h1 "Welcome to test app" to equal "Welcome to test app!"');
      }));
  });

  describe('#_locateClickable', () => {
    it('should locate a button to click', () => I.amOnPage('/form/checkbox')
      .then(() => I._locateClickable('Submit'))
      .then((res) => {
        res.length.should.be.equal(1);
      }));

    it('should not locate a non-existing checkbox using _locateClickable', () => I.amOnPage('/form/checkbox')
      .then(() => I._locateClickable('I disagree'))
      .then(res => res.length.should.be.equal(0)));
  });

  describe('#_locateCheckable', () => {
    it('should locate a checkbox', () => I.amOnPage('/form/checkbox')
      .then(() => I._locateCheckable('I Agree'))
      .then(res => res.should.be.defined));
  });

  describe('#_locateFields', () => {
    it('should locate a field', () => I.amOnPage('/form/field')
      .then(() => I._locateFields('Name'))
      .then(res => res.length.should.be.equal(1)));

    it('should not locate a non-existing field', () => I.amOnPage('/form/field')
      .then(() => I._locateFields('Mother-in-law'))
      .then(res => res.length.should.be.equal(0)));
  });

  describe('check fields: #seeInField, #seeCheckboxIsChecked, ...', () => {
    it('should throw error if field is not empty', () => I.amOnPage('/form/empty')
      .then(() => I.seeInField('#empty_input', 'Ayayay'))
      .catch((e) => {
        e.should.be.instanceOf(AssertionFailedError);
        e.inspect().should.be.equal('expected fields by #empty_input to include "Ayayay"');
      }));

    it('should check values in checkboxes', async () => {
      await I.amOnPage('/form/field_values');
      await I.dontSeeInField('checkbox[]', 'not seen one');
      await I.seeInField('checkbox[]', 'see test one');
      await I.dontSeeInField('checkbox[]', 'not seen two');
      await I.seeInField('checkbox[]', 'see test two');
      await I.dontSeeInField('checkbox[]', 'not seen three');
      await I.seeInField('checkbox[]', 'see test three');
    });

    it('should check values with boolean', async () => {
      await I.amOnPage('/form/field_values');
      await I.seeInField('checkbox1', true);
      await I.dontSeeInField('checkbox1', false);
      await I.seeInField('checkbox2', false);
      await I.dontSeeInField('checkbox2', true);
      await I.seeInField('radio2', true);
      await I.dontSeeInField('radio2', false);
      await I.seeInField('radio3', false);
      await I.dontSeeInField('radio3', true);
    });

    it('should check values in radio', async () => {
      await I.amOnPage('/form/field_values');
      await I.seeInField('radio1', 'see test one');
      await I.dontSeeInField('radio1', 'not seen one');
      await I.dontSeeInField('radio1', 'not seen two');
      await I.dontSeeInField('radio1', 'not seen three');
    });

    it('should check values in select', async () => {
      await I.amOnPage('/form/field_values');
      await I.seeInField('select1', 'see test one');
      await I.dontSeeInField('select1', 'not seen one');
      await I.dontSeeInField('select1', 'not seen two');
      await I.dontSeeInField('select1', 'not seen three');
    });

    it('should check for empty select field', async () => {
      await I.amOnPage('/form/field_values');
      await I.seeInField('select3', '');
    });

    it('should check for select multiple field', async () => {
      await I.amOnPage('/form/field_values');
      await I.dontSeeInField('select2', 'not seen one');
      await I.seeInField('select2', 'see test one');
      await I.dontSeeInField('select2', 'not seen two');
      await I.seeInField('select2', 'see test two');
      await I.dontSeeInField('select2', 'not seen three');
      await I.seeInField('select2', 'see test three');
    });
  });

  describe('#pressKey, #pressKeyDown, #pressKeyUp', () => {
    it('should be able to send special keys to element', async () => {
      await I.amOnPage('/form/field');
      await I.appendField('Name', '-');

      await I.pressKey(['Right Shift', 'Home']);
      await I.pressKey('Delete');

      // Sequence only executes up to first non-modifier key ('Digit1')
      await I.pressKey(['SHIFT_RIGHT', 'Digit1', 'Digit4']);
      await I.pressKey('1');
      await I.pressKey('2');
      await I.pressKey('3');
      await I.pressKey('ArrowLeft');
      await I.pressKey('Left Arrow');
      await I.pressKey('arrow_left');
      await I.pressKeyDown('Shift');
      await I.pressKey('a');
      await I.pressKey('KeyB');
      await I.pressKeyUp('ShiftLeft');
      await I.pressKey('C');
      await I.seeInField('Name', '!ABC123');
    });

    it('should use modifier key based on operating system', async () => {
      await I.amOnPage('/form/field');
      await I.fillField('Name', 'value that is cleared using select all shortcut');

      await I.pressKey(['ControlOrCommand', 'a']);
      await I.pressKey('Backspace');
      await I.dontSeeInField('Name', 'value that is cleared using select all shortcut');
    });

    it('should show correct numpad or punctuation key when Shift modifier is active', async () => {
      await I.amOnPage('/form/field');
      await I.fillField('Name', '');

      await I.pressKey(';');
      await I.pressKey(['Shift', ';']);
      await I.pressKey(['Shift', 'Semicolon']);
      await I.pressKey('=');
      await I.pressKey(['Shift', '=']);
      await I.pressKey(['Shift', 'Equal']);
      await I.pressKey('*');
      await I.pressKey(['Shift', '*']);
      await I.pressKey(['Shift', 'Multiply']);
      await I.pressKey('+');
      await I.pressKey(['Shift', '+']);
      await I.pressKey(['Shift', 'Add']);
      await I.pressKey(',');
      await I.pressKey(['Shift', ',']);
      await I.pressKey(['Shift', 'Comma']);
      await I.pressKey(['Shift', 'NumpadComma']);
      await I.pressKey(['Shift', 'Separator']);
      await I.pressKey('-');
      await I.pressKey(['Shift', '-']);
      await I.pressKey(['Shift', 'Subtract']);
      await I.pressKey('.');
      await I.pressKey(['Shift', '.']);
      await I.pressKey('/');
      await I.pressKey(['Shift', '/']);
      await I.pressKey(['Shift', 'Divide']);
      await I.pressKey(['Shift', 'Slash']);

      await I.seeInField('Name', ';::=++***+++,<<<<-_-.>/?/?');
    });
  });

  describe('#waitForEnabled', () => {
    it('should wait for input text field to be enabled', () => I.amOnPage('/form/wait_enabled')
      .then(() => I.waitForEnabled('#text', 2))
      .then(() => I.fillField('#text', 'hello world'))
      .then(() => I.seeInField('#text', 'hello world')));

    it('should wait for input text field to be enabled by xpath', () => I.amOnPage('/form/wait_enabled')
      .then(() => I.waitForEnabled("//*[@name = 'test']", 2))
      .then(() => I.fillField('#text', 'hello world'))
      .then(() => I.seeInField('#text', 'hello world')));

    it('should wait for a button to be enabled', () => I.amOnPage('/form/wait_enabled')
      .then(() => I.waitForEnabled('#text', 2))
      .then(() => I.click('#button'))
      .then(() => I.see('button was clicked', '#message')));
  });

  describe('#waitForValue', () => {
    it('should wait for expected value for given locator', () => I.amOnPage('/info')
      .then(() => I.waitForValue('//input[@name= "rus"]', 'Верно'))
      .then(() => I.waitForValue('//input[@name= "rus"]', 'Верно3', 0.1))
      .then(() => {
        throw Error('It should never get this far');
      })
      .catch((e) => {
        e.message.should.include('element (//input[@name= "rus"]) is not in DOM or there is no element(//input[@name= "rus"]) with value "Верно3" after 0.1 sec');
      }));

    it('should wait for expected value for given css locator', () => I.amOnPage('/form/wait_value')
      .then(() => I.seeInField('#text', 'Hamburg'))
      .then(() => I.waitForValue('#text', 'Brisbane', 2.5))
      .then(() => I.seeInField('#text', 'Brisbane')));

    it('should wait for expected value for given xpath locator', () => I.amOnPage('/form/wait_value')
      .then(() => I.seeInField('#text', 'Hamburg'))
      .then(() => I.waitForValue('//input[@value = "Grüße aus Hamburg"]', 'Brisbane', 2.5))
      .then(() => I.seeInField('#text', 'Brisbane')));

    it('should only wait for one of the matching elements to contain the value given xpath locator', () => I.amOnPage('/form/wait_value')
      .then(() => I.waitForValue('//input[@type = "text"]', 'Brisbane', 4))
      .then(() => I.seeInField('#text', 'Brisbane'))
      .then(() => I.seeInField('#text2', 'London')));

    it('should only wait for one of the matching elements to contain the value given css locator', () => I.amOnPage('/form/wait_value')
      .then(() => I.waitForValue('.inputbox', 'Brisbane', 4))
      .then(() => I.seeInField('#text', 'Brisbane'))
      .then(() => I.seeInField('#text2', 'London')));
  });

<<<<<<< HEAD
=======
  describe('#grabHTMLFrom', () => {
    it('should grab inner html from an element using xpath query', () => I.amOnPage('/')
      .then(() => I.grabHTMLFrom('//title'))
      .then(html => assert.equal(html, 'TestEd Beta 2.0')));

    it('should grab inner html from an element using id query', () => I.amOnPage('/')
      .then(() => I.grabHTMLFrom('#area1'))
      .then(html => assert.equal(html.trim(), '<a href="/form/file" qa-id="test" qa-link="test"> Test Link </a>')));

    it('should grab inner html from multiple elements', () => I.amOnPage('/')
      .then(() => I.grabHTMLFrom('//a'))
      .then(html => assert.equal(html.length, 5)));

    it('should grab inner html from within an iframe', () => I.amOnPage('/iframe')
      .then(() => I.switchTo({ frame: 'iframe' }))
      .then(() => I.grabHTMLFrom('#new-tab'))
      .then(html => assert.equal(html.trim(), '<a href="/login" target="_blank">New tab</a>')));
  });

>>>>>>> 41936638
  describe('#grabBrowserLogs', () => {
    it('should grab browser logs', () => I.amOnPage('/')
      .then(() => I.executeScript(() => {
        console.log('Test log entry');
      }))
      .then(() => I.grabBrowserLogs())
      .then((logs) => {
        const matchingLogs = logs.filter(log => log.text().indexOf('Test log entry') > -1);
        assert.equal(matchingLogs.length, 1);
      }));
  });

  describe('#dragAndDrop', () => {
    it('Drag item from source to target (no iframe) @dragNdrop', () => I.amOnPage('http://jqueryui.com/resources/demos/droppable/default.html')
      .then(() => I.seeElementInDOM('#draggable'))
      .then(() => I.dragAndDrop('#draggable', '#droppable'))
      .then(() => I.see('Dropped')));

    it('Drag and drop from within an iframe', () => I.amOnPage('http://jqueryui.com/droppable')
      .then(() => I.resizeWindow(700, 700))
      .then(() => I.switchTo('//iframe[@class="demo-frame"]'))
      .then(() => I.seeElementInDOM('#draggable'))
      .then(() => I.dragAndDrop('#draggable', '#droppable'))
      .then(() => I.see('Dropped')));
  });

  describe('#switchTo frame', () => {
    it('should switch to frame using name', () => I.amOnPage('/iframe')
      .then(() => I.see('Iframe test', 'h1'))
      .then(() => I.dontSee('Information', 'h1'))
      .then(() => I.switchTo('iframe'))
      .then(() => I.see('Information', 'h1'))
      .then(() => I.dontSee('Iframe test', 'h1')));

    it('should switch to root frame', () => I.amOnPage('/iframe')
      .then(() => I.see('Iframe test', 'h1'))
      .then(() => I.dontSee('Information', 'h1'))
      .then(() => I.switchTo('iframe'))
      .then(() => I.see('Information', 'h1'))
      .then(() => I.dontSee('Iframe test', 'h1'))
      .then(() => I.switchTo())
      .then(() => I.see('Iframe test', 'h1')));

    it('should switch to frame using frame number', () => I.amOnPage('/iframe')
      .then(() => I.see('Iframe test', 'h1'))
      .then(() => I.dontSee('Information', 'h1'))
      .then(() => I.switchTo(0))
      .then(() => I.see('Information', 'h1'))
      .then(() => I.dontSee('Iframe test', 'h1')));
  });

  describe('#dragSlider', () => {
    it('should drag scrubber to given position', async () => {
      await I.amOnPage('/form/page_slider');
      await I.seeElementInDOM('#slidecontainer input');
      const before = await I.grabValueFrom('#slidecontainer input');
      await I.dragSlider('#slidecontainer input', 20);
      const after = await I.grabValueFrom('#slidecontainer input');
      assert.notEqual(before, after);
    });
  });

  describe('#uncheckOption', () => {
    it('should uncheck option that is currently checked', async () => {
      await I.amOnPage('/info');
      await I.uncheckOption('interesting');
      await I.dontSeeCheckboxIsChecked('interesting');
    });

    it('should NOT uncheck option that is NOT currently checked', async () => {
      await I.amOnPage('/info');
      await I.uncheckOption('interesting');
      // Unchecking again should not affect the current 'unchecked' status
      await I.uncheckOption('interesting');
      await I.dontSeeCheckboxIsChecked('interesting');
    });
  });

  describe('#usePlaywrightTo', () => {
    it('should return title', async () => {
      await I.amOnPage('/');
      const title = await I.usePlaywrightTo('test', async ({ page }) => {
        return page.title();
      });
      assert.equal('TestEd Beta 2.0', title);
    });
  });

  describe('#grabElementBoundingRect', () => {
    it('should get the element bounding rectangle', async () => {
      await I.amOnPage('https://www.google.com');
      const size = await I.grabElementBoundingRect('#hplogo');
      expect(size.x).is.greaterThan(0);
      expect(size.y).is.greaterThan(0);
      expect(size.width).is.greaterThan(0);
      expect(size.height).is.greaterThan(0);
    });

    it('should get the element width', async () => {
      await I.amOnPage('https://www.google.com');
      const width = await I.grabElementBoundingRect('#hplogo', 'width');
      expect(width).is.greaterThan(0);
    });

    it('should get the element height', async () => {
      await I.amOnPage('https://www.google.com');
      const height = await I.grabElementBoundingRect('#hplogo', 'height');
      expect(height).is.greaterThan(0);
    });
  });

  describe('#handleDownloads', () => {
    before(() => {
      // create download folder;
      global.output_dir = path.join(`${__dirname}/../data/output`);

      FS = new FileSystem();
      FS._before();
      FS.amInPath('output');
    });

    it('should dowload file', async () => {
      await I.amOnPage('/form/download');
      await I.handleDownloads('downloads/avatar.jpg');
      await I.click('Download file');
      await FS.waitForFile('downloads/avatar.jpg', 5);
    });
  });
});

let remoteBrowser;
async function createRemoteBrowser() {
  if (remoteBrowser) {
    await remoteBrowser.close();
  }
  remoteBrowser = await playwright.chromium.launchBrowserApp({
    webSocket: true,
    // args: ['--no-sandbox', '--disable-setuid-sandbox'],
    headless: true,
  });
  remoteBrowser.on('disconnected', () => {
    remoteBrowser = null;
  });
  return remoteBrowser;
}

const helperConfig = {
  chromium: {
    browserWSEndpoint: 'ws://localhost:9222/devtools/browser/<id>',
    // Following options are ignored with remote browser
    headless: false,
    devtools: true,
  },
  browser: 'chromium',
  // Important in order to handle remote browser state before starting/stopping browser
  manualStart: true,
  url: siteUrl,
  waitForTimeout: 5000,
  waitForAction: 500,
  windowSize: '500x700',
};

xdescribe('Playwright (remote browser) - not supported disconnection yet', function () {
  this.timeout(35000);
  this.retries(1);

  before(() => {
    global.codecept_dir = path.join(__dirname, '/../data');
    I = new Playwright(helperConfig);
    I._init();
    return I._beforeSuite();
  });

  beforeEach(async () => {
    // Mimick remote session by creating another browser instance
    await createRemoteBrowser();
    // Set websocket endpoint to other browser instance
    helperConfig.chromium = await remoteBrowser.connectOptions();
    I._setConfig(helperConfig);

    return I._before();
  });

  afterEach(() => {
    return I._after()
      .then(() => {
        remoteBrowser && remoteBrowser.close();
      });
  });

  describe('#_startBrowser', () => {
    it('should throw an exception when endpoint is unreachable', async () => {
      helperConfig.chromium.browserWSEndpoint = 'ws://unreachable/';
      I._setConfig(helperConfig);
      try {
        await I._startBrowser();
        throw Error('It should never get this far');
      } catch (e) {
        e.message.should.include('Cannot connect to websocket endpoint.\n\nPlease make sure remote browser is running and accessible.');
      }
    });

    it('should manage pages in remote browser', async () => {
      await I._startBrowser();
      const context = await I.browserContext;
      // Session was cleared
      let currentPages = await context.pages();
      assert.equal(currentPages.length, 1);

      let numPages = await I.grabNumberOfOpenTabs();
      assert.equal(numPages, 1);

      await I.openNewTab();

      numPages = await I.grabNumberOfOpenTabs();
      assert.equal(numPages, 2);

      await I._stopBrowser();

      currentPages = await context.pages();
      assert.equal(currentPages.length, 2);
    });
  });
});

describe('Playwright - BasicAuth', () => {
  before(() => {
    global.codecept_dir = path.join(__dirname, '/../data');

    I = new Playwright({
      url: 'http://localhost:8000',
      browser: 'chromium',
      windowSize: '500x700',
      show: false,
      restart: true,
      waitForTimeout: 5000,
      waitForAction: 500,
      chrome: {
        args: ['--no-sandbox', '--disable-setuid-sandbox'],
      },
      defaultPopupAction: 'accept',
      basicAuth: { username: 'admin', password: 'admin' },
    });
    I._init();
    return I._beforeSuite();
  });

  beforeEach(() => {
    webApiTests.init({
      I, siteUrl,
    });
    return I._before().then(() => {
      page = I.page;
    });
  });

  afterEach(() => {
    return I._after();
  });

  describe('open page with provided basic auth', () => {
    it('should be authenticated ', async () => {
      await I.amOnPage('/basic_auth');
      await I.see('You entered admin as your password.');
    });
  });
});

describe('Playwright - Emulation', () => {
  before(() => {
    const { devices } = require('playwright');
    global.codecept_dir = path.join(__dirname, '/../data');

    I = new Playwright({
      url: 'http://localhost:8000',
      browser: 'chromium',
      windowSize: '500x700',
      emulate: devices['iPhone 6'],
      show: false,
      restart: true,
      waitForTimeout: 5000,
      waitForAction: 500,
      chrome: {
        args: ['--no-sandbox', '--disable-setuid-sandbox'],
      },
    });
    I._init();
    return I._beforeSuite();
  });

  beforeEach(() => {
    return I._before().then(() => {
      page = I.page;
      browser = I.browser;
    });
  });

  afterEach(() => {
    return I._after();
  });

  it('should open page as iPhone ', async () => {
    await I.amOnPage('/');
    const width = await I.executeScript('window.innerWidth');
    assert.equal(width, 980);
  });
});<|MERGE_RESOLUTION|>--- conflicted
+++ resolved
@@ -539,8 +539,6 @@
       .then(() => I.seeInField('#text2', 'London')));
   });
 
-<<<<<<< HEAD
-=======
   describe('#grabHTMLFrom', () => {
     it('should grab inner html from an element using xpath query', () => I.amOnPage('/')
       .then(() => I.grabHTMLFrom('//title'))
@@ -560,7 +558,6 @@
       .then(html => assert.equal(html.trim(), '<a href="/login" target="_blank">New tab</a>')));
   });
 
->>>>>>> 41936638
   describe('#grabBrowserLogs', () => {
     it('should grab browser logs', () => I.amOnPage('/')
       .then(() => I.executeScript(() => {
