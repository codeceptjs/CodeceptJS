--- conflicted
+++ resolved
@@ -18,16 +18,12 @@
 
   method5({ locator, sec }) {}
 }
-<<<<<<< HEAD
 const fixturesDestructuredArgs = [
   'function namedFn({locator, sec}) {}',
   'function * namedFn({locator, sec}) {}',
   '({locator, sec}) => {}',
   '({locator, sec}) => {}',
 ];
-=======
-/* eslint-enable no-unused-vars */
->>>>>>> 31424b10
 
 describe('parser', () => {
   const obj = new Obj();
