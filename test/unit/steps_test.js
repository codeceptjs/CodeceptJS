--- conflicted
+++ resolved
@@ -34,15 +34,9 @@
       step.args = [{ css: '.class' }];
       step.humanizeArgs().should.eql('{"css":".class"}');
 
-<<<<<<< HEAD
       let testUndefined;
       step.args = [testUndefined, 'undefined'];
-      step.humanizeArgs().should.eql('undefined, "undefined"');
-=======
-    let testUndefined;
-    step.args = [testUndefined, 'undefined'];
-    step.humanizeArgs().should.eql(', "undefined"');
->>>>>>> 41936638
+      step.humanizeArgs().should.eql(', "undefined"');
 
       step.args = [secret('word'), 1];
       step.humanizeArgs().should.eql('*****, 1');
