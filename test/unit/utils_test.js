const { expect } = require('chai');
const os = require('os');
const path = require('path');
const sinon = require('sinon');

const utils = require('../../lib/utils');

describe('utils', () => {
  describe('#fileExists', () => {
    it('exists', () => expect(utils.fileExists(__filename)));
    it('not exists', () => expect(!utils.fileExists('not_utils.js')));
  });
  /* eslint-disable no-unused-vars */
  describe('#getParamNames', () => {
    it('fn#1', () => expect(utils.getParamNames((a, b) => { })).eql(['a', 'b']));
    it('fn#2', () => expect(utils.getParamNames((I, userPage) => { })).eql(['I', 'userPage']));
    it('should handle single-param arrow functions with omitted parens', () => expect(utils.getParamNames((I) => { })).eql(['I']));
    it('should handle trailing comma', () => expect(utils.getParamNames((
      I,
      trailing,
      comma,
    ) => { })).eql(['I', 'trailing', 'comma']));
  });
  /* eslint-enable no-unused-vars */

  describe('#methodsOfObject', () => {
    it('should get methods', () => {
      expect(utils.methodsOfObject({
        a: 1,
        hello: () => { },
        world: () => { },
      })).eql(['hello', 'world']);
    });
  });

  describe('#ucfirst', () => {
    it('should capitalize first letter', () => {
      expect(utils.ucfirst('hello')).equal('Hello');
    });
  });

  describe('#beautify', () => {
    it('should beautify JS code', () => {
      expect(utils
        .beautify('module.exports = function(a, b) { a++; b = a; if (a == b) { return 2 }};')).eql(`module.exports = function(a, b) {
  a++;
  b = a;
  if (a == b) {
    return 2
  }
};`);
    });
  });

  describe('#xpathLocator', () => {
    it('combines xpaths', () => {
      expect(utils.xpathLocator.combine(['//a', '//button'])).eql('//a | //button');
    });

    it('converts string to xpath literal', () => {
      expect(utils.xpathLocator.literal("can't find thing")).eql('concat(\'can\',"\'",\'t find thing\')');
    });
  });

  describe('#replaceValueDeep', () => {
    let target;

    it('returns updated object', () => {
      target = {
        timeout: 1,
        helpers: {
          something: 2,
        },
      };

      expect(utils.replaceValueDeep(target.helpers, 'something', 1234)).eql({ something: 1234 });
      expect(target).eql({
        timeout: 1,
        helpers: {
          something: 1234,
        },
      });
    });

    it('do not replace unexisting value', () => {
      target = {
        timeout: 1,
        helpers: {
          something: 2,
        },
      };

      utils.replaceValueDeep(target, 'unexisting', 1234);
      expect(target).eql({
        timeout: 1,
        helpers: {
          something: 2,
        },
      });
    });

    it('replace simple value', () => {
      target = {
        timeout: 1,
        helpers: {
          something: 2,
        },
      };

      utils.replaceValueDeep(target, 'timeout', 1234);
      expect(target).eql({
        timeout: 1234,
        helpers: {
          something: 2,
        },
      });
    });

    it('replace simple falsy value', () => {
      target = {
        zeroValue: {
          timeout: 0,
        },
        falseValue: {
          timeout: false,
        },
        undefinedValue: {
          timeout: undefined,
        },
        emptyStringValue: {
          timeout: '',
        },
        nullValue: {
          timeout: null,
        },
      };

      utils.replaceValueDeep(target, 'timeout', 1234);
      expect(target).eql({
        zeroValue: {
          timeout: 1234,
        },
        falseValue: {
          timeout: 1234,
        },
        undefinedValue: {
          timeout: 1234,
        },
        emptyStringValue: {
          timeout: 1234,
        },
        nullValue: {
          timeout: 1234,
        },
      });
    });

    it('replace value in array of objects', () => {
      target = {
        timeout: 1,
        something: [{
          a: 1,
          b: 2,
        }, {
          a: 3,
        },
        123,
        0,
        [{ a: 1 }, 123]],
      };

      utils.replaceValueDeep(target, 'a', 1234);
      expect(target).eql({
        timeout: 1,
        something: [{
          a: 1234,
          b: 2,
        }, {
          a: 1234,
        },
        123,
        0,
        [{ a: 1234 }, 123]],
      });
    });

    it('replace simple value deep in object', () => {
      target = {
        timeout: 1,
        helpers: {
          something: {
            otherthing: 2,
          },
        },
      };

      utils.replaceValueDeep(target, 'otherthing', 1234);
      expect(target).eql({
        timeout: 1,
        helpers: {
          something: {
            otherthing: 1234,
          },
        },
      });
    });

    it('replace object value', () => {
      target = {
        timeout: 1,
        helpers: {
          WebDriver: {
            timeouts: 0,
            url: 'someurl',
          },
          someHelper: {
            timeouts: 3,
          },
        },
      };

      utils.replaceValueDeep(target.helpers, 'WebDriver', { timeouts: 1234 });
      expect(target).eql({
        timeout: 1,
        helpers: {
          WebDriver: {
            timeouts: 1234,
            // url is not described in new object
          },
          someHelper: {
            timeouts: 3,
          },
        },
      });
    });
  });

  describe('#getNormalizedKeyAttributeValue', () => {
    it('should normalize key (alias) to key attribute value', () => {
      expect(utils.getNormalizedKeyAttributeValue('Arrow down')).equal('ArrowDown');
      expect(utils.getNormalizedKeyAttributeValue('RIGHT_ARROW')).equal('ArrowRight');
      expect(utils.getNormalizedKeyAttributeValue('leftarrow')).equal('ArrowLeft');
      expect(utils.getNormalizedKeyAttributeValue('Up arrow')).equal('ArrowUp');

      expect(utils.getNormalizedKeyAttributeValue('Left Alt')).equal('AltLeft');
      expect(utils.getNormalizedKeyAttributeValue('RIGHT_ALT')).equal('AltRight');
      expect(utils.getNormalizedKeyAttributeValue('alt')).equal('Alt');

      expect(utils.getNormalizedKeyAttributeValue('oPTION left')).equal('AltLeft');
      expect(utils.getNormalizedKeyAttributeValue('ALTGR')).equal('AltGraph');
      expect(utils.getNormalizedKeyAttributeValue('alt graph')).equal('AltGraph');

      expect(utils.getNormalizedKeyAttributeValue('Control Left')).equal('ControlLeft');
      expect(utils.getNormalizedKeyAttributeValue('RIGHT_CTRL')).equal('ControlRight');
      expect(utils.getNormalizedKeyAttributeValue('Ctrl')).equal('Control');

      expect(utils.getNormalizedKeyAttributeValue('Cmd')).equal('Meta');
      expect(utils.getNormalizedKeyAttributeValue('LeftCommand')).equal('MetaLeft');
      expect(utils.getNormalizedKeyAttributeValue('os right')).equal('MetaRight');
      expect(utils.getNormalizedKeyAttributeValue('SUPER')).equal('Meta');

      expect(utils.getNormalizedKeyAttributeValue('NumpadComma')).equal('Comma');
      expect(utils.getNormalizedKeyAttributeValue('Separator')).equal('Comma');

      expect(utils.getNormalizedKeyAttributeValue('Add')).equal('NumpadAdd');
      expect(utils.getNormalizedKeyAttributeValue('Decimal')).equal('NumpadDecimal');
      expect(utils.getNormalizedKeyAttributeValue('Divide')).equal('NumpadDivide');
      expect(utils.getNormalizedKeyAttributeValue('Multiply')).equal('NumpadMultiply');
      expect(utils.getNormalizedKeyAttributeValue('Subtract')).equal('NumpadSubtract');
    });

    it('should normalize modifier key based on operating system', () => {
<<<<<<< HEAD
      sinon.stub(os, 'platform').callsFake(() => { return 'notdarwin'; });
      utils.getNormalizedKeyAttributeValue('CmdOrCtrl').should.equal('Control');
      utils.getNormalizedKeyAttributeValue('COMMANDORCONTROL').should.equal('Control');
      utils.getNormalizedKeyAttributeValue('ControlOrCommand').should.equal('Control');
      utils.getNormalizedKeyAttributeValue('left ctrl or command').should.equal('ControlLeft');
      os.platform.restore();

      sinon.stub(os, 'platform').callsFake(() => { return 'darwin'; });
      utils.getNormalizedKeyAttributeValue('CtrlOrCmd').should.equal('Meta');
      utils.getNormalizedKeyAttributeValue('CONTROLORCOMMAND').should.equal('Meta');
      utils.getNormalizedKeyAttributeValue('CommandOrControl').should.equal('Meta');
      utils.getNormalizedKeyAttributeValue('right command or ctrl').should.equal('MetaRight');
=======
      sinon.stub(os, 'platform').returns('notdarwin');
      expect(utils.getNormalizedKeyAttributeValue('CmdOrCtrl')).equal('Control');
      expect(utils.getNormalizedKeyAttributeValue('COMMANDORCONTROL')).equal('Control');
      expect(utils.getNormalizedKeyAttributeValue('ControlOrCommand')).equal('Control');
      expect(utils.getNormalizedKeyAttributeValue('left ctrl or command')).equal('ControlLeft');
      os.platform.restore();

      sinon.stub(os, 'platform').returns('darwin');
      expect(utils.getNormalizedKeyAttributeValue('CtrlOrCmd')).equal('Meta');
      expect(utils.getNormalizedKeyAttributeValue('CONTROLORCOMMAND')).equal('Meta');
      expect(utils.getNormalizedKeyAttributeValue('CommandOrControl')).equal('Meta');
      expect(utils.getNormalizedKeyAttributeValue('right command or ctrl')).equal('MetaRight');
>>>>>>> 04739e52
      os.platform.restore();
    });
  });

  describe('#screenshotOutputFolder', () => {
    let _oldGlobalOutputDir;
    let _oldGlobalCodeceptDir;

    before(() => {
      _oldGlobalOutputDir = global.output_dir;
      _oldGlobalCodeceptDir = global.codecept_dir;

      global.output_dir = '/Users/someuser/workbase/project1/test_output';
      global.codecept_dir = '/Users/someuser/workbase/project1/tests/e2e';
    });

    after(() => {
      global.output_dir = _oldGlobalOutputDir;
      global.codecept_dir = _oldGlobalCodeceptDir;
    });

    it('returns the joined filename for filename only', () => {
      const _path = utils.screenshotOutputFolder('screenshot1.failed.png');
      expect(_path).eql(
        '/Users/someuser/workbase/project1/test_output/screenshot1.failed.png'.replace(
          /\//g,
          path.sep,
        ),
      );
    });

    it('returns the given filename for absolute one', () => {
      const _path = utils.screenshotOutputFolder(
        '/Users/someuser/workbase/project1/test_output/screenshot1.failed.png'.replace(
          /\//g,
          path.sep,
        ),
      );
      if (os.platform() === 'win32') {
        expect(_path).eql(
          path.resolve(
            global.codecept_dir,
            '/Users/someuser/workbase/project1/test_output/screenshot1.failed.png',
          ),
        );
      } else {
        expect(_path).eql(
          '/Users/someuser/workbase/project1/test_output/screenshot1.failed.png',
        );
      }
    });
  });

  describe('#requireWithFallback', () => {
    it('returns the fallback package', () => {
      expect(utils.requireWithFallback('unexisting-package', 'playwright')).eql(require('playwright'));
    });

    it('returns provide default require not found message', () => {
      expect(() => utils.requireWithFallback('unexisting-package', 'unexisting-package2'))
        .to.throw(Error, 'Cannot find modules unexisting-package,unexisting-package2');
    });
  });
});<|MERGE_RESOLUTION|>--- conflicted
+++ resolved
@@ -270,20 +270,19 @@
     });
 
     it('should normalize modifier key based on operating system', () => {
-<<<<<<< HEAD
-      sinon.stub(os, 'platform').callsFake(() => { return 'notdarwin'; });
+      sinon.stub(os, 'platform', () => { return 'notdarwin'; });
       utils.getNormalizedKeyAttributeValue('CmdOrCtrl').should.equal('Control');
       utils.getNormalizedKeyAttributeValue('COMMANDORCONTROL').should.equal('Control');
       utils.getNormalizedKeyAttributeValue('ControlOrCommand').should.equal('Control');
       utils.getNormalizedKeyAttributeValue('left ctrl or command').should.equal('ControlLeft');
       os.platform.restore();
 
-      sinon.stub(os, 'platform').callsFake(() => { return 'darwin'; });
+      sinon.stub(os, 'platform', () => { return 'darwin'; });
       utils.getNormalizedKeyAttributeValue('CtrlOrCmd').should.equal('Meta');
       utils.getNormalizedKeyAttributeValue('CONTROLORCOMMAND').should.equal('Meta');
       utils.getNormalizedKeyAttributeValue('CommandOrControl').should.equal('Meta');
       utils.getNormalizedKeyAttributeValue('right command or ctrl').should.equal('MetaRight');
-=======
+
       sinon.stub(os, 'platform').returns('notdarwin');
       expect(utils.getNormalizedKeyAttributeValue('CmdOrCtrl')).equal('Control');
       expect(utils.getNormalizedKeyAttributeValue('COMMANDORCONTROL')).equal('Control');
@@ -296,7 +295,7 @@
       expect(utils.getNormalizedKeyAttributeValue('CONTROLORCOMMAND')).equal('Meta');
       expect(utils.getNormalizedKeyAttributeValue('CommandOrControl')).equal('Meta');
       expect(utils.getNormalizedKeyAttributeValue('right command or ctrl')).equal('MetaRight');
->>>>>>> 04739e52
+
       os.platform.restore();
     });
   });
