const utils = require('../../lib/utils');
const assert = require('assert');

describe('utils', () => {
  describe('#fileExists', () => {
    it('exists', () => assert(utils.fileExists(__filename)));
    it('not exists', () => assert(!utils.fileExists('not_utils.js')));
  });

  describe('#getParamNames', () => {
    it('fn#1', () => utils.getParamNames((a, b) => {}).should.eql(['a', 'b']));
    it('fn#2', () => utils.getParamNames((I, userPage) => { }).should.eql(['I', 'userPage']));
    it('should handle single-param arrow functions with omitted parens', () => utils.getParamNames((I) => {}).should.eql(['I']));
  });

  describe('#methodsOfObject', () => {
    it('should get methods', () => {
      utils.methodsOfObject({
        a: 1,
        hello: () => {},
        world: () => {},
      }).should.eql(['hello', 'world']);
    });
  });

  describe('#ucfirst', () => {
    it('should capitalize first letter', () => {
      utils.ucfirst('hello').should.equal('Hello');
    });
  });

  describe('#beautify', () => {
    it('should beautify JS code', () => {
      utils
        .beautify('module.exports = function(a, b) { a++; b = a; if (a == b) { return 2 }};')
<<<<<<< HEAD
        .should.eql(
`module.exports = function(a, b) {
=======
        .should.eql(`module.exports = function(a, b) {
>>>>>>> 9e07bc7e
  a++;
  b = a;
  if (a == b) {
    return 2
  }
};`);
<<<<<<< HEAD

=======
>>>>>>> 9e07bc7e
    });
  });


  describe('#xpathLocator', () => {
    it('combines xpaths', () => {
      utils.xpathLocator.combine(['//a', '//button'])
        .should.eql('//a | //button');
    });

    it('converts string to xpath literal', () => {
      utils.xpathLocator.literal("can't find thing")
        .should.eql('concat(\'can\',"\'",\'t find thing\')');
    });
  });
});<|MERGE_RESOLUTION|>--- conflicted
+++ resolved
@@ -33,22 +33,13 @@
     it('should beautify JS code', () => {
       utils
         .beautify('module.exports = function(a, b) { a++; b = a; if (a == b) { return 2 }};')
-<<<<<<< HEAD
-        .should.eql(
-`module.exports = function(a, b) {
-=======
         .should.eql(`module.exports = function(a, b) {
->>>>>>> 9e07bc7e
   a++;
   b = a;
   if (a == b) {
     return 2
   }
 };`);
-<<<<<<< HEAD
-
-=======
->>>>>>> 9e07bc7e
     });
   });
 
