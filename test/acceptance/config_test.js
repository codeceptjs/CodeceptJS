--- conflicted
+++ resolved
@@ -1,50 +1,30 @@
 Feature('Dynamic Config').config({ url: 'https://google.com' });
 
-<<<<<<< HEAD
-Scenario('change config 1 @WebDriverIO @Puppeteer @Playwright @Protractor', ({ I }) => {
-=======
-Scenario('change config 1 @WebDriverIO @Puppeteer @Playwright @Nightmare', ({ I }) => {
->>>>>>> 4c144cf9
+Scenario('change config 1 @WebDriverIO @Puppeteer @Playwright', ({ I }) => {
   I.amOnPage('/');
   I.dontSeeInCurrentUrl('github.com');
   I.seeInCurrentUrl('google.com');
 });
 
-<<<<<<< HEAD
-Scenario('change config 2 @WebDriverIO @Puppeteer @Playwright @Protractor', ({ I }) => {
-=======
-Scenario('change config 2 @WebDriverIO @Puppeteer @Playwright @Nightmare', ({ I }) => {
->>>>>>> 4c144cf9
+Scenario('change config 2 @WebDriverIO @Puppeteer @Playwright', ({ I }) => {
   I.amOnPage('/');
   I.seeInCurrentUrl('github.com');
 }).config({ url: 'https://github.com' });
 
-<<<<<<< HEAD
-Scenario('change config 3 @WebDriverIO @Puppeteer @Playwright @Protractor', ({ I }) => {
-=======
-Scenario('change config 3 @WebDriverIO @Puppeteer @Playwright @Nightmare', ({ I }) => {
->>>>>>> 4c144cf9
+Scenario('change config 3 @WebDriverIO @Puppeteer @Playwright', ({ I }) => {
   I.amOnPage('/');
   I.dontSeeInCurrentUrl('github.com');
   I.seeInCurrentUrl('google.com');
 });
 
-<<<<<<< HEAD
-Scenario('change config 4 @WebDriverIO @Puppeteer @Playwright @Protractor', ({ I }) => {
-=======
-Scenario('change config 4 @WebDriverIO @Puppeteer @Playwright @Nightmare', ({ I }) => {
->>>>>>> 4c144cf9
+Scenario('change config 4 @WebDriverIO @Puppeteer @Playwright', ({ I }) => {
   I.amOnPage('/');
   I.seeInCurrentUrl('codecept.io');
 }).config((test) => {
   return { url: 'https://codecept.io/', capabilities: { 'moz:title': test.title } };
 });
 
-<<<<<<< HEAD
-Scenario('change config 5 @WebDriverIO @Puppeteer @Playwright @Protractor', ({ I }) => {
-=======
-Scenario('change config 5 @WebDriverIO @Puppeteer @Playwright @Nightmare', ({ I }) => {
->>>>>>> 4c144cf9
+Scenario('change config 5 @WebDriverIO @Puppeteer @Playwright', ({ I }) => {
   I.amOnPage('/');
   I.dontSeeInCurrentUrl('github.com');
   I.seeInCurrentUrl('google.com');
@@ -56,11 +36,7 @@
   I.seeResponseCodeIsSuccessful();
 });
 
-<<<<<<< HEAD
-Scenario('change config 6 @WebDriverIO @Puppeteer @Playwright @Protractor', ({ I }) => {
-=======
-Scenario('change config 6 @WebDriverIO @Puppeteer @Playwright @Nightmare', ({ I }) => {
->>>>>>> 4c144cf9
+Scenario('change config 6 @WebDriverIO @Puppeteer @Playwright', ({ I }) => {
   I.amOnPage('/');
   I.seeInCurrentUrl('github.com');
 }).config(async () => {
