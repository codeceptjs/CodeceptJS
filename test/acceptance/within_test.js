--- conflicted
+++ resolved
@@ -1,10 +1,6 @@
 Feature('within', { retries: 3 });
 
-<<<<<<< HEAD
-Scenario('within on form @WebDriverIO @Puppeteer @Playwright @Protractor ', ({ I }) => {
-=======
-Scenario('within on form @WebDriverIO @Puppeteer @Playwright @Nightmare ', ({ I }) => {
->>>>>>> 4c144cf9
+Scenario('within on form @WebDriverIO @Puppeteer @Playwright ', ({ I }) => {
   I.amOnPage('/form/bug1467');
   I.see('TEST TEST');
   within({ css: '[name=form2]' }, () => {
@@ -28,11 +24,7 @@
   I.dontSee('Email Address');
 });
 
-<<<<<<< HEAD
-Scenario('within on iframe @WebDriverIO @Puppeteer @Playwright @Protractor', ({ I }) => {
-=======
-Scenario('within on iframe @WebDriverIO @Puppeteer @Playwright @Nightmare', ({ I }) => {
->>>>>>> 4c144cf9
+Scenario('within on iframe @WebDriverIO @Puppeteer @Playwright', ({ I }) => {
   I.amOnPage('/iframe');
   within({ frame: 'iframe' }, () => {
     I.fillField('rus', 'Updated');
@@ -43,11 +35,7 @@
   I.dontSee('Email Address');
 });
 
-<<<<<<< HEAD
-Scenario('within on iframe without iframe navigation @WebDriverIO @Puppeteer @Playwright @Protractor', ({ I }) => {
-=======
-Scenario('within on iframe without iframe navigation @WebDriverIO @Puppeteer @Playwright @Nightmare', ({ I }) => {
->>>>>>> 4c144cf9
+Scenario('within on iframe without iframe navigation @WebDriverIO @Puppeteer @Playwright', ({ I }) => {
   I.amOnPage('/iframe');
   within({ frame: 'iframe' }, () => {
     I.fillField('rus', 'Updated');
@@ -57,11 +45,7 @@
   I.dontSee('Sign in!');
 });
 
-<<<<<<< HEAD
-Scenario('within on nested iframe without iframe navigation depth 2 @WebDriverIO @Puppeteer @Playwright @Protractor', ({ I }) => {
-=======
-Scenario('within on nested iframe without iframe navigation depth 2 @WebDriverIO @Puppeteer @Playwright @Nightmare', ({ I }) => {
->>>>>>> 4c144cf9
+Scenario('within on nested iframe without iframe navigation depth 2 @WebDriverIO @Puppeteer @Playwright', ({ I }) => {
   I.amOnPage('/iframe_nested');
   within({ frame: ['[name=wrapper]', '[name=content]'] }, () => {
     I.fillField('rus', 'Updated');
@@ -71,11 +55,7 @@
   I.dontSee('Sign in!');
 });
 
-<<<<<<< HEAD
-Scenario('within on nested iframe depth 1 @WebDriverIO @Puppeteer @Playwright @Protractor', ({ I }) => {
-=======
-Scenario('within on nested iframe depth 1 @WebDriverIO @Puppeteer @Playwright @Nightmare', ({ I }) => {
->>>>>>> 4c144cf9
+Scenario('within on nested iframe depth 1 @WebDriverIO @Puppeteer @Playwright', ({ I }) => {
   I.amOnPage('/iframe');
   within({ frame: ['[name=content]'] }, () => {
     I.fillField('rus', 'Updated');
@@ -119,22 +99,14 @@
   I.dontSee('Email Address');
 });
 
-<<<<<<< HEAD
-Scenario('should throw exception if element not found @WebDriverIO @Puppeteer @Playwright @Protractor', async ({ I }) => {
-=======
-Scenario('should throw exception if element not found @WebDriverIO @Puppeteer @Playwright @Nightmare', async ({ I }) => {
->>>>>>> 4c144cf9
+Scenario('should throw exception if element not found @WebDriverIO @Puppeteer @Playwright', async ({ I }) => {
   I.amOnPage('/form/textarea');
   within('#grab-multiple', () => {
     return I.grabTextFrom('#first-link');
   });
 }).throws(/found/);
 
-<<<<<<< HEAD
-Scenario('should return a value @WebDriverIO @Puppeteer @Playwright @Protractor', async ({ I }) => {
-=======
-Scenario('should return a value @WebDriverIO @Puppeteer @Playwright @Nightmare', async ({ I }) => {
->>>>>>> 4c144cf9
+Scenario('should return a value @WebDriverIO @Puppeteer @Playwright', async ({ I }) => {
   I.amOnPage('/info');
   const val = await within('#grab-multiple', () => {
     return I.grabTextFrom('#first-link');
