Feature('within');

Scenario('within on form @WebDriverIO @Protractor @Nightmare', (I) => {
  I.amOnPage('/form/bug1467');
  I.see('TEST TEST');
  within({css: '[name=form2]'}, () => {
    I.checkOption('Yes');
    I.seeCheckboxIsChecked({css: "input[name=first_test_radio]"});
  });
  I.seeCheckboxIsChecked({css: "form[name=form2] input[name=first_test_radio]"});
  I.dontSeeCheckboxIsChecked({css: "form[name=form1] input[name=first_test_radio]"});
});

Scenario('within on iframe @WebDriverIO', (I) => {
  I.amOnPage('/iframe');
  within({frame: 'iframe'}, () => {
    I.fillField('rus', 'Updated');
    I.click('Sign in!');
    I.waitForText('Email Address');
  });
  I.see('Iframe test');
  I.dontSee('Email Address');
});

<<<<<<< HEAD
Scenario('within on nested iframe @Nightmare', (I) => {
=======
Scenario('within on iframe (without iframe navigation) @WebDriverIO @nightmare', (I) => {
  I.amOnPage('/iframe');
  within({frame: 'iframe'}, () => {
    I.fillField('rus', 'Updated');
    I.see('Sign in!');
  });
  I.see('Iframe test');
  I.dontSee('Sign in!');
});

Scenario('within on nested iframe (without iframe navigation) (depth=2) @WebDriverIO @nightmare', (I) => {
  I.amOnPage('/iframe_nested');
  within({frame: ['[name=wrapper]', '[name=content]']}, () => {
    I.fillField('rus', 'Updated');
    I.see('Sign in!');
  });
  I.see('Nested Iframe test');
  I.dontSee('Sign in!');
});

Scenario('within on nested iframe (depth=1) @WebDriverIO', (I) => {
>>>>>>> c79bf358
  I.amOnPage('/iframe');
  within({frame: ['[name=content]']}, () => {
    I.fillField('rus', 'Updated');
    I.click('Sign in!');
    I.waitForText('Email Address');
  });
  I.see('Iframe test');
  I.dontSee('Email Address');
});

Scenario('within on nested iframe (depth=2) @WebDriverIO', (I) => {
  I.amOnPage('/iframe_nested');
  within({frame: ['[name=wrapper]', '[name=content]']}, () => {
    I.fillField('rus', 'Updated');
    I.click('Sign in!');
    I.see('Email Address');
  });
  I.see('Nested Iframe test');
  I.dontSee('Email Address');
});

Scenario('within on nested iframe (depth=2) and mixed id and xpath selector @WebDriverIO', (I) => {
  I.amOnPage('/iframe_nested');
  within({frame: ['#wrapperId', '[name=content]']}, () => {
    I.fillField('rus', 'Updated');
    I.click('Sign in!');
    I.see('Email Address');
  });
  I.see('Nested Iframe test');
  I.dontSee('Email Address');
});

Scenario('within on nested iframe (depth=2) and mixed class and xpath selector @WebDriverIO', (I) => {
  I.amOnPage('/iframe_nested');
  within({frame: ['.wrapperClass', '[name=content]']}, () => {
    I.fillField('rus', 'Updated');
    I.click('Sign in!');
    I.see('Email Address');
  });
  I.see('Nested Iframe test');
  I.dontSee('Email Address');
});<|MERGE_RESOLUTION|>--- conflicted
+++ resolved
@@ -22,9 +22,6 @@
   I.dontSee('Email Address');
 });
 
-<<<<<<< HEAD
-Scenario('within on nested iframe @Nightmare', (I) => {
-=======
 Scenario('within on iframe (without iframe navigation) @WebDriverIO @nightmare', (I) => {
   I.amOnPage('/iframe');
   within({frame: 'iframe'}, () => {
@@ -46,7 +43,6 @@
 });
 
 Scenario('within on nested iframe (depth=1) @WebDriverIO', (I) => {
->>>>>>> c79bf358
   I.amOnPage('/iframe');
   within({frame: ['[name=content]']}, () => {
     I.fillField('rus', 'Updated');
