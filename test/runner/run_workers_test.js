<<<<<<< HEAD
=======
const expect = require('expect');
>>>>>>> 9bb54b52
const path = require('path');
const exec = require('child_process').exec;
const semver = require('semver');
const expect = require('expect');

const runner = path.join(__dirname, '/../../bin/codecept.js');
const codecept_dir = path.join(__dirname, '/../data/sandbox');
const codecept_run = `${runner} run-workers --config ${codecept_dir}/codecept.workers.conf.js `;
const codecept_run_glob = config => `${runner} run-workers --config ${codecept_dir}/${config} `;

describe('CodeceptJS Workers Runner', function () {
  this.timeout(40000);

  before(() => {
    global.codecept_dir = path.join(__dirname, '/../data/sandbox');
  });

  it('should run tests in 3 workers', function (done) {
    if (!semver.satisfies(process.version, '>=11.7.0')) this.skip('not for node version');
<<<<<<< HEAD
    exec(`${codecept_run} 3 --debug`, (err, stdout) => {
=======
    exec(`${codecept_run} 3`, (err, stdout) => {
>>>>>>> 9bb54b52
      expect(stdout).toContain('CodeceptJS'); // feature
      expect(stdout).toContain('glob current dir');
      expect(stdout).toContain('From worker @1_grep print message 1');
      expect(stdout).toContain('From worker @2_grep print message 2');
      expect(stdout).toContain('Running tests in 3 workers');
      expect(stdout).not.toContain('this is running inside worker');
      expect(stdout).toContain('failed');
      expect(stdout).toContain('File notafile not found');
      expect(stdout).toContain('Scenario Steps:');
<<<<<<< HEAD
      expect(err.code).toEqual(1);
=======
      expect(err.code).toBe(1);
>>>>>>> 9bb54b52
      done();
    });
  });

  it('should print positive or zero failures with same name tests', function (done) {
    if (!semver.satisfies(process.version, '>=11.7.0')) this.skip('not for node version');
    exec(`${codecept_run_glob('configs/workers/codecept.workers-negative.conf.js')} 2`, (err, stdout) => {
      expect(stdout).toContain('Running tests in 2 workers...');
      expect(stdout).not.toContain('FAIL  | 2 passed, -6 failed');
      expect(stdout).toContain('FAIL  | 2 passed, 2 failed');
<<<<<<< HEAD
      expect(err).not.toBe(null);
=======
      expect(err).toBeTruthy();
>>>>>>> 9bb54b52
      done();
    });
  });

  it('should use grep', function (done) {
    if (!semver.satisfies(process.version, '>=11.7.0')) this.skip('not for node version');
    exec(`${codecept_run} 2 --grep "grep"`, (err, stdout) => {
      expect(stdout).toContain('CodeceptJS'); // feature
      expect(stdout).not.toContain('glob current dir');
      expect(stdout).toContain('From worker @1_grep print message 1');
      expect(stdout).toContain('From worker @2_grep print message 2');
      expect(stdout).toContain('Running tests in 2 workers');
      expect(stdout).not.toContain('this is running inside worker');
      expect(stdout).not.toContain('failed');
      expect(stdout).not.toContain('File notafile not found');
<<<<<<< HEAD
      expect(err).toEqual(null);
=======
      expect(err).toBeFalsy();
>>>>>>> 9bb54b52
      done();
    });
  });

  it('should show failures when suite is failing', function (done) {
    if (!semver.satisfies(process.version, '>=11.7.0')) this.skip('not for node version');
    exec(`${codecept_run} 2 --grep "Workers Failing"`, (err, stdout) => {
      expect(stdout).toContain('CodeceptJS'); // feature
      expect(stdout).toContain('Running tests in 2 workers');
      expect(stdout).not.toContain('should not be executed');
      expect(stdout).not.toContain('this is running inside worker');
      expect(stdout).toContain('failed');
      expect(stdout).toContain('FAILURES');
<<<<<<< HEAD
      expect(stdout).toContain('Workers Failing');
      expect(err.code).toEqual(1);
=======
      expect(stdout).toContain('worker has failed');
      expect(err.code).toBe(1);
>>>>>>> 9bb54b52
      done();
    });
  });

  it('should print stdout in debug mode and load bootstrap', function (done) {
    if (!semver.satisfies(process.version, '>=11.7.0')) this.skip('not for node version');
    exec(`${codecept_run} 1 --grep "grep" --debug`, (err, stdout) => {
      expect(stdout).toContain('CodeceptJS'); // feature
      expect(stdout).toContain('Running tests in 1 workers');
      expect(stdout).toContain('bootstrap b1+b2');
      expect(stdout).toContain('message 1');
      expect(stdout).toContain('message 2');
      expect(stdout).toContain('see this is worker');
<<<<<<< HEAD
      expect(err).toEqual(null);
=======
      expect(err).toBeFalsy();
>>>>>>> 9bb54b52
      done();
    });
  });

  it('should run tests with glob pattern', function (done) {
    if (!semver.satisfies(process.version, '>=11.7.0')) this.skip('not for node version');
    exec(`${codecept_run_glob('codecept.workers-glob.conf.js')} 1 --grep "grep" --debug`, (err, stdout) => {
      expect(stdout).toContain('CodeceptJS'); // feature
      expect(stdout).toContain('Running tests in 1 workers');
      expect(stdout).toContain('bootstrap b1+b2');
      expect(stdout).toContain('message 1');
      expect(stdout).toContain('message 2');
      expect(stdout).toContain('see this is worker');
<<<<<<< HEAD
      expect(err).toEqual(null);
=======
      expect(err).toBeFalsy();
>>>>>>> 9bb54b52
      done();
    });
  });

  it('should print empty results with incorrect glob pattern', function (done) {
    if (!semver.satisfies(process.version, '>=11.7.0')) this.skip('not for node version');
    exec(`${codecept_run_glob('codecept.workers-incorrect-glob.conf.js')} 1 --grep "grep" --debug`, (err, stdout) => {
      expect(stdout).toContain('CodeceptJS'); // feature
      expect(stdout).toContain('Running tests in 1 workers');
      expect(stdout).toContain('OK  | 0 passed');
<<<<<<< HEAD
      expect(err).toEqual(null);
=======
      expect(err).toBeFalsy();
>>>>>>> 9bb54b52
      done();
    });
  });

  it('should retry test', function (done) {
    if (!semver.satisfies(process.version, '>=11.7.0')) this.skip('not for node version');
    exec(`${codecept_run} 2 --grep "retry"`, (err, stdout) => {
      expect(stdout).toContain('CodeceptJS'); // feature
      expect(stdout).toContain('OK  | 1 passed');
      done();
    });
  });

  it('should create output folder with custom name', function (done) {
    const fs = require('fs');
    const customName = 'thisIsCustomOutputFolderName';
    const outputDir = `${codecept_dir}/${customName}`;
    let createdOutput = false;

    if (fs.existsSync(outputDir)) {
      fs.rmdirSync(outputDir, { recursive: true });
    }

    if (!semver.satisfies(process.version, '>=11.7.0')) this.skip('not for node version');
    const configFileName = 'codecept.workers-custom-output-folder-name.conf.js';
    exec(`${codecept_run_glob(configFileName)} 2 --grep "grep" --debug`, (err, stdout) => {
      expect(stdout).toContain(customName);
      if (fs.existsSync(outputDir)) {
        createdOutput = true;
      }
<<<<<<< HEAD
      expect(createdOutput).toEqual(true);
      expect(err).toEqual(null);
=======
      expect(createdOutput).toBeTruthy();
      expect(err).toBeFalsy();
>>>>>>> 9bb54b52
      done();
    });
  });
});<|MERGE_RESOLUTION|>--- conflicted
+++ resolved
@@ -1,11 +1,7 @@
-<<<<<<< HEAD
-=======
 const expect = require('expect');
->>>>>>> 9bb54b52
 const path = require('path');
 const exec = require('child_process').exec;
 const semver = require('semver');
-const expect = require('expect');
 
 const runner = path.join(__dirname, '/../../bin/codecept.js');
 const codecept_dir = path.join(__dirname, '/../data/sandbox');
@@ -21,11 +17,7 @@
 
   it('should run tests in 3 workers', function (done) {
     if (!semver.satisfies(process.version, '>=11.7.0')) this.skip('not for node version');
-<<<<<<< HEAD
     exec(`${codecept_run} 3 --debug`, (err, stdout) => {
-=======
-    exec(`${codecept_run} 3`, (err, stdout) => {
->>>>>>> 9bb54b52
       expect(stdout).toContain('CodeceptJS'); // feature
       expect(stdout).toContain('glob current dir');
       expect(stdout).toContain('From worker @1_grep print message 1');
@@ -35,11 +27,7 @@
       expect(stdout).toContain('failed');
       expect(stdout).toContain('File notafile not found');
       expect(stdout).toContain('Scenario Steps:');
-<<<<<<< HEAD
       expect(err.code).toEqual(1);
-=======
-      expect(err.code).toBe(1);
->>>>>>> 9bb54b52
       done();
     });
   });
@@ -50,11 +38,7 @@
       expect(stdout).toContain('Running tests in 2 workers...');
       expect(stdout).not.toContain('FAIL  | 2 passed, -6 failed');
       expect(stdout).toContain('FAIL  | 2 passed, 2 failed');
-<<<<<<< HEAD
       expect(err).not.toBe(null);
-=======
-      expect(err).toBeTruthy();
->>>>>>> 9bb54b52
       done();
     });
   });
@@ -70,11 +54,7 @@
       expect(stdout).not.toContain('this is running inside worker');
       expect(stdout).not.toContain('failed');
       expect(stdout).not.toContain('File notafile not found');
-<<<<<<< HEAD
       expect(err).toEqual(null);
-=======
-      expect(err).toBeFalsy();
->>>>>>> 9bb54b52
       done();
     });
   });
@@ -88,13 +68,8 @@
       expect(stdout).not.toContain('this is running inside worker');
       expect(stdout).toContain('failed');
       expect(stdout).toContain('FAILURES');
-<<<<<<< HEAD
       expect(stdout).toContain('Workers Failing');
       expect(err.code).toEqual(1);
-=======
-      expect(stdout).toContain('worker has failed');
-      expect(err.code).toBe(1);
->>>>>>> 9bb54b52
       done();
     });
   });
@@ -108,11 +83,7 @@
       expect(stdout).toContain('message 1');
       expect(stdout).toContain('message 2');
       expect(stdout).toContain('see this is worker');
-<<<<<<< HEAD
       expect(err).toEqual(null);
-=======
-      expect(err).toBeFalsy();
->>>>>>> 9bb54b52
       done();
     });
   });
@@ -126,11 +97,7 @@
       expect(stdout).toContain('message 1');
       expect(stdout).toContain('message 2');
       expect(stdout).toContain('see this is worker');
-<<<<<<< HEAD
       expect(err).toEqual(null);
-=======
-      expect(err).toBeFalsy();
->>>>>>> 9bb54b52
       done();
     });
   });
@@ -141,11 +108,7 @@
       expect(stdout).toContain('CodeceptJS'); // feature
       expect(stdout).toContain('Running tests in 1 workers');
       expect(stdout).toContain('OK  | 0 passed');
-<<<<<<< HEAD
       expect(err).toEqual(null);
-=======
-      expect(err).toBeFalsy();
->>>>>>> 9bb54b52
       done();
     });
   });
@@ -176,13 +139,8 @@
       if (fs.existsSync(outputDir)) {
         createdOutput = true;
       }
-<<<<<<< HEAD
       expect(createdOutput).toEqual(true);
       expect(err).toEqual(null);
-=======
-      expect(createdOutput).toBeTruthy();
-      expect(err).toBeFalsy();
->>>>>>> 9bb54b52
       done();
     });
   });
