--- conflicted
+++ resolved
@@ -19,12 +19,7 @@
     if (!semver.satisfies(process.version, '>=11.7.0')) this.skip('not for node version');
     console.log(`${codecept_run} 3 --debug`);
     exec(`${codecept_run} 3 --debug`, (err, stdout) => {
-<<<<<<< HEAD
-      expect(stdout).toContain('Hermiona'); // feature
-=======
-      console.log('aaaaaaaaaaaaa', stdout);
-      expect(stdout).toContain('CodeceptJS'); // feature
->>>>>>> e41ae932
+      expect(stdout).toContain('Hermiona'); // feature
       expect(stdout).toContain('glob current dir');
       expect(stdout).toContain('From worker @1_grep print message 1');
       expect(stdout).toContain('From worker @2_grep print message 2');
