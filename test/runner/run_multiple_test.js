'use strict';
let should = require('chai').should();
let assert = require('assert');
let path = require('path');
const exec = require('child_process').exec;
let runner = path.join(__dirname, '/../../bin/codecept.js');
let codecept_dir = path.join(__dirname, '/../data/sandbox')
let codecept_run = runner +' run-multiple --config '+codecept_dir + '/codecept.multiple.json ';
let fs;

describe('CodeceptJS Multiple Runner', function() {

  this.timeout(40000);

  before(() => {
    global.codecept_dir = path.join(__dirname, '/../data/sandbox');
  });

  it('should execute one suite with browser', (done) => {
    exec(codecept_run+'default:firefox', (err, stdout, stderr) => {
      stdout.should.include('CodeceptJS'); // feature
<<<<<<< HEAD
      stdout.should.include('[default:firefox:1200x234] print browser ');
      stdout.should.not.include('[default:chrome:1200x234] print browser ');
=======
      stdout.should.include('.default:firefox] print browser ');
      stdout.should.not.include('.default:chrome] print browser ');
      assert(!err);
      done();
    });
  });

  it('should execute one suite with browser', (done) => {
    exec(codecept_run+'default:firefox', (err, stdout, stderr) => {
      stdout.should.include('CodeceptJS'); // feature
      stdout.should.include('.default:firefox] print browser ');
      stdout.should.not.include('.default:chrome] print browser ');
>>>>>>> 844f8360
      assert(!err);
      done();
    });
  });

  it('should execute all suites', (done) => {
    exec(codecept_run+'--all', (err, stdout, stderr) => {
      stdout.should.include('CodeceptJS'); // feature
<<<<<<< HEAD
      stdout.should.include('[default:firefox:1200x234] print browser ');
      stdout.should.include('[default:chrome:1200x234] print browser ');
      stdout.should.include('[mobile:safari:1200x234] print browser ');
      stdout.should.include('[mobile:android:1200x234] print browser ');
=======
      stdout.should.include('[1.default:chrome] print browser ');
      stdout.should.include('[2.default:firefox] print browser ');
      stdout.should.include('[3.mobile:android] print browser ');
      stdout.should.include('[4.mobile:safari] print browser ');
>>>>>>> 844f8360
      assert(!err);
      done();
    });
  });

  it('should execute multiple suites', (done) => {
    exec(codecept_run+'mobile default ', (err, stdout, stderr) => {
      stdout.should.include('CodeceptJS'); // feature
<<<<<<< HEAD
      stdout.should.include('[default:firefox:1200x234] print browser ');
      stdout.should.include('[default:chrome:1200x234] print browser ');
      stdout.should.include('[mobile:safari:1200x234] print browser ');
      stdout.should.include('[mobile:android:1200x234] print browser ');
=======
      stdout.should.include('[1.mobile:android] print browser ');
      stdout.should.include('[2.mobile:safari] print browser ');
      stdout.should.include('[3.default:chrome] print browser ');
      stdout.should.include('[4.default:firefox] print browser ');
>>>>>>> 844f8360
      assert(!err);
      done();
    });
  });

  it('should print steps', (done) => {
    exec(codecept_run+'default --steps', (err, stdout, stderr) => {
      stdout.should.include('CodeceptJS'); // feature
<<<<<<< HEAD
      stdout.should.include('[default:firefox:1200x234] print browser ');
      stdout.should.include('[default:firefox:1200x234]  • I print browser');
      stdout.should.include('[default:chrome:1200x234] print browser ');
      stdout.should.include('[default:chrome:1200x234]  • I print browser');
=======
      stdout.should.include('[2.default:firefox] print browser ');
      stdout.should.include('[2.default:firefox]  • I print browser');
      stdout.should.include('[1.default:chrome] print browser ');
      stdout.should.include('[1.default:chrome]  • I print browser');
>>>>>>> 844f8360
      assert(!err);
      done();
    });
  });

});<|MERGE_RESOLUTION|>--- conflicted
+++ resolved
@@ -19,10 +19,6 @@
   it('should execute one suite with browser', (done) => {
     exec(codecept_run+'default:firefox', (err, stdout, stderr) => {
       stdout.should.include('CodeceptJS'); // feature
-<<<<<<< HEAD
-      stdout.should.include('[default:firefox:1200x234] print browser ');
-      stdout.should.not.include('[default:chrome:1200x234] print browser ');
-=======
       stdout.should.include('.default:firefox] print browser ');
       stdout.should.not.include('.default:chrome] print browser ');
       assert(!err);
@@ -35,7 +31,6 @@
       stdout.should.include('CodeceptJS'); // feature
       stdout.should.include('.default:firefox] print browser ');
       stdout.should.not.include('.default:chrome] print browser ');
->>>>>>> 844f8360
       assert(!err);
       done();
     });
@@ -44,17 +39,10 @@
   it('should execute all suites', (done) => {
     exec(codecept_run+'--all', (err, stdout, stderr) => {
       stdout.should.include('CodeceptJS'); // feature
-<<<<<<< HEAD
-      stdout.should.include('[default:firefox:1200x234] print browser ');
-      stdout.should.include('[default:chrome:1200x234] print browser ');
-      stdout.should.include('[mobile:safari:1200x234] print browser ');
-      stdout.should.include('[mobile:android:1200x234] print browser ');
-=======
       stdout.should.include('[1.default:chrome] print browser ');
       stdout.should.include('[2.default:firefox] print browser ');
       stdout.should.include('[3.mobile:android] print browser ');
       stdout.should.include('[4.mobile:safari] print browser ');
->>>>>>> 844f8360
       assert(!err);
       done();
     });
@@ -63,17 +51,10 @@
   it('should execute multiple suites', (done) => {
     exec(codecept_run+'mobile default ', (err, stdout, stderr) => {
       stdout.should.include('CodeceptJS'); // feature
-<<<<<<< HEAD
-      stdout.should.include('[default:firefox:1200x234] print browser ');
-      stdout.should.include('[default:chrome:1200x234] print browser ');
-      stdout.should.include('[mobile:safari:1200x234] print browser ');
-      stdout.should.include('[mobile:android:1200x234] print browser ');
-=======
       stdout.should.include('[1.mobile:android] print browser ');
       stdout.should.include('[2.mobile:safari] print browser ');
       stdout.should.include('[3.default:chrome] print browser ');
       stdout.should.include('[4.default:firefox] print browser ');
->>>>>>> 844f8360
       assert(!err);
       done();
     });
@@ -82,17 +63,10 @@
   it('should print steps', (done) => {
     exec(codecept_run+'default --steps', (err, stdout, stderr) => {
       stdout.should.include('CodeceptJS'); // feature
-<<<<<<< HEAD
-      stdout.should.include('[default:firefox:1200x234] print browser ');
-      stdout.should.include('[default:firefox:1200x234]  • I print browser');
-      stdout.should.include('[default:chrome:1200x234] print browser ');
-      stdout.should.include('[default:chrome:1200x234]  • I print browser');
-=======
       stdout.should.include('[2.default:firefox] print browser ');
       stdout.should.include('[2.default:firefox]  • I print browser');
       stdout.should.include('[1.default:chrome] print browser ');
       stdout.should.include('[1.default:chrome]  • I print browser');
->>>>>>> 844f8360
       assert(!err);
       done();
     });
