const expect = require('chai').expect;
const assert = require('assert');
const path = require('path');
const exec = require('child_process').exec;
const event = require('../../lib').event;
const eventHandlers = require('../data/sandbox/eventHandlers');

const runner = path.join(__dirname, '/../../bin/codecept.js');
const codecept_dir = path.join(__dirname, '/../data/sandbox');
const codecept_run = `${runner} run`;
const codecept_run_config = config => `${codecept_run} --config ${codecept_dir}/${config}`;
const config_run_override = config => `${codecept_run} --config ${codecept_dir} --override '${JSON.stringify(config)}'`;

describe('CodeceptJS Runner', () => {
  before(() => {
    global.codecept_dir = path.join(__dirname, '/../data/sandbox');
  });

  it('should be executed in current dir', (done) => {
    process.chdir(codecept_dir);
    exec(codecept_run, (err, stdout, stderr) => {
      stdout.should.include('Filesystem'); // feature
      stdout.should.include('check current dir'); // test name
      assert(!err);
      done();
    });
  });


  it('should be executed with config path', (done) => {
    exec(`${codecept_run} -c ${codecept_dir}`, (err, stdout, stderr) => {
      stdout.should.include('Filesystem'); // feature
      stdout.should.include('check current dir'); // test name
      assert(!err);
      done();
    });
  });

  it('should show failures and exit with 1 on fail', (done) => {
    exec(codecept_run_config('codecept.failed.json'), (err, stdout, stderr) => {
      stdout.should.include('Not-A-Filesystem');
      stdout.should.include('file is not in dir');
      stdout.should.include('FAILURES');
      err.code.should.eql(1);
      done();
    });
  });

  it('should run bootstrap', (done) => {
    exec(codecept_run_config('codecept.bootstrap.sync.json'), (err, stdout, stderr) => {
      stdout.should.include('Filesystem'); // feature
      stdout.should.include('I am bootstrap');
      assert(!err);
      done();
    });
  });

  it('should run teardown', (done) => {
    exec(config_run_override({ teardown: 'bootstrap.sync.js' }), (err, stdout, stderr) => {
      stdout.should.include('Filesystem'); // feature
      stdout.should.include('I am bootstrap');
      assert(!err);
      done();
    });
  });

  it('should run async bootstrap', (done) => {
    exec(config_run_override({ bootstrap: 'bootstrap.async.js' }), (err, stdout, stderr) => {
      stdout.should.include('Ready: 0');
      stdout.should.include('Go: 1');
      stdout.should.include('Filesystem'); // feature
      assert(!err);
      done();
    });
  });

  it('should run hooks', (done) => {
    exec(codecept_run_config('codecept.hooks.js'), (err, stdout, stderr) => {
      stdout.should.include('Filesystem'); // feature
      stdout.should.include('I am bootstrap');
      stdout.should.include('I am function hook');
      assert(!err);
      done();
    });
  });

  it('should run hooks from suites', (done) => {
    exec(codecept_run_config('codecept.testhooks.json'), (err, stdout) => {
      const lines = stdout.match(/\S.+/g);

      expect(lines).to.include.members([
        'Helper: I\'m simple BeforeSuite hook',
        'Test: I\'m simple BeforeSuite hook',
        'Test: I\'m generator BeforeSuite hook',
        'Test: I\'m async/await BeforeSuite hook',
        'Helper: I\'m simple Before hook',
        'Test: I\'m simple Before hook',
        'Test: I\'m generator Before hook',
        'Test: I\'m async/await Before hook',
        'Test: I\'m generator After hook',
        'Test: I\'m simple After hook',
        'Test: I\'m async/await After hook',
        'Helper: I\'m simple After hook',
        'Test: I\'m generator AfterSuite hook',
        'Test: I\'m simple AfterSuite hook',
        'Test: I\'m async/await AfterSuite hook',
        'Helper: I\'m simple AfterSuite hook',
      ]);
      stdout.should.include('OK  | 1 passed');
      assert(!err);
      done();
    });
  });

  it('should run hooks from suites (in different order)', (done) => {
    exec(codecept_run_config('codecept.testhooks.different.order.json'), (err, stdout) => {
      const lines = stdout.match(/\S.+/g);

      expect(lines).to.include.members([
        'Helper: I\'m simple BeforeSuite hook',
        'Test: I\'m async/await BeforeSuite hook',
        'Helper: I\'m simple Before hook',
        'Test: I\'m async/await Before hook',
        'Test: I\'m async/await After hook',
        'Helper: I\'m simple After hook',
        'Test: I\'m async/await AfterSuite hook',
        'Helper: I\'m simple AfterSuite hook',
      ]);
      stdout.should.include('OK  | 1 passed');
      assert(!err);
      done();
    });
  });

  it('should run different types of scenario', (done) => {
    exec(codecept_run_config('codecept.testscenario.json'), (err, stdout) => {
      const lines = stdout.match(/\S.+/g);
      expect(lines).to.include.members([
        'Test scenario types --',
        'It\'s usual test',
<<<<<<< HEAD
        'Test: I\'m generator test',
        'Test: I\'m async/await test',
=======
        'I\'m generator test',
        'I\'m async/await test',
        'I\'m asyncbrackets test',
>>>>>>> 7fe267d4
      ]);
      stdout.should.include('OK  | 4 passed');
      assert(!err);
      done();
    });
  });

  it('should run bootstrap/teardown as object', (done) => {
    exec(codecept_run_config('codecept.bootstrap.obj.json'), (err, stdout, stderr) => {
      stdout.should.include('Filesystem'); // feature
      stdout.should.include('I am bootstrap');
      stdout.should.include('I am teardown');
      assert(!err);
      done();
    });
  });

  it('should run dynamic config', (done) => {
    exec(codecept_run_config('config.js'), (err, stdout, stderr) => {
      stdout.should.include('Filesystem'); // feature
      assert(!err);
      done();
    });
  });

  it('should run dynamic config with profile', (done) => {
    exec(`${codecept_run_config('config.js')} --profile failed`, (err, stdout, stderr) => {
      stdout.should.include('FAILURES');
      stdout.should.not.include('I am bootstrap');
      assert(err.code);
      done();
    });
  });

  it('should run dynamic config with profile 2', (done) => {
    exec(`${codecept_run_config('config.js')} --profile bootstrap`, (err, stdout, stderr) => {
      stdout.should.not.include('FAILURES'); // feature
      stdout.should.include('I am bootstrap');
      assert(!err);
      done();
    });
  });
});

describe('Codeceptjs Events', () => {
  it('should fire events with only passing tests', (done) => {
    exec(`${codecept_run_config('codecept.testevents.js')} --grep @willpass`, (err, stdout) => {
      assert(!err);
      const eventMessages = stdout.split('\n')
        .filter(text => text.startsWith('Event:'))
        .map(text => text.replace(/^Event:/i, ''));

      expect(eventMessages).to.deep.equal([
        event.all.before,
        event.suite.before,
        event.test.before,
        event.test.started,
        event.test.passed,
        `${event.test.passed} (helper)`,
        event.test.after,
        event.suite.after,
        event.all.result,
        event.all.after,
      ]);
      done();
    });
  });

  it('should fire events with passing and failing tests', (done) => {
    exec(codecept_run_config('codecept.testevents.js'), (err, stdout) => {
      assert(err);
      const eventMessages = stdout.split('\n')
        .filter(text => text.startsWith('Event:'))
        .map(text => text.replace(/^Event:/i, ''));

      expect(eventMessages).to.deep.equal([
        event.all.before,
        event.suite.before,

        // Test 1 (should pass)
        event.test.before,
        event.test.started,
        event.test.passed,
        `${event.test.passed} (helper)`,
        event.test.after,

        // Test 2 (should fail)
        event.test.before,
        event.test.started,
        event.test.failed,
        `${event.test.failed} (helper)`,
        event.test.after,

        event.suite.after,
        event.all.result,
        event.all.after,
      ]);
      done();
    });
  });
});<|MERGE_RESOLUTION|>--- conflicted
+++ resolved
@@ -138,14 +138,9 @@
       expect(lines).to.include.members([
         'Test scenario types --',
         'It\'s usual test',
-<<<<<<< HEAD
         'Test: I\'m generator test',
         'Test: I\'m async/await test',
-=======
-        'I\'m generator test',
-        'I\'m async/await test',
-        'I\'m asyncbrackets test',
->>>>>>> 7fe267d4
+        'Test: I\'m asyncbrackets test',
       ]);
       stdout.should.include('OK  | 4 passed');
       assert(!err);
