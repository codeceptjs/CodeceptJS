--- conflicted
+++ resolved
@@ -16,111 +16,4 @@
       done();
     });
   });
-<<<<<<< HEAD
-
-  it('def should create definition file', (done) => {
-    try {
-      fs.unlinkSync(`${codecept_dir}/steps.d.ts`);
-    } catch (e) {
-      // continue regardless of error
-    }
-    exec(`${runner} def ${codecept_dir}`, (err, stdout, stderr) => {
-      stdout.should.include('Definitions were generated in steps.d.ts');
-      fs.existsSync(`${codecept_dir}/steps.d.ts`).should.be.ok;
-      const def = fs.readFileSync(`${codecept_dir}/steps.d.ts`).toString();
-      def.should.include('type methods = FileSystem');
-      assert(!err);
-      done();
-    });
-  });
-
-  it('def should create definition file given a config file', (done) => {
-    try {
-      fs.unlinkSync(`${codecept_dir}/steps.d.ts`);
-    } catch (e) {
-      // continue regardless of error
-    }
-    exec(`${runner} def --config ${codecept_dir}/codecept.ddt.json`, (err, stdout, stderr) => {
-      stdout.should.include('Definitions were generated in steps.d.ts');
-      fs.existsSync(`${codecept_dir}/steps.d.ts`).should.be.ok;
-      assert(!err);
-      done();
-    });
-  });
-
-  it('def should create definition file with support object', (done) => {
-    try {
-      fs.unlinkSync(`${codecept_dir}/steps.d.ts`);
-    } catch (e) {
-      // continue regardless of error
-    }
-    exec(`${runner} def --config ${codecept_dir}/codecept.inject.po.json`, () => {
-      const content = fs.readFileSync(`${codecept_dir}/steps.d.ts`).toString();
-      content.should.include('    openDir() : void');
-      content.should.include('  export interface MyPage {');
-      content.should.include('    hasFile() : void');
-      done();
-    });
-  });
-
-  it('def should create definition file with internal object', (done) => {
-    try {
-      fs.unlinkSync(`${codecept_dir}/steps.d.ts`);
-    } catch (e) {
-      // continue regardless of error
-    }
-    exec(`${runner} def --config ${codecept_dir}/codecept.inject.po.json`, () => {
-      const content = fs.readFileSync(`${codecept_dir}/steps.d.ts`).toString();
-      content.should.include('  export const recorder: Recorder');
-      content.should.include('  export const event: CodeceptJSEvent');
-      content.should.include('  export const output: Output');
-      content.should.include('  export const config: Config');
-      content.should.include('  export const container: Container');
-      done();
-    });
-  });
-
-  it('def should create definition file with inject which contains support objects', (done) => {
-    try {
-      fs.unlinkSync(`${codecept_dir}/steps.d.ts`);
-    } catch (e) {
-      // continue regardless of error
-    }
-    exec(`${runner} def --config ${codecept_dir}/codecept.inject.po.json`, () => {
-      const content = fs.readFileSync(`${codecept_dir}/steps.d.ts`).toString();
-      content.should.include('declare function inject(): {');
-      content.should.include(' MyPage: CodeceptJS.MyPage');
-      content.should.include(' SecondPage: CodeceptJS.SecondPage');
-      done();
-    });
-  });
-
-  it('def should create definition file with inject which contains I object', (done) => {
-    try {
-      fs.unlinkSync(`${codecept_dir}/steps.d.ts`);
-    } catch (e) {
-      // continue regardless of error
-    }
-    exec(`${runner} def --config ${codecept_dir}/codecept.inject.po.json`, () => {
-      const content = fs.readFileSync(`${codecept_dir}/steps.d.ts`).toString();
-      content.should.include('declare function inject(): {');
-      content.should.include(' I: CodeceptJS.I');
-      done();
-    });
-  });
-
-  it('def should create definition file with callback params', (done) => {
-    try {
-      fs.unlinkSync(`${codecept_dir}/steps.d.ts`);
-    } catch (e) {
-      // continue regardless of error
-    }
-    exec(`${runner} def --config ${codecept_dir}/codecept.inject.po.json`, () => {
-      const content = fs.readFileSync(`${codecept_dir}/steps.d.ts`).toString();
-      content.should.include('type ICodeceptCallback = (i?: CodeceptJS.I, current?:any, MyPage?:CodeceptJS.MyPage, SecondPage?:CodeceptJS.SecondPage, ...args: any) => void;');
-      done();
-    });
-  });
-=======
->>>>>>> 58680c43
 });