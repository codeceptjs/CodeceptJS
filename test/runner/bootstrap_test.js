--- conflicted
+++ resolved
@@ -12,12 +12,7 @@
 describe('CodeceptJS Bootstrap and Teardown', () => {
   // success
   it('should run bootstrap', (done) => {
-<<<<<<< HEAD
-    exec(codecept_run_config('sync.json', '@important'), (err, stdout, stderr) => {
-      console.log(stdout);
-=======
     exec(codecept_run_config('sync.json', '@important'), (err, stdout) => {
->>>>>>> 31424b10
       stdout.should.include('Filesystem'); // feature
       stdout.should.include('I am bootstrap');
       assert(!err);
