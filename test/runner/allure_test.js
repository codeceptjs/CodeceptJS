--- conflicted
+++ resolved
@@ -13,13 +13,9 @@
 const codecept_run_config = (config, grep) => `${codecept_run} --config ${codecept_dir}/${config} ${grep ? `--grep ${grep}` : ''}`;
 const codecept_workers_config = (config, grep) => `${codecept_workers} --config ${codecept_dir}/${config} ${grep ? `--grep ${grep}` : ''}`;
 
-<<<<<<< HEAD
 describe('CodeceptJS Allure Plugin', function () {
   this.retries(2);
 
-=======
-describe('CodeceptJS Allure Plugin', () => {
->>>>>>> 5164f009
   beforeEach(() => {
     deleteDir(path.join(codecept_dir, 'output/ansi'));
     deleteDir(path.join(codecept_dir, 'output/success'));
@@ -31,7 +27,6 @@
     deleteDir(path.join(codecept_dir, 'output/ansi'));
     deleteDir(path.join(codecept_dir, 'output/success'));
     deleteDir(path.join(codecept_dir, 'output/failed'));
-<<<<<<< HEAD
     deleteDir(path.join(codecept_dir, 'output/pageobject'));
   });
 
@@ -58,9 +53,6 @@
       expect(files[0].match(/\.xml$/)).toBeTruthy();
       done();
     });
-=======
-    deleteDir(path.join(codecept_dir, 'output/skipped'));
->>>>>>> 5164f009
   });
 
   it('should enable allure reports', (done) => {
