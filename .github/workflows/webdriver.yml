name: WebDriver Tests

on:
  push:
    branches:
      - 3.x
  pull_request:
    branches:
      - '**'

env:
  CI: true
  # Force terminal colors. @see https://www.npmjs.com/package/colors
  FORCE_COLOR: 1

jobs:
  build:

    runs-on: ubuntu-20.04
<<<<<<< HEAD

    strategy:
      matrix:
        node-version: [16.x]

    steps:
    - run: docker run -d --net=host --shm-size=2g selenium/standalone-chrome:3.141.59-oxygen
    - uses: actions/checkout@v3
    - name: Use Node.js ${{ matrix.node-version }}
      uses: actions/setup-node@v3
      with:
        node-version: ${{ matrix.node-version }}
    - uses: shivammathur/setup-php@v2
      with:
        php-version: 7.4
    - name: npm install
      run: |
        npm install --legacy-peer-deps
      env:
        PLAYWRIGHT_SKIP_BROWSER_DOWNLOAD: true
        PUPPETEER_SKIP_CHROMIUM_DOWNLOAD: true
    - name: start a server
      run: "php -S 127.0.0.1:8000 -t test/data/app &"
    - name: run unit tests
      run: ./node_modules/.bin/mocha test/helper/WebDriver_test.js
    - name: run tests
      run: "./bin/codecept.js run -c test/acceptance/codecept.WebDriver.js --grep @WebDriver --debug"
=======

    steps:
        - name: Checkout
          uses: actions/checkout@v2
        - uses: actions/setup-node@v3
          with:
            node-version: 18
        - uses: shivammathur/setup-php@v2
          with:
            php-version: 8.0
        - name: start a server
          run: "php -S 127.0.0.1:8000 -t test/data/app &"
        - name: start selenium
          run: docker run -d --net=host --shm-size=2g selenium/standalone-chrome:3.141.59-oxygen
        - name: Install
          run: |
            npm i
        - name: run unit tests
          run: |
           google-chrome --version
           npx mocha test/helper/WebDriver_test.js
        - name: run tests
          run: "./bin/codecept.js run -c test/acceptance/codecept.WebDriver.js --grep @WebDriver --debug"
>>>>>>> 2c0c2500
<|MERGE_RESOLUTION|>--- conflicted
+++ resolved
@@ -17,8 +17,6 @@
   build:
 
     runs-on: ubuntu-20.04
-<<<<<<< HEAD
-
     strategy:
       matrix:
         node-version: [16.x]
@@ -45,28 +43,3 @@
       run: ./node_modules/.bin/mocha test/helper/WebDriver_test.js
     - name: run tests
       run: "./bin/codecept.js run -c test/acceptance/codecept.WebDriver.js --grep @WebDriver --debug"
-=======
-
-    steps:
-        - name: Checkout
-          uses: actions/checkout@v2
-        - uses: actions/setup-node@v3
-          with:
-            node-version: 18
-        - uses: shivammathur/setup-php@v2
-          with:
-            php-version: 8.0
-        - name: start a server
-          run: "php -S 127.0.0.1:8000 -t test/data/app &"
-        - name: start selenium
-          run: docker run -d --net=host --shm-size=2g selenium/standalone-chrome:3.141.59-oxygen
-        - name: Install
-          run: |
-            npm i
-        - name: run unit tests
-          run: |
-           google-chrome --version
-           npx mocha test/helper/WebDriver_test.js
-        - name: run tests
-          run: "./bin/codecept.js run -c test/acceptance/codecept.WebDriver.js --grep @WebDriver --debug"
->>>>>>> 2c0c2500
