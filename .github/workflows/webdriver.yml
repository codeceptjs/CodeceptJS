--- conflicted
+++ resolved
@@ -17,10 +17,6 @@
   build:
 
     runs-on: ubuntu-20.04
-<<<<<<< HEAD
-
-=======
->>>>>>> de8e0d4a
     strategy:
       matrix:
         node-version: [16.x]
