name: WebDriver Tests

on:
  push:
    branches:
      - 3.x
  pull_request:
    branches:
      - '**'

env:
  CI: true
  # Force terminal colors. @see https://www.npmjs.com/package/colors
  FORCE_COLOR: 1

jobs:
  build:

    runs-on: ubuntu-20.04
<<<<<<< HEAD

=======
>>>>>>> de8e0d4a
    strategy:
      matrix:
        node-version: [16.x]

    steps:
<<<<<<< HEAD
    - run: docker run -d --net=host --shm-size=2g selenium/standalone-chrome:3.141.0
    - uses: actions/checkout@v1
=======
    - run: docker run -d --net=host --shm-size=2g selenium/standalone-chrome:3.141.59-oxygen
    - uses: actions/checkout@v3
>>>>>>> de8e0d4a
    - name: Use Node.js ${{ matrix.node-version }}
      uses: actions/setup-node@v3
      with:
        node-version: ${{ matrix.node-version }}
    - uses: shivammathur/setup-php@v2
      with:
        php-version: 8.0
    - name: npm install
      run: |
<<<<<<< HEAD
        npm install
        npm list webdriverio
=======
        npm install --legacy-peer-deps
>>>>>>> de8e0d4a
      env:
        PLAYWRIGHT_SKIP_BROWSER_DOWNLOAD: true
        PUPPETEER_SKIP_CHROMIUM_DOWNLOAD: true
    - name: start a server
      run: "php -S 127.0.0.1:8000 -t test/data/app &"
    - name: run unit tests
      run: ./node_modules/.bin/mocha test/helper/WebDriver_test.js
    - name: run tests
      run: "./bin/codecept.js run -c test/acceptance/codecept.WebDriver.js --grep @WebDriver --debug"
<|MERGE_RESOLUTION|>--- conflicted
+++ resolved
@@ -17,22 +17,13 @@
   build:
 
     runs-on: ubuntu-20.04
-<<<<<<< HEAD
-
-=======
->>>>>>> de8e0d4a
     strategy:
       matrix:
         node-version: [16.x]
 
     steps:
-<<<<<<< HEAD
     - run: docker run -d --net=host --shm-size=2g selenium/standalone-chrome:3.141.0
     - uses: actions/checkout@v1
-=======
-    - run: docker run -d --net=host --shm-size=2g selenium/standalone-chrome:3.141.59-oxygen
-    - uses: actions/checkout@v3
->>>>>>> de8e0d4a
     - name: Use Node.js ${{ matrix.node-version }}
       uses: actions/setup-node@v3
       with:
@@ -42,12 +33,7 @@
         php-version: 8.0
     - name: npm install
       run: |
-<<<<<<< HEAD
-        npm install
-        npm list webdriverio
-=======
         npm install --legacy-peer-deps
->>>>>>> de8e0d4a
       env:
         PLAYWRIGHT_SKIP_BROWSER_DOWNLOAD: true
         PUPPETEER_SKIP_CHROMIUM_DOWNLOAD: true
